--- conflicted
+++ resolved
@@ -459,26 +459,14 @@
 		}
 
 		match location {
-<<<<<<< HEAD
-			MultiLocation { parents: 1, interior: X2(Parachain(para_id), GeneralKey(key)) } =>
-				match (para_id, &key[..]) {
-					(id, key) if id == u32::from(ParachainInfo::get()) =>
-						TokenId::decode(&mut &(*key)[..]).ok(),
-					_ => None,
-				},
+			MultiLocation { parents: 1, interior: X2(Parachain(para_id), GeneralKey(key)) }
+				if ParaId::from(para_id) == ParachainInfo::get() =>
+				TokenId::decode(&mut &(*key)[..]).ok(),
+
 			MultiLocation { parents: 0, interior: X1(GeneralKey(key)) } =>
 				TokenId::decode(&mut &(*key)[..]).ok(),
-			_ => None,
-=======
-			MultiLocation { parents: 1, interior: X2(Parachain(para_id), GeneralKey(key)) }
-				if ParaId::from(para_id) == ParachainInfo::get() =>
-				TokenId::decode(&mut &*key).ok(),
-
-			MultiLocation { parents: 0, interior: X1(GeneralKey(key)) } =>
-				TokenId::decode(&mut &*key).ok(),
 
 			_ => AssetRegistryOf::<Runtime>::location_to_asset_id(location.clone()),
->>>>>>> 2b4faff9
 		}
 	}
 }
