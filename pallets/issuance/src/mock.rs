// This file is part of Acala.

// Copyright (C) 2020-2021 Acala Foundation.
// SPDX-License-Identifier: GPL-3.0-or-later WITH Classpath-exception-2.0

// This program is free software: you can redistribute it and/or modify
// it under the terms of the GNU General Public License as published by
// the Free Software Foundation, either version 3 of the License, or
// (at your option) any later version.

// This program is distributed in the hope that it will be useful,
// but WITHOUT ANY WARRANTY; without even the implied warranty of
// MERCHANTABILITY or FITNESS FOR A PARTICULAR PURPOSE. See the
// GNU General Public License for more details.

// You should have received a copy of the GNU General Public License
// along with this program. If not, see <https://www.gnu.org/licenses/>.

use super::*;
use crate as pallet_issuance;
use frame_support::{
	assert_ok, construct_runtime, parameter_types,
	traits::{Contains, Everything},
	PalletId,
};
use mangata_primitives::{Amount, Balance, TokenId};
use orml_traits::parameter_type_with_key;
use sp_runtime::{
	traits::{AccountIdConversion, ConvertInto},
	SaturatedConversion,
};
use sp_std::convert::TryFrom;

//use sp_std::sync::Mutex;
use std::{collections::HashMap, sync::Mutex};
pub const MGA_TOKEN_ID: TokenId = 0;
pub(crate) type AccountId = u128;

parameter_types!(
	pub const SomeConst: u64 = 10;
	pub const BlockHashCount: u32 = 250;
);

impl frame_system::Config for Test {
	type BaseCallFilter = Everything;
	type Origin = Origin;
	type Index = u64;
	type BlockNumber = u64;
	type Call = Call;
	type Hash = sp_runtime::testing::H256;
	type Hashing = sp_runtime::traits::BlakeTwo256;
	type AccountId = AccountId;
	type Lookup = sp_runtime::traits::IdentityLookup<Self::AccountId>;
	type Header = sp_runtime::testing::Header;
	type Event = Event;
	type BlockHashCount = BlockHashCount;
	type BlockWeights = ();
	type BlockLength = ();
	type DbWeight = ();
	type Version = ();
	type PalletInfo = PalletInfo;
	type AccountData = ();
	type OnNewAccount = ();
	type OnKilledAccount = ();
	type SystemWeightInfo = ();
	type SS58Prefix = ();
	type OnSetCode = ();
	type MaxConsumers = frame_support::traits::ConstU32<16>;
}

parameter_type_with_key! {
	pub ExistentialDeposits: |currency_id: TokenId| -> Balance {
		match currency_id {
			_ => 0,
		}
	};
}

pub struct DustRemovalWhitelist;
impl Contains<AccountId> for DustRemovalWhitelist {
	fn contains(a: &AccountId) -> bool {
		*a == TreasuryAccount::get()
	}
}

parameter_types! {
	pub const TreasuryPalletId: PalletId = PalletId(*b"py/trsry");
	pub TreasuryAccount: AccountId = TreasuryPalletId::get().into_account_truncating();
	pub const MaxLocks: u32 = 50;
	pub const MgaTokenId: TokenId = 0u32;
	pub const BlocksPerRound: u32 = 5u32;
	pub const HistoryLimit: u32 = 10u32;
}

impl orml_tokens::Config for Test {
	type Event = Event;
	type Balance = Balance;
	type Amount = Amount;
	type CurrencyId = TokenId;
	type WeightInfo = ();
	type ExistentialDeposits = ExistentialDeposits;
	type OnDust = ();
	type MaxLocks = MaxLocks;
	type DustRemovalWhitelist = DustRemovalWhitelist;
}

parameter_types! {
	pub const LiquidityMiningIssuanceVaultId: PalletId = PalletId(*b"py/lqmiv");
	pub LiquidityMiningIssuanceVault: AccountId = LiquidityMiningIssuanceVaultId::get().into_account_truncating();
	pub const StakingIssuanceVaultId: PalletId = PalletId(*b"py/stkiv");
	pub StakingIssuanceVault: AccountId = StakingIssuanceVaultId::get().into_account_truncating();


	pub const TotalCrowdloanAllocation: Balance = 200_000_000;
	pub const IssuanceCap: Balance = 4_000_000_000;
	pub const LinearIssuanceBlocks: u32 = 22_222u32;
	pub const LiquidityMiningSplit: Perbill = Perbill::from_parts(555555556);
	pub const StakingSplit: Perbill = Perbill::from_parts(444444444);
	pub const ImmediateTGEReleasePercent: Percent = Percent::from_percent(20);
	pub const TGEReleasePeriod: u32 = 100u32; // 2 years
	pub const TGEReleaseBegin: u32 = 10u32; // Two weeks into chain start

}


lazy_static::lazy_static! {
<<<<<<< HEAD
	static ref ACTIVATED_POOL: Mutex<HashMap<TokenId, U256>> = {
		let m = HashMap::new();
		Mutex::new(m)
	};
=======
	static ref REWARDS: Mutex<Option<Balance>> = Mutex::new(None);
>>>>>>> b9b06329
}
pub struct MockActivedPoolQueryApi;

pub struct MockPromotedPoolApi;
pub struct MockActivedPoolQueryApi;

#[cfg(test)]

impl MockActivedPoolQueryApi {
	pub fn instance() -> &'static Mutex<HashMap<TokenId, U256>> {
		&ACTIVATED_POOL
	}
}

impl ActivedPoolQueryApi for MockActivedPoolQueryApi {
	fn get_pool_activate_amount(liquidity_token_id: TokenId) -> Option<Balance> {
		Some(1_u128)
	}
}

impl pallet_issuance::Config for Test {
	type Event = Event;
	type NativeCurrencyId = MgaTokenId;
	type Tokens = orml_tokens::MultiTokenCurrencyAdapter<Test>;
	type BlocksPerRound = BlocksPerRound;
	type HistoryLimit = HistoryLimit;
	type LiquidityMiningIssuanceVault = LiquidityMiningIssuanceVault;
	type StakingIssuanceVault = StakingIssuanceVault;
	type TotalCrowdloanAllocation = TotalCrowdloanAllocation;
	type IssuanceCap = IssuanceCap;
	type LinearIssuanceBlocks = LinearIssuanceBlocks;
	type LiquidityMiningSplit = LiquidityMiningSplit;
	type StakingSplit = StakingSplit;
	type ImmediateTGEReleasePercent = ImmediateTGEReleasePercent;
	type TGEReleasePeriod = TGEReleasePeriod;
	type TGEReleaseBegin = TGEReleaseBegin;
	type VestingProvider = Vesting;
	type WeightInfo = ();
	// TODO implement unit tests using mock
	type ActivedPoolQueryApiType = MockActivedPoolQueryApi;
}

parameter_types! {
	pub const MinVestedTransfer: Balance = 100u128;
}

impl pallet_vesting_mangata::Config for Test {
	type Event = Event;
	type Tokens = orml_tokens::MultiTokenCurrencyAdapter<Test>;
	type BlockNumberToBalance = ConvertInto;
	type MinVestedTransfer = MinVestedTransfer;
	type WeightInfo = pallet_vesting_mangata::weights::SubstrateWeight<Test>;
	// `VestingInfo` encode length is 36bytes. 28 schedules gets encoded as 1009 bytes, which is the
	// highest number of schedules that encodes less than 2^10.
	// Should be atleast twice the number of tge recipients
	const MAX_VESTING_SCHEDULES: u32 = 200;
}

type UncheckedExtrinsic = frame_system::mocking::MockUncheckedExtrinsic<Test>;
type Block = frame_system::mocking::MockBlock<Test>;

construct_runtime!(
	pub enum Test where
		Block = Block,
		NodeBlock = Block,
		UncheckedExtrinsic = UncheckedExtrinsic
	{
		System: frame_system::{Pallet, Call, Storage, Config, Event<T>},
		Tokens: orml_tokens::{Pallet, Storage, Call, Event<T>, Config<T>},
		Vesting: pallet_vesting_mangata::{Pallet, Call, Storage, Event<T>},
		Issuance: pallet_issuance::{Pallet, Event<T>, Storage},
	}
);

// This function basically just builds a genesis storage key/value store according to
// our desired mockup.
pub fn new_test_ext_without_issuance_config() -> sp_io::TestExternalities {
	let mut t = frame_system::GenesisConfig::default()
		.build_storage::<Test>()
		.expect("Frame system builds valid default genesis config");

	orml_tokens::GenesisConfig::<Test> {
		tokens_endowment: vec![(0u128, 0u32, 2_000_000_000)],
		created_tokens_for_staking: Default::default(),
	}
	.assimilate_storage(&mut t)
	.expect("Tokens storage can be assimilated");

	let mut ext = sp_io::TestExternalities::new(t);
	ext.execute_with(|| {
		System::set_block_number(1);

		if !StakeCurrency::exists(MGA_TOKEN_ID) {
			assert_ok!(StakeCurrency::create(&99999, 100));
		}
	});
	ext
}

// This function basically just builds a genesis storage key/value store according to
// our desired mockup.
pub fn new_test_ext() -> sp_io::TestExternalities {
	let mut t = frame_system::GenesisConfig::default()
		.build_storage::<Test>()
		.expect("Frame system builds valid default genesis config");

	orml_tokens::GenesisConfig::<Test> {
		tokens_endowment: vec![(0u128, 0u32, 2_000_000_000)],
		created_tokens_for_staking: Default::default(),
	}
	.assimilate_storage(&mut t)
	.expect("Tokens storage can be assimilated");

	let mut ext = sp_io::TestExternalities::new(t);
	ext.execute_with(|| {
		System::set_block_number(1);

		if !StakeCurrency::exists(MGA_TOKEN_ID) {
			assert_ok!(StakeCurrency::create(&99999, 100));
		}

		let current_issuance = StakeCurrency::total_issuance(MGA_TOKEN_ID);
		let target_tge = 2_000_000_000u128;
		assert!(current_issuance <= target_tge);

		assert_ok!(StakeCurrency::mint(MGA_TOKEN_ID, &99999, target_tge - current_issuance));

		assert_ok!(Issuance::finalize_tge(Origin::root()));
		assert_ok!(Issuance::init_issuance_config(Origin::root()));
		assert_ok!(Issuance::calculate_and_store_round_issuance(0u32));
	});
	ext
}

pub type StakeCurrency = orml_tokens::MultiTokenCurrencyAdapter<Test>;

pub(crate) fn roll_to_while_minting(n: u64, expected_amount_minted: Option<Balance>) {
	let mut session_number: u32;
	let mut session_issuance: (Balance, Balance);
	let mut block_issuance: Balance;
	while System::block_number() < n {
		System::on_finalize(System::block_number());
		System::set_block_number(System::block_number() + 1);
		System::on_initialize(System::block_number());
		session_number = System::block_number().saturated_into::<u32>() / BlocksPerRound::get();
		session_issuance = <Issuance as GetIssuance>::get_all_issuance(session_number)
			.expect("session issuance is always populated in advance");
		block_issuance = (session_issuance.0 + session_issuance.1) /
			(BlocksPerRound::get().saturated_into::<u128>());

		if let Some(x) = expected_amount_minted {
			assert_eq!(x, block_issuance);
		}

		// Compute issuance for the next session only after all issuance has been issued is current session
		// To avoid overestimating the missing issuance and overshooting the cap
		if ((System::block_number().saturated_into::<u32>() + 1u32) % BlocksPerRound::get()) == 0 {
			<Issuance as ComputeIssuance>::compute_issuance(session_number + 1u32);
		}
	}
}<|MERGE_RESOLUTION|>--- conflicted
+++ resolved
@@ -124,14 +124,10 @@
 
 
 lazy_static::lazy_static! {
-<<<<<<< HEAD
 	static ref ACTIVATED_POOL: Mutex<HashMap<TokenId, U256>> = {
 		let m = HashMap::new();
 		Mutex::new(m)
 	};
-=======
-	static ref REWARDS: Mutex<Option<Balance>> = Mutex::new(None);
->>>>>>> b9b06329
 }
 pub struct MockActivedPoolQueryApi;
 
