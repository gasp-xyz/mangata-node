use crate::{
	mock::{consts::*, *},
	*,
};
use core::future::pending;
use frame_support::{assert_err, assert_ok};
use hex_literal::hex;
use messages::{L1Update, L1UpdateRequest};
use mockall::predicate::eq;
use serial_test::serial;
use sp_io::storage::rollback_transaction;
use sp_runtime::traits::ConvertBack;
use sp_std::iter::FromIterator;

pub const ETH_TOKEN_ADDRESS: [u8; 20] = hex!("2CD2188119797153892438E57364D95B32975560");
pub const ETH_TOKEN_ADDRESS_MGX: TokenId = 100_u32;
pub const ETH_RECIPIENT_ACCOUNT: [u8; 20] = hex!("0000000000000000000000000000000000000004");
pub const ETH_RECIPIENT_ACCOUNT_MGX: AccountId = CHARLIE;

pub type TokensOf<Test> = <Test as crate::Config>::Tokens;

struct L1UpdateBuilder(Option<u128>, Vec<L1UpdateRequest>);
impl L1UpdateBuilder {
	fn new() -> Self {
		Self(None, Default::default())
	}

	fn with_offset(mut self, offset: u128) -> Self {
		self.0 = Some(offset);
		self
	}

	fn with_requests(mut self, requests: Vec<L1UpdateRequest>) -> Self {
		self.1 = requests;
		self
	}

	fn build(self) -> messages::L1Update {
		let mut update = messages::L1Update::default();

		for (id, r) in self.1.into_iter().enumerate() {
			let rid = if let Some(offset) = self.0 { (id as u128) + offset } else { r.id() };
			match r {
				L1UpdateRequest::WithdrawalResolution(mut w) => {
					w.requestId.id = rid;
					update.pendingWithdrawalResolutions.push(w);
				},
				L1UpdateRequest::Deposit(mut d) => {
					d.requestId.id = rid;
					update.pendingDeposits.push(d);
				},
				L1UpdateRequest::CancelResolution(mut c) => {
					c.requestId.id = rid;
					update.pendingCancelResolutions.push(c);
				},
				L1UpdateRequest::Remove(mut r) => {
					r.requestId.id = rid;
					update.pendingL2UpdatesToRemove.push(r);
				},
			}
		}
		update
	}
}

impl Default for L1UpdateBuilder {
	fn default() -> Self {
		Self(Some(1u128), Default::default())
	}
}

#[test]
#[serial]
fn error_on_empty_update() {
	ExtBuilder::new().execute_with_default_mocks(|| {
		forward_to_block::<Test>(36);
		let update = L1UpdateBuilder::default().build();
		assert_err!(
			Rolldown::update_l2_from_l1(RuntimeOrigin::signed(ALICE), update),
			Error::<Test>::EmptyUpdate
		);
	});
}

#[test]
#[serial]
fn process_single_deposit() {
	ExtBuilder::new().execute_with_default_mocks(|| {
		forward_to_block::<Test>(36);
		let current_block_number =
			<frame_system::Pallet<Test>>::block_number().saturated_into::<u128>();
		let dispute_period: u128 = Rolldown::get_dispute_period();
		let update = L1UpdateBuilder::default()
			.with_requests(vec![L1UpdateRequest::Deposit(Default::default())])
			.build();
		Rolldown::update_l2_from_l1(RuntimeOrigin::signed(ALICE), update).unwrap();

		assert_event_emitted!(Event::L1ReadStored((
			ALICE,
			current_block_number + dispute_period,
			(1u128, 1u128).into(),
			H256::from(hex!("4c3d07c246f723174706be0b6e191b5d91d72180377232d9df34c0b6e5a0d397"))
		)));
	});
}

#[test]
#[serial]
fn create_pending_update_after_dispute_period() {
	ExtBuilder::new().execute_with_default_mocks(|| {
		let update1 = L1UpdateBuilder::default()
			.with_requests(vec![L1UpdateRequest::Deposit(messages::Deposit::default())])
			.build();

		let update2 = L1UpdateBuilder::new()
			.with_requests(vec![
				L1UpdateRequest::Deposit(messages::Deposit::default()),
				L1UpdateRequest::Deposit(messages::Deposit::default()),
			])
			.with_offset(1u128)
			.build();

		forward_to_block::<Test>(10);
		Rolldown::update_l2_from_l1(RuntimeOrigin::signed(ALICE), update1).unwrap();

		forward_to_block::<Test>(11);
		Rolldown::update_l2_from_l1(RuntimeOrigin::signed(BOB), update2).unwrap();

		assert_eq!(pending_updates::<Test>::iter().next(), None);
		assert!(
			pending_updates::<Test>::get(L1::Ethereum, RequestId::new(Origin::L1, 1u128)).is_none()
		);
		assert!(
			pending_updates::<Test>::get(L1::Ethereum, RequestId::new(Origin::L1, 2u128)).is_none()
		);

		forward_to_block::<Test>(15);
		assert!(
			pending_updates::<Test>::get(L1::Ethereum, RequestId::new(Origin::L1, 1u128)).is_some()
		);

		forward_to_block::<Test>(16);
		assert!(
			pending_updates::<Test>::get(L1::Ethereum, RequestId::new(Origin::L1, 2u128)).is_some()
		);
	});
}

#[test]
#[serial]
fn l2_counter_updates_when_requests_are_processed() {
	ExtBuilder::new().execute_with_default_mocks(|| {
		let update1 = L1UpdateBuilder::default()
			.with_requests(vec![L1UpdateRequest::Deposit(Default::default())])
			.build();

		let update2 = L1UpdateBuilder::default()
			.with_requests(vec![
				L1UpdateRequest::Deposit(Default::default()),
				L1UpdateRequest::Deposit(Default::default()),
			])
			.build();

		forward_to_block::<Test>(10);
		assert_eq!(Rolldown::get_last_processed_request_on_l2(L1::Ethereum), 0_u128.into());
		Rolldown::update_l2_from_l1(RuntimeOrigin::signed(ALICE), update1).unwrap();

		forward_to_block::<Test>(11);
		Rolldown::update_l2_from_l1(RuntimeOrigin::signed(BOB), update2).unwrap();

		forward_to_block::<Test>(15);
		assert_eq!(Rolldown::get_last_processed_request_on_l2(L1::Ethereum), 1u128.into());

		forward_to_block::<Test>(16);
		assert_eq!(Rolldown::get_last_processed_request_on_l2(L1::Ethereum), 2u128.into());
	});
}

#[test]
#[serial]
fn deposit_executed_after_dispute_period() {
	ExtBuilder::new()
		.issue(ALICE, ETH_TOKEN_ADDRESS_MGX, 0u128)
		.execute_with_default_mocks(|| {
			forward_to_block::<Test>(10);
			let update = L1UpdateBuilder::default()
				.with_requests(vec![L1UpdateRequest::Deposit(messages::Deposit {
					requestId: Default::default(),
					depositRecipient: DummyAddressConverter::convert_back(CHARLIE),
					tokenAddress: ETH_TOKEN_ADDRESS,
					amount: sp_core::U256::from(MILLION),
					timeStamp: sp_core::U256::from(1),
				})])
				.build();

			Rolldown::update_l2_from_l1(RuntimeOrigin::signed(ALICE), update).unwrap();
			forward_to_block::<Test>(14);
			assert!(!pending_updates::<Test>::contains_key(
				L1::Ethereum,
				RequestId::new(Origin::L1, 0u128)
			));
			assert_eq!(TokensOf::<Test>::free_balance(ETH_TOKEN_ADDRESS_MGX, &CHARLIE), 0_u128);

			forward_to_block::<Test>(15);
			assert_eq!(
				pending_updates::<Test>::get(L1::Ethereum, RequestId::new(Origin::L1, 1u128)),
				Some(PendingUpdate::RequestResult(RequestResult {
					requestId: RequestId::new(Origin::L2, 1u128),
					originRequestId: 1u128,
					status: true,
					updateType: UpdateType::DEPOSIT
				}))
			);
			assert_eq!(TokensOf::<Test>::free_balance(ETH_TOKEN_ADDRESS_MGX, &CHARLIE), MILLION);
		});
}

#[test]
#[serial]
fn deposit_fail_creates_update_with_status_false() {
	ExtBuilder::new()
		.issue(ALICE, ETH_TOKEN_ADDRESS_MGX, 0u128)
		.execute_with_default_mocks(|| {
			forward_to_block::<Test>(10);
			let update = L1UpdateBuilder::default()
				.with_requests(vec![L1UpdateRequest::Deposit(messages::Deposit {
					requestId: Default::default(),
					depositRecipient: DummyAddressConverter::convert_back(CHARLIE),
					tokenAddress: ETH_TOKEN_ADDRESS,
					amount: sp_core::U256::from("3402823669209384634633746074317682114560"),
					timeStamp: sp_core::U256::from(1),
				})])
				.build();

			Rolldown::update_l2_from_l1(RuntimeOrigin::signed(ALICE), update).unwrap();
			forward_to_block::<Test>(14);
			assert!(!pending_updates::<Test>::contains_key(
				L1::Ethereum,
				RequestId::new(Origin::L1, 0u128)
			));
			assert_eq!(TokensOf::<Test>::free_balance(ETH_TOKEN_ADDRESS_MGX, &CHARLIE), 0_u128);

			forward_to_block::<Test>(15);
			assert_eq!(
				pending_updates::<Test>::get(L1::Ethereum, RequestId::new(Origin::L1, 1u128)),
				Some(PendingUpdate::RequestResult(RequestResult {
					requestId: RequestId::new(Origin::L2, 1u128),
					originRequestId: 1u128,
					status: false,
					updateType: UpdateType::DEPOSIT
				}))
			);
		});
}

#[test]
#[serial]
fn l1_upate_executed_immaidately_if_force_submitted() {
	ExtBuilder::new()
		.issue(ALICE, ETH_TOKEN_ADDRESS_MGX, 0u128)
		.execute_with_default_mocks(|| {
			forward_to_block::<Test>(10);
			let update = L1UpdateBuilder::default()
				.with_requests(vec![L1UpdateRequest::Deposit(messages::Deposit {
					requestId: Default::default(),
					depositRecipient: DummyAddressConverter::convert_back(CHARLIE),
					tokenAddress: ETH_TOKEN_ADDRESS,
					amount: sp_core::U256::from(MILLION),
					timeStamp: sp_core::U256::from(1),
				})])
				.build();

			assert_eq!(TokensOf::<Test>::free_balance(ETH_TOKEN_ADDRESS_MGX, &CHARLIE), 0_u128);
			assert!(!pending_updates::<Test>::contains_key(
				L1::Ethereum,
				RequestId::new(Origin::L1, 1u128)
			));
			Rolldown::force_update_l2_from_l1(RuntimeOrigin::root(), update).unwrap();
			assert!(pending_updates::<Test>::contains_key(
				L1::Ethereum,
				RequestId::new(Origin::L1, 1u128)
			));
			assert_eq!(TokensOf::<Test>::free_balance(ETH_TOKEN_ADDRESS_MGX, &CHARLIE), MILLION);
		});
}

#[test]
#[serial]
fn each_request_executed_only_once() {
	ExtBuilder::new()
		.issue(ALICE, ETH_TOKEN_ADDRESS_MGX, 0u128)
		.execute_with_default_mocks(|| {
			forward_to_block::<Test>(10);
			let update = L1UpdateBuilder::default()
				.with_requests(vec![L1UpdateRequest::Deposit(messages::Deposit {
					requestId: Default::default(),
					depositRecipient: DummyAddressConverter::convert_back(CHARLIE),
					tokenAddress: ETH_TOKEN_ADDRESS,
					amount: sp_core::U256::from(MILLION),
					timeStamp: sp_core::U256::from(1),
				})])
				.build();
			Rolldown::update_l2_from_l1(RuntimeOrigin::signed(ALICE), update.clone()).unwrap();

			forward_to_block::<Test>(11);
			Rolldown::update_l2_from_l1(RuntimeOrigin::signed(BOB), update).unwrap();

			forward_to_block::<Test>(14);
			assert!(!pending_updates::<Test>::contains_key(
				L1::Ethereum,
				RequestId::new(Origin::L1, 0u128)
			));
			assert_eq!(TokensOf::<Test>::free_balance(ETH_TOKEN_ADDRESS_MGX, &CHARLIE), 0_u128);

			forward_to_block::<Test>(15);
			assert_eq!(TokensOf::<Test>::free_balance(ETH_TOKEN_ADDRESS_MGX, &CHARLIE), MILLION);

			forward_to_block::<Test>(20);
			assert_eq!(TokensOf::<Test>::free_balance(ETH_TOKEN_ADDRESS_MGX, &CHARLIE), MILLION);
		});
}

#[test]
#[serial]
fn updates_to_remove_executed_after_dispute_period() {
	ExtBuilder::new()
		.issue(CHARLIE, ETH_TOKEN_ADDRESS_MGX, MILLION)
		.execute_with_default_mocks(|| {
			forward_to_block::<Test>(10);

			let deposit_update = L1UpdateBuilder::default()
				.with_requests(vec![L1UpdateRequest::Deposit(messages::Deposit {
					requestId: Default::default(),
					depositRecipient: DummyAddressConverter::convert_back(CHARLIE),
					tokenAddress: ETH_TOKEN_ADDRESS,
					amount: sp_core::U256::from(MILLION),
					timeStamp: sp_core::U256::from(1),
				})])
				.build();

			let l2_updates_to_remove = L1UpdateBuilder::default()
				.with_requests(vec![L1UpdateRequest::Remove(messages::L2UpdatesToRemove {
					requestId: Default::default(),
					l2UpdatesToRemove: vec![1u128],
					timeStamp: sp_core::U256::from(1),
				})])
				.with_offset(2u128)
				.build();

			Rolldown::update_l2_from_l1(RuntimeOrigin::signed(ALICE), deposit_update).unwrap();

			forward_to_block::<Test>(15);
			assert!(pending_updates::<Test>::contains_key(
				L1::Ethereum,
				RequestId::new(Origin::L1, 1u128)
			));

			forward_to_block::<Test>(100);
			assert_eq!(
				pending_updates::<Test>::get(L1::Ethereum, RequestId::new(Origin::L1, 1u128)),
				Some(PendingUpdate::RequestResult(RequestResult {
					requestId: RequestId::new(Origin::L2, 1u128),
					originRequestId: 1u128,
					status: true,
					updateType: UpdateType::DEPOSIT
				}))
			);
			Rolldown::update_l2_from_l1(RuntimeOrigin::signed(ALICE), l2_updates_to_remove)
				.unwrap();

			forward_to_block::<Test>(104);
			assert!(pending_updates::<Test>::contains_key(
				L1::Ethereum,
				RequestId::new(Origin::L1, 1u128)
			));
			assert!(!pending_updates::<Test>::contains_key(
				L1::Ethereum,
				RequestId::new(Origin::L1, 2u128)
			));

			forward_to_block::<Test>(105);
			assert!(pending_updates::<Test>::contains_key(
				L1::Ethereum,
				RequestId::new(Origin::L1, 2u128)
			));
			assert!(!pending_updates::<Test>::contains_key(
				L1::Ethereum,
				RequestId::new(Origin::L1, 1u128)
			));
		});
}

#[test]
#[serial]
fn test_cancel_removes_pending_requests() {
	ExtBuilder::new()
		.issue(ETH_RECIPIENT_ACCOUNT_MGX, ETH_TOKEN_ADDRESS_MGX, MILLION)
		.execute_with_default_mocks(|| {
			forward_to_block::<Test>(10);

			// Arrange
			let slash_sequencer_mock = MockSequencerStakingProviderApi::slash_sequencer_context();
			slash_sequencer_mock.expect().return_const(Ok(().into()));

			let deposit_update = L1UpdateBuilder::default()
				.with_requests(vec![
					L1UpdateRequest::Deposit(Default::default()),
					L1UpdateRequest::Deposit(Default::default()),
				])
				.build();

			let cancel_resolution = L1UpdateBuilder::default()
				.with_requests(vec![L1UpdateRequest::CancelResolution(
					messages::CancelResolution {
						requestId: Default::default(),
						l2RequestId: 1u128,
						cancelJustified: true,
						timeStamp: sp_core::U256::from(1),
					},
				)])
				.build();

			assert!(!pending_requests::<Test>::contains_key(15u128, L1::Ethereum));

			// Act
			Rolldown::update_l2_from_l1(RuntimeOrigin::signed(ALICE), deposit_update).unwrap();
			assert!(pending_requests::<Test>::contains_key(15u128, L1::Ethereum));
			Rolldown::cancel_requests_from_l1(RuntimeOrigin::signed(BOB), 15u128.into()).unwrap();

			// Assert
			assert!(!pending_requests::<Test>::contains_key(15u128, L1::Ethereum));
		});
}

#[test]
#[serial]
fn test_cancel_produce_update_with_correct_hash() {
	ExtBuilder::new()
		.issue(ETH_RECIPIENT_ACCOUNT_MGX, ETH_TOKEN_ADDRESS_MGX, MILLION)
		.execute_with_default_mocks(|| {
			forward_to_block::<Test>(10);

			// Arrange
			let deposit_update = L1UpdateBuilder::default()
				.with_requests(vec![L1UpdateRequest::Deposit(Default::default())])
				.build();

			// Act
			Rolldown::update_l2_from_l1(RuntimeOrigin::signed(ALICE), deposit_update).unwrap();
			let req: messages::eth_abi::L1Update =
				pending_requests::<Test>::get(15u128, L1::Ethereum).unwrap().1.into();

			assert_eq!(
				Rolldown::get_l2_update(L1::Ethereum),
				messages::eth_abi::L2Update {
					withdrawals: vec![],
					cancels: vec![],
					results: vec![]
				}
			);

			let update_id = Rolldown::get_l2_origin_updates_counter(L1::Ethereum);
			Rolldown::cancel_requests_from_l1(RuntimeOrigin::signed(BOB), 15u128.into()).unwrap();

			assert_eq!(
				Rolldown::get_l2_update(L1::Ethereum),
				messages::eth_abi::L2Update {
					cancels: vec![messages::eth_abi::Cancel {
						requestId: messages::eth_abi::RequestId {
							origin: messages::eth_abi::Origin::L2,
							id: messages::to_eth_u256(U256::from(update_id))
						},
						range: messages::eth_abi::Range {
							start: messages::to_eth_u256(U256::from(1)),
							end: messages::to_eth_u256(U256::from(1))
						},
						hash: alloy_primitives::FixedBytes::<32>::from_slice(
							Keccak256::digest(&req.abi_encode()[..]).as_ref()
						),
					}],
					withdrawals: vec![],
					results: vec![]
				}
			);
		});
}

#[test]
#[serial]
fn test_malicious_sequencer_is_slashed_when_honest_sequencer_cancels_malicious_read() {
	ExtBuilder::new()
		.issue(ETH_RECIPIENT_ACCOUNT_MGX, ETH_TOKEN_ADDRESS_MGX, MILLION)
		.execute_with_default_mocks(|| {
			forward_to_block::<Test>(10);

			// Arrange

			let deposit_update = L1UpdateBuilder::default()
				.with_requests(vec![L1UpdateRequest::Deposit(Default::default())])
				.build();

			let l2_request_id = Rolldown::get_l2_origin_updates_counter(L1::Ethereum);
			let cancel_resolution = L1UpdateBuilder::default()
				.with_requests(vec![L1UpdateRequest::CancelResolution(
					messages::CancelResolution {
						requestId: Default::default(),
						l2RequestId: l2_request_id,
						cancelJustified: true,
						timeStamp: sp_core::U256::from(1),
					},
				)])
				.with_offset(1u128)
				.build();

			// Act
			Rolldown::update_l2_from_l1(RuntimeOrigin::signed(ALICE), deposit_update).unwrap();
			forward_to_block::<Test>(11);
			Rolldown::cancel_requests_from_l1(RuntimeOrigin::signed(BOB), 15u128).unwrap();
			forward_to_block::<Test>(12);
			Rolldown::update_l2_from_l1(RuntimeOrigin::signed(BOB), cancel_resolution).unwrap();
			forward_to_block::<Test>(16);

			let slash_sequencer_mock = MockSequencerStakingProviderApi::slash_sequencer_context();
			slash_sequencer_mock
				.expect()
				.withf(|a, b| *a == ALICE && b.cloned() == Some(BOB))
				.times(1)
				.return_const(Ok(().into()));
			forward_to_block::<Test>(17);
		})
}

#[test]
#[serial]
fn test_malicious_canceler_is_slashed_when_honest_read_is_canceled() {
	ExtBuilder::new()
		.issue(ETH_RECIPIENT_ACCOUNT_MGX, ETH_TOKEN_ADDRESS_MGX, MILLION)
		.execute_with_default_mocks(|| {
			forward_to_block::<Test>(10);

			// Arrange

			let deposit_update = L1UpdateBuilder::default()
				.with_requests(vec![L1UpdateRequest::Deposit(Default::default())])
				.build();

			let l2_request_id = Rolldown::get_l2_origin_updates_counter(L1::Ethereum);
			let cancel_resolution = L1UpdateBuilder::default()
				.with_requests(vec![L1UpdateRequest::CancelResolution(
					messages::CancelResolution {
						requestId: Default::default(),
						l2RequestId: l2_request_id,
						cancelJustified: false,
						timeStamp: sp_core::U256::from(1),
					},
				)])
				.with_offset(1u128)
				.build();

			// Act
			Rolldown::update_l2_from_l1(RuntimeOrigin::signed(ALICE), deposit_update).unwrap();
			forward_to_block::<Test>(11);
			Rolldown::cancel_requests_from_l1(RuntimeOrigin::signed(BOB), 15u128).unwrap();
			forward_to_block::<Test>(12);
			Rolldown::update_l2_from_l1(RuntimeOrigin::signed(BOB), cancel_resolution).unwrap();
			forward_to_block::<Test>(16);

			let slash_sequencer_mock = MockSequencerStakingProviderApi::slash_sequencer_context();
			slash_sequencer_mock
				.expect()
				.withf(|a, b| *a == BOB && b.cloned() == None)
				.times(1)
				.return_const(Ok(().into()));
			forward_to_block::<Test>(17);
		})
}

#[test]
#[serial]
fn test_cancel_unexisting_request_fails() {
	ExtBuilder::new()
		.issue(ETH_RECIPIENT_ACCOUNT_MGX, ETH_TOKEN_ADDRESS_MGX, MILLION)
		.execute_with_default_mocks(|| {
			forward_to_block::<Test>(10);
			assert_err!(
				Rolldown::cancel_requests_from_l1(RuntimeOrigin::signed(BOB), 15u128.into()),
				Error::<Test>::RequestDoesNotExist
			);
		});
}

#[test]
#[serial]
fn test_cancel_removes_cancel_right() {
	ExtBuilder::new()
		.issue(ETH_RECIPIENT_ACCOUNT_MGX, ETH_TOKEN_ADDRESS_MGX, MILLION)
		.execute_with_default_mocks(|| {
			forward_to_block::<Test>(10);

			let slash_sequencer_mock = MockSequencerStakingProviderApi::slash_sequencer_context();
			slash_sequencer_mock.expect().return_const(Ok(().into()));

			let l2_request_id = Rolldown::get_l2_origin_updates_counter(L1::Ethereum);
			let deposit_update = L1UpdateBuilder::default()
				.with_requests(vec![L1UpdateRequest::Deposit(messages::Deposit::default())])
				.build();

			let cancel_resolution = L1UpdateBuilder::default()
				.with_requests(vec![L1UpdateRequest::CancelResolution(
					messages::CancelResolution {
						requestId: Default::default(),
						l2RequestId: l2_request_id,
						cancelJustified: true,
						timeStamp: sp_core::U256::from(1),
					},
				)])
				.with_offset(1u128)
				.build();

			assert_eq!(
				sequencer_rights::<Test>::get(ALICE).unwrap(),
				SequencerRights { readRights: 1u128, cancelRights: 2u128 }
			);
			assert_eq!(
				sequencer_rights::<Test>::get(BOB).unwrap(),
				SequencerRights { readRights: 1u128, cancelRights: 2u128 }
			);

			Rolldown::update_l2_from_l1(RuntimeOrigin::signed(ALICE), deposit_update).unwrap();

			assert_eq!(
				sequencer_rights::<Test>::get(ALICE).unwrap(),
				SequencerRights { readRights: 0u128, cancelRights: 2u128 }
			);
			assert_eq!(
				sequencer_rights::<Test>::get(BOB).unwrap(),
				SequencerRights { readRights: 1u128, cancelRights: 2u128 }
			);

			Rolldown::cancel_requests_from_l1(RuntimeOrigin::signed(BOB), 15u128.into()).unwrap();

			assert!(!pending_requests::<Test>::contains_key(15u128, L1::Ethereum));
			assert_eq!(
				sequencer_rights::<Test>::get(ALICE).unwrap(),
				SequencerRights { readRights: 0u128, cancelRights: 2u128 }
			);
			assert_eq!(
				sequencer_rights::<Test>::get(BOB).unwrap(),
				SequencerRights { readRights: 1u128, cancelRights: 1u128 }
			);

			forward_to_block::<Test>(11);
			Rolldown::update_l2_from_l1(RuntimeOrigin::signed(BOB), cancel_resolution).unwrap();
			assert_eq!(
				sequencer_rights::<Test>::get(BOB).unwrap(),
				SequencerRights { readRights: 0u128, cancelRights: 1u128 }
			);

			forward_to_block::<Test>(16);
			assert_eq!(
				sequencer_rights::<Test>::get(ALICE).unwrap(),
				SequencerRights { readRights: 1u128, cancelRights: 2u128 }
			);
			assert_eq!(
				sequencer_rights::<Test>::get(BOB).unwrap(),
				SequencerRights { readRights: 1u128, cancelRights: 2u128 }
			);
		});
}

#[test]
#[serial]
// this test ensures that the hash calculated on rust side matches hash calculated in contract
fn test_l1_update_hash_compare_with_solidty() {
	ExtBuilder::new().execute_with_default_mocks(|| {
		let update = L1UpdateBuilder::new()
			.with_requests(vec![
				L1UpdateRequest::Deposit(messages::Deposit {
					requestId: RequestId::new(Origin::L1, 1u128),
					depositRecipient: hex!("0000000000000000000000000000000000000002"),
					tokenAddress: hex!("0000000000000000000000000000000000000003"),
					amount: 4u128.into(),
					timeStamp: sp_core::U256::from(1),
				}),
				L1UpdateRequest::CancelResolution(messages::CancelResolution {
					requestId: RequestId::new(Origin::L1, 6u128),
					l2RequestId: 7u128,
					cancelJustified: true,
					timeStamp: sp_core::U256::from(2),
				}),
				L1UpdateRequest::WithdrawalResolution(messages::WithdrawalResolution {
					requestId: RequestId::new(Origin::L1, 9u128),
					l2RequestId: 10u128,
					status: true,
					timeStamp: sp_core::U256::from(3),
				}),
				L1UpdateRequest::Remove(messages::L2UpdatesToRemove {
					requestId: RequestId::new(Origin::L1, 12u128),
					l2UpdatesToRemove: vec![13u128],
					timeStamp: sp_core::U256::from(4),
				}),
			])
			.build();
		let hash = Rolldown::calculate_hash_of_pending_requests(update);
		assert_eq!(
			hash,
			hex!("6ebab65d2a7e2e2ac74b0415ccb2943ed7818bec57609986ab154b6880311c89").into()
		);
	});
}

#[test]
#[serial]
fn cancel_request_as_council_executed_immadiately() {
	ExtBuilder::new()
		.issue(ETH_RECIPIENT_ACCOUNT_MGX, ETH_TOKEN_ADDRESS_MGX, MILLION)
		.execute_with_default_mocks(|| {
			forward_to_block::<Test>(10);

			let slash_sequencer_mock = MockSequencerStakingProviderApi::slash_sequencer_context();
			slash_sequencer_mock.expect().return_const(Ok(().into()));

			let deposit_update = L1UpdateBuilder::default()
				.with_requests(vec![L1UpdateRequest::Deposit(messages::Deposit::default())])
				.build();

			assert_eq!(
				sequencer_rights::<Test>::get(ALICE).unwrap(),
				SequencerRights { readRights: 1u128, cancelRights: 2u128 }
			);
			Rolldown::update_l2_from_l1(RuntimeOrigin::signed(ALICE), deposit_update).unwrap();
			assert_eq!(
				sequencer_rights::<Test>::get(ALICE).unwrap(),
				SequencerRights { readRights: 0u128, cancelRights: 2u128 }
			);

			Rolldown::force_cancel_requests_from_l1(RuntimeOrigin::root(), 15u128.into()).unwrap();
			assert_eq!(
				sequencer_rights::<Test>::get(ALICE).unwrap(),
				SequencerRights { readRights: 1u128, cancelRights: 2u128 }
			);
		});
}

#[test]
#[serial]
fn execute_a_lot_of_requests_in_following_blocks() {
	ExtBuilder::new().execute_with_default_mocks(|| {
		forward_to_block::<Test>(10);

		let requests_count = 25;
		let requests = vec![L1UpdateRequest::Deposit(messages::Deposit::default()); requests_count];

		let deposit_update = L1UpdateBuilder::default().with_requests(requests).build();
		Rolldown::update_l2_from_l1(RuntimeOrigin::signed(ALICE), deposit_update).unwrap();

		forward_to_block::<Test>(14);
		assert_eq!(last_processed_request_on_l2::<Test>::get(L1::Ethereum), 0u128.into());
		assert_eq!(request_to_execute_cnt::<Test>::get(), 0u128);

		forward_to_block::<Test>(15);
		assert_eq!(
			last_processed_request_on_l2::<Test>::get(L1::Ethereum),
			Rolldown::get_max_requests_per_block().into()
		);

		forward_to_block::<Test>(16);
		assert_eq!(
			last_processed_request_on_l2::<Test>::get(L1::Ethereum),
			(2u128 * Rolldown::get_max_requests_per_block()).into()
		);

		forward_to_block::<Test>(17);
		assert_eq!(last_processed_request_on_l2::<Test>::get(L1::Ethereum), requests_count as u128);

		forward_to_block::<Test>(100);
		assert_eq!(last_processed_request_on_l2::<Test>::get(L1::Ethereum), requests_count as u128);
	});
}

#[test]
#[serial]
fn ignore_duplicated_requests_when_already_executed() {
	ExtBuilder::new().execute_with_default_mocks(|| {
		let dummy_request = L1UpdateRequest::Deposit(Default::default());
		let first_update =
			L1UpdateBuilder::default().with_requests(vec![dummy_request.clone(); 5]).build();
		let second_update =
			L1UpdateBuilder::default().with_requests(vec![dummy_request; 6]).build();

		forward_to_block::<Test>(10);
		Rolldown::update_l2_from_l1(RuntimeOrigin::signed(ALICE), first_update).unwrap();

		forward_to_block::<Test>(11);
		Rolldown::update_l2_from_l1(RuntimeOrigin::signed(BOB), second_update).unwrap();

		forward_to_block::<Test>(14);
		assert_eq!(last_processed_request_on_l2::<Test>::get(L1::Ethereum), 0u128.into());

		forward_to_block::<Test>(15);
		assert_eq!(last_processed_request_on_l2::<Test>::get(L1::Ethereum), 5u128.into());

		forward_to_block::<Test>(16);
		assert_eq!(last_processed_request_on_l2::<Test>::get(L1::Ethereum), 6u128.into());
	});
}

#[test]
#[serial]
fn process_l1_reads_in_order() {
	ExtBuilder::new().execute_with_default_mocks(|| {
		let dummy_request = L1UpdateRequest::Deposit(Default::default());
		let first_update = L1UpdateBuilder::default()
			.with_requests(vec![dummy_request.clone(); 11])
			.build();
		let second_update =
			L1UpdateBuilder::default().with_requests(vec![dummy_request; 20]).build();

		forward_to_block::<Test>(10);
		Rolldown::update_l2_from_l1(RuntimeOrigin::signed(ALICE), first_update).unwrap();

		forward_to_block::<Test>(11);
		Rolldown::update_l2_from_l1(RuntimeOrigin::signed(BOB), second_update).unwrap();

		forward_to_block::<Test>(14);
		assert_eq!(last_processed_request_on_l2::<Test>::get(L1::Ethereum), 0u128.into());

		forward_to_block::<Test>(15);
		assert_eq!(last_processed_request_on_l2::<Test>::get(L1::Ethereum), 10u128.into());

		forward_to_block::<Test>(16);
		assert_eq!(last_processed_request_on_l2::<Test>::get(L1::Ethereum), 20u128.into());
	});
}

#[test]
#[serial]
fn check_request_ids_starts_from_one() {
	ExtBuilder::new().execute_with_default_mocks(|| {
		let requests = vec![L1UpdateRequest::Deposit(Default::default())];

		assert_err!(
			Rolldown::update_l2_from_l1(
				RuntimeOrigin::signed(ALICE),
				L1UpdateBuilder::new()
					.with_requests(requests.clone())
					.with_offset(0u128)
					.build()
			),
			Error::<Test>::WrongRequestId
		);

		assert_err!(
			Rolldown::update_l2_from_l1(
				RuntimeOrigin::signed(ALICE),
				L1UpdateBuilder::new().with_requests(requests).with_offset(2u128).build()
			),
			Error::<Test>::WrongRequestId
		);
	});
}

#[test]
#[serial]
fn reject_consecutive_update_with_invalid_counters() {
	ExtBuilder::new().execute_with_default_mocks(|| {
		forward_to_block::<Test>(10);

		let deposit_update = L1UpdateBuilder::default()
			.with_requests(vec![L1UpdateRequest::Deposit(Default::default())])
			.with_offset(100u128)
			.build();

		assert_err!(
			Rolldown::update_l2_from_l1(RuntimeOrigin::signed(ALICE), deposit_update),
			Error::<Test>::WrongRequestId
		);
	});
}

#[test]
#[serial]
fn reject_update_with_invalid_too_high_request_id() {
	ExtBuilder::new().execute_with_default_mocks(|| {
		forward_to_block::<Test>(10);

		let deposit_update = L1UpdateBuilder::default()
			.with_requests(vec![L1UpdateRequest::Deposit(Default::default())])
			.with_offset(2u128)
			.build();

		assert_err!(
			Rolldown::update_l2_from_l1(RuntimeOrigin::signed(ALICE), deposit_update),
			Error::<Test>::WrongRequestId
		);
	});
}

#[test]
#[serial]
fn reject_second_update_in_the_same_block() {
	ExtBuilder::new().execute_with_default_mocks(|| {
		forward_to_block::<Test>(10);
		let deposit_update = L1UpdateBuilder::default()
			.with_requests(vec![L1UpdateRequest::Deposit(Default::default())])
			.build();

		Rolldown::update_l2_from_l1(RuntimeOrigin::signed(ALICE), deposit_update.clone()).unwrap();
		assert_err!(
			Rolldown::update_l2_from_l1(RuntimeOrigin::signed(BOB), deposit_update),
			Error::<Test>::MultipleUpdatesInSingleBlock
		)
	});
}

#[test]
#[serial]
fn accept_consecutive_update_split_into_two() {
	ExtBuilder::new().execute_with_default_mocks(|| {
		forward_to_block::<Test>(10);

		// imagine that there are 20 request on L1 waiting to be processed
		// they need to be split into 2 update_l2_from_l1 calls

		let dummy_update = L1UpdateRequest::Deposit(Default::default());

		let first_update = L1UpdateBuilder::default()
			.with_requests(vec![
				dummy_update.clone();
				(2 * Rolldown::get_max_requests_per_block()) as usize
			])
			.with_offset(1u128)
			.build();

		Rolldown::update_l2_from_l1(RuntimeOrigin::signed(ALICE), first_update).unwrap();

		forward_to_block::<Test>(15);
		let mut expected_updates = pending_updates::<Test>::iter_prefix(L1::Ethereum)
			.map(|(k, _)| k.id)
			.collect::<Vec<_>>();
		expected_updates.sort();

		assert_eq!(
			(1u128..11u128).collect::<Vec<_>>().into_iter().collect::<Vec<_>>(),
			expected_updates
		);

		forward_to_block::<Test>(16);
		let mut expected_updates = pending_updates::<Test>::iter_prefix(L1::Ethereum)
			.map(|(k, _)| k.id)
			.collect::<Vec<_>>();
		expected_updates.sort();
		assert_eq!(
			(1u128..21u128).collect::<Vec<_>>().into_iter().collect::<Vec<_>>(),
			expected_updates
		);
	});
}

#[test]
#[serial]
fn execute_two_consecutive_incremental_reqeusts() {
	ExtBuilder::new()
		.issue(ALICE, ETH_TOKEN_ADDRESS_MGX, 0u128)
		.execute_with_default_mocks(|| {
			let dummy_update = L1UpdateRequest::Deposit(messages::Deposit {
				requestId: Default::default(),
				depositRecipient: DummyAddressConverter::convert_back(CHARLIE),
				tokenAddress: ETH_TOKEN_ADDRESS,
				amount: sp_core::U256::from(MILLION),
				timeStamp: sp_core::U256::from(1),
			});

			let first_update = L1UpdateBuilder::default()
				.with_requests(vec![dummy_update.clone()])
				.with_offset(1u128)
				.build();

			let second_update = L1UpdateBuilder::default()
				.with_requests(vec![dummy_update.clone(), dummy_update.clone()])
				.with_offset(1u128)
				.build();

			forward_to_block::<Test>(10);
			Rolldown::update_l2_from_l1(RuntimeOrigin::signed(ALICE), first_update).unwrap();

			forward_to_block::<Test>(11);
			Rolldown::update_l2_from_l1(RuntimeOrigin::signed(BOB), second_update).unwrap();

			forward_to_block::<Test>(14);
			assert_eq!(TokensOf::<Test>::free_balance(ETH_TOKEN_ADDRESS_MGX, &CHARLIE), 0_u128);

			forward_to_block::<Test>(15);
			assert_eq!(TokensOf::<Test>::free_balance(ETH_TOKEN_ADDRESS_MGX, &CHARLIE), MILLION);

			forward_to_block::<Test>(16);
			assert_eq!(
				TokensOf::<Test>::free_balance(ETH_TOKEN_ADDRESS_MGX, &CHARLIE),
				2 * MILLION
			);

			forward_to_block::<Test>(100);
			assert_eq!(
				TokensOf::<Test>::free_balance(ETH_TOKEN_ADDRESS_MGX, &CHARLIE),
				2 * MILLION
			);
		});
}

#[test]
fn test_conversion_u256() {
	let val = sp_core::U256::from(1u8);
	let eth_val = alloy_primitives::U256::from(1u8);
	assert_eq!(messages::to_eth_u256(val), eth_val);
}

#[test]
fn test_conversion_address() {
	let byte_address: [u8; 20] = DummyAddressConverter::convert_back(consts::CHARLIE);
	assert_eq!(DummyAddressConverter::convert(byte_address), consts::CHARLIE);
}

#[test]
#[serial]
fn test_withdraw() {
	ExtBuilder::new()
		.issue(ALICE, ETH_TOKEN_ADDRESS_MGX, MILLION)
		.execute_with_default_mocks(|| {
			assert_eq!(TokensOf::<Test>::total_issuance(ETH_TOKEN_ADDRESS_MGX), MILLION);
			Rolldown::withdraw(
				RuntimeOrigin::signed(ALICE),
				ETH_RECIPIENT_ACCOUNT,
				ETH_TOKEN_ADDRESS,
				1_000_000u128,
			)
			.unwrap();

			let withdrawal_update = Withdrawal {
				requestId: (Origin::L2, 1u128).into(),
				withdrawalRecipient: ETH_RECIPIENT_ACCOUNT,
				tokenAddress: ETH_TOKEN_ADDRESS,
				amount: U256::from(1_000_000u128),
			};
			// check iftokens were burned
			assert_eq!(TokensOf::<Test>::free_balance(ETH_TOKEN_ADDRESS_MGX, &ALICE), 0_u128);
			assert_eq!(TokensOf::<Test>::total_issuance(ETH_TOKEN_ADDRESS_MGX), 0_u128);
			assert_eq!(
				pending_updates::<Test>::get(L1::Ethereum, RequestId::new(Origin::L2, 1u128)),
				Some(PendingUpdate::Withdrawal(withdrawal_update))
			);
			assert_eq!(Rolldown::get_l2_origin_updates_counter(L1::Ethereum), 2);
		});
}

#[test]
#[serial]
fn error_on_withdraw_too_much() {
	ExtBuilder::new()
		.issue(ALICE, ETH_TOKEN_ADDRESS_MGX, MILLION)
		.execute_with_default_mocks(|| {
			assert_err!(
				Rolldown::withdraw(
					RuntimeOrigin::signed(ALICE),
					ETH_RECIPIENT_ACCOUNT,
					ETH_TOKEN_ADDRESS,
					10_000_000u128
				),
				Error::<Test>::NotEnoughAssets
			);
		});
}

#[test]
#[serial]
fn test_remove_pending_updates() {
	ExtBuilder::new()
		.issue(ALICE, ETH_TOKEN_ADDRESS_MGX, MILLION)
		.execute_with_default_mocks(|| {
			forward_to_block::<Test>(10);

			let slash_sequencer_mock = MockSequencerStakingProviderApi::slash_sequencer_context();
			slash_sequencer_mock.expect().return_const(Ok(().into()));

			let deposit_request = L1UpdateRequest::Deposit(messages::Deposit {
				requestId: Default::default(),
				depositRecipient: ETH_RECIPIENT_ACCOUNT,
				tokenAddress: ETH_TOKEN_ADDRESS,
				amount: sp_core::U256::from(MILLION),
				timeStamp: sp_core::U256::from(1),
			});

			let update_with_deposit = L1UpdateBuilder::default()
				.with_requests(vec![deposit_request.clone()])
				.with_offset(1u128)
				.build();

			Rolldown::update_l2_from_l1(RuntimeOrigin::signed(ALICE), update_with_deposit.clone())
				.unwrap();
			Rolldown::cancel_requests_from_l1(RuntimeOrigin::signed(BOB), 15u128.into()).unwrap();
			Rolldown::withdraw(
				RuntimeOrigin::signed(ALICE),
				ETH_RECIPIENT_ACCOUNT,
				ETH_TOKEN_ADDRESS,
				1_000_000u128,
			)
			.unwrap();

			let withdrawal_update = Withdrawal {
				requestId: (Origin::L2, 2u128).into(),
				withdrawalRecipient: ETH_RECIPIENT_ACCOUNT,
				tokenAddress: ETH_TOKEN_ADDRESS,
				amount: U256::from(1_000_000u128),
			};
			let cancel_update = Cancel {
				requestId: (Origin::L2, 1u128).into(),
				updater: 2,
				canceler: 3,
				range: (1u128, 1u128).into(),
				hash: H256::from(hex!(
					"604b7bda301c1bc3cfb8c2c41476a6587a6f5cbf583f38c2100dd7cd27f146d1"
				)),
			};
			assert_eq!(
				pending_updates::<Test>::get(L1::Ethereum, RequestId::new(Origin::L2, 1u128)),
				Some(PendingUpdate::Cancel(cancel_update))
			);
			assert_eq!(
				pending_updates::<Test>::get(L1::Ethereum, RequestId::new(Origin::L2, 2u128)),
				Some(PendingUpdate::Withdrawal(withdrawal_update))
			);

			Rolldown::update_l2_from_l1(RuntimeOrigin::signed(BOB), update_with_deposit).unwrap();
			forward_to_block::<Test>(20);

			assert_eq!(
				pending_updates::<Test>::get(L1::Ethereum, RequestId::new(Origin::L1, 1u128)),
				Some(PendingUpdate::RequestResult(RequestResult {
					requestId: RequestId::new(Origin::L2, 3u128),
					originRequestId: 1u128,
					status: true,
					updateType: UpdateType::DEPOSIT
				}))
			);

			let cancel_resolution_request = messages::CancelResolution {
				requestId: RequestId { origin: Origin::L1, id: 2u128 },
				l2RequestId: 1u128,
				cancelJustified: false,
				timeStamp: sp_core::U256::from(1),
			};

			let remove_pending_updates_request = messages::L2UpdatesToRemove {
				requestId: RequestId { origin: Origin::L1, id: 3u128 },
				l2UpdatesToRemove: vec![1u128],
				timeStamp: sp_core::U256::from(1),
			};

			let update_with_remove_and_resolution = L1UpdateBuilder::new()
				.with_requests(vec![
					L1UpdateRequest::Remove(remove_pending_updates_request),
					L1UpdateRequest::CancelResolution(cancel_resolution_request),
				])
				.build();

			Rolldown::update_l2_from_l1(
				RuntimeOrigin::signed(CHARLIE),
				update_with_remove_and_resolution,
			)
			.unwrap();

			forward_to_block::<Test>(30);
			assert_eq!(
				pending_updates::<Test>::get(
					L1::Ethereum,
					RequestId { origin: Origin::L1, id: 1u128 }
				),
				None
			);
			assert_eq!(
				pending_updates::<Test>::get(
					L1::Ethereum,
					RequestId { origin: Origin::L2, id: 1u128 }
				),
				None
			);
		});
}

#[test]
#[serial]
fn test_reproduce_bug_with_incremental_updates() {
	ExtBuilder::new()
		.issue(ALICE, ETH_TOKEN_ADDRESS_MGX, 10_000u128)
		.execute_with_default_mocks(|| {
			let first_update = L1UpdateBuilder::new()
				.with_requests(vec![
					L1UpdateRequest::Deposit(messages::Deposit {
						requestId: RequestId::new(Origin::L1, 1u128),
						depositRecipient: DummyAddressConverter::convert_back(CHARLIE),
						tokenAddress: ETH_TOKEN_ADDRESS,
						amount: sp_core::U256::from(MILLION),
						timeStamp: sp_core::U256::from(1),
					}),
					L1UpdateRequest::Deposit(messages::Deposit {
						requestId: RequestId::new(Origin::L1, 2u128),
						depositRecipient: DummyAddressConverter::convert_back(CHARLIE),
						tokenAddress: ETH_TOKEN_ADDRESS,
						amount: sp_core::U256::from(MILLION),
						timeStamp: sp_core::U256::from(1),
					}),
				])
				.with_offset(1u128)
				.build();

			let second_update = L1UpdateBuilder::default()
				.with_requests(vec![L1UpdateRequest::Remove(messages::L2UpdatesToRemove {
					requestId: RequestId::new(Origin::L1, 3u128),
					l2UpdatesToRemove: vec![1u128, 2u128],
					timeStamp: sp_core::U256::from(1),
				})])
				.with_offset(3u128)
				.build();

			let third_update = L1UpdateBuilder::default()
				.with_requests(vec![
					L1UpdateRequest::Remove(messages::L2UpdatesToRemove {
						requestId: RequestId::new(Origin::L1, 3u128),
						l2UpdatesToRemove: vec![1u128, 2u128],
						timeStamp: sp_core::U256::from(1),
					}),
					L1UpdateRequest::WithdrawalResolution(messages::WithdrawalResolution {
						requestId: RequestId::new(Origin::L1, 4u128),
						l2RequestId: 3u128,
						status: false,
						timeStamp: sp_core::U256::from(1),
					}),
				])
				.with_offset(3u128)
				.build();

			forward_to_block::<Test>(10);
			Rolldown::update_l2_from_l1(RuntimeOrigin::signed(ALICE), first_update).unwrap();

			forward_to_block::<Test>(20);
			assert!(!pending_updates::<Test>::contains_key(
				L1::Ethereum,
				RequestId::new(Origin::L2, 3u128)
			));
			Rolldown::withdraw(
				RuntimeOrigin::signed(ALICE),
				ETH_RECIPIENT_ACCOUNT,
				ETH_TOKEN_ADDRESS,
				10u128,
			)
			.unwrap();
			assert!(pending_updates::<Test>::contains_key(
				L1::Ethereum,
				RequestId::new(Origin::L2, 3u128)
			));
			let withdrawal_update =
				pending_updates::<Test>::get(L1::Ethereum, RequestId::new(Origin::L2, 3u128));
			assert!(matches!(withdrawal_update, Some(PendingUpdate::Withdrawal(_))));

			Rolldown::update_l2_from_l1(RuntimeOrigin::signed(ALICE), second_update).unwrap();

			forward_to_block::<Test>(30);
			Rolldown::update_l2_from_l1(RuntimeOrigin::signed(ALICE), third_update).unwrap();

			forward_to_block::<Test>(40);
			assert!(!pending_updates::<Test>::contains_key(
				L1::Ethereum,
				RequestId::new(Origin::L2, 3u128)
			));
		});
}

#[test]
#[serial]
fn test_get_native_l1_update() {
	let raw_payload_fetched_from_contract = hex!(
	"00000000000000000000000000000000000000000000000000000000000000200000000000000000000000000000000000000000000000000000000000000080000000000000000000000000000000000000000000000000000000000000022000000000000000000000000000000000000000000000000000000000000002400000000000000000000000000000000000000000000000000000000000000260000000000000000000000000000000000000000000000000000000000000000200000000000000000000000000000000000000000000000000000000000000000000000000000000000000000000000000000000000000000000000000000001000000000000000000000000f39fd6e51aad88f6f4ce6ab8827279cfffb92266000000000000000000000000b7278a61aa25c888815afc32ad3cc52ff24fe57500000000000000000000000000000000000000000000000000000000000007d0000000000000000000000000000000000000000000000000000000000000000000000000000000000000000000000000000000000000000000000000000000000000000000000000000000000000000000000000000000000000000000000002000000000000000000000000f39fd6e51aad88f6f4ce6ab8827279cfffb92266000000000000000000000000b7278a61aa25c888815afc32ad3cc52ff24fe57500000000000000000000000000000000000000000000000000000000000007d00000000000000000000000000000000000000000000000000000000000000000000000000000000000000000000000000000000000000000000000000000000000000000000000000000000000000000000000000000000000000000000000000000000000000000000000000000000000000000000000000000000000000000"
	);
	let mut input = Vec::new();
	input.extend_from_slice(&raw_payload_fetched_from_contract);
	Rolldown::convert_eth_l1update_to_substrate_l1update(input).expect("conversion works");
}

#[test]
#[serial]
fn test_withdrawal_resolution_works_passes_validation() {
	ExtBuilder::new()
		.issue(ALICE, ETH_TOKEN_ADDRESS_MGX, 10_000u128)
		.execute_with_default_mocks(|| {
			let first_update = L1UpdateBuilder::new()
				.with_requests(vec![
					L1UpdateRequest::Deposit(messages::Deposit {
						requestId: RequestId::new(Origin::L1, 33u128),
						depositRecipient: DummyAddressConverter::convert_back(CHARLIE),
						tokenAddress: ETH_TOKEN_ADDRESS,
						amount: sp_core::U256::from(MILLION),
						timeStamp: sp_core::U256::from(1),
					}),
					L1UpdateRequest::Deposit(messages::Deposit {
						requestId: RequestId::new(Origin::L1, 34u128),
						depositRecipient: DummyAddressConverter::convert_back(CHARLIE),
						tokenAddress: ETH_TOKEN_ADDRESS,
						amount: sp_core::U256::from(MILLION),
						timeStamp: sp_core::U256::from(1),
					}),
					L1UpdateRequest::WithdrawalResolution(messages::WithdrawalResolution {
						requestId: RequestId::new(Origin::L1, 30u128),
						l2RequestId: 31u128,
						status: true,
						timeStamp: sp_core::U256::from(1),
					}),
					L1UpdateRequest::Remove(messages::L2UpdatesToRemove {
						requestId: RequestId::new(Origin::L1, 31u128),
						l2UpdatesToRemove: vec![27u128, 28u128],
						timeStamp: sp_core::U256::from(1),
					}),
					L1UpdateRequest::Remove(messages::L2UpdatesToRemove {
						requestId: RequestId::new(Origin::L1, 32u128),
						l2UpdatesToRemove: vec![29u128],
						timeStamp: sp_core::U256::from(1),
					}),
				])
				.build();

			last_processed_request_on_l2::<Test>::insert(L1::Ethereum, 29);
			Rolldown::update_l2_from_l1(RuntimeOrigin::signed(ALICE), first_update).unwrap();
		});
}

fn is_sorted<I>(data: I) -> bool
where
	I: IntoIterator,
	I::Item: Ord + Clone,
{
	data.into_iter().tuple_windows().all(|(a, b)| a <= b)
}

#[test]
#[serial]
fn test_L2Update_requests_are_in_order() {
	ExtBuilder::new()
		.issue(ALICE, ETH_TOKEN_ADDRESS_MGX, 10_000u128)
		.issue(BOB, ETH_TOKEN_ADDRESS_MGX, 10_000u128)
		.execute_with_default_mocks(|| {
			forward_to_block::<Test>(10);
			let first_update = L1UpdateBuilder::default()
				.with_requests(vec![
					L1UpdateRequest::Deposit(Default::default()),
					L1UpdateRequest::Deposit(Default::default()),
					L1UpdateRequest::Deposit(Default::default()),
					L1UpdateRequest::Deposit(Default::default()),
					L1UpdateRequest::Deposit(Default::default()),
				])
				.build();

			Rolldown::update_l2_from_l1(RuntimeOrigin::signed(ALICE), first_update).unwrap();

			for _ in 1..20 {
				Rolldown::withdraw(
					RuntimeOrigin::signed(ALICE),
					ETH_RECIPIENT_ACCOUNT,
					ETH_TOKEN_ADDRESS,
					1,
				)
				.unwrap();
				Rolldown::withdraw(
					RuntimeOrigin::signed(BOB),
					ETH_RECIPIENT_ACCOUNT,
					ETH_TOKEN_ADDRESS,
					1,
				)
				.unwrap();
			}

			forward_to_block::<Test>(15);
			let l2update = Rolldown::get_l2_update(L1::Ethereum);
			assert!(is_sorted(l2update.results.iter().map(|x| x.requestId.id)));
			assert!(is_sorted(l2update.withdrawals.iter().map(|x| x.requestId.id)));
		});
}

#[test]
#[serial]
<<<<<<< HEAD
fn test_maintenance_mode_blocks_extrinsics() {
	ExtBuilder::new().build().execute_with(|| {
		let is_maintenance_mock = MockMaintenanceStatusProviderApi::is_maintenance_context();
		is_maintenance_mock.expect().return_const(true);

		assert_err!(
			Rolldown::update_l2_from_l1(RuntimeOrigin::signed(ALICE), Default::default()),
			Error::<Test>::BlockedByMaintenanceMode
		);
		assert_err!(
			Rolldown::force_update_l2_from_l1(RuntimeOrigin::root(), Default::default()),
			Error::<Test>::BlockedByMaintenanceMode
		);
		assert_err!(
			Rolldown::cancel_requests_from_l1(RuntimeOrigin::signed(ALICE), Default::default()),
			Error::<Test>::BlockedByMaintenanceMode
		);
		assert_err!(
			Rolldown::withdraw(
				RuntimeOrigin::signed(ALICE),
				Default::default(),
				Default::default(),
				Default::default()
			),
			Error::<Test>::BlockedByMaintenanceMode
		);
		assert_err!(
			Rolldown::force_cancel_requests_from_l1(RuntimeOrigin::root(), Default::default()),
			Error::<Test>::BlockedByMaintenanceMode
		);
=======
fn test_new_sequencer_active() {
	ExtBuilder::new_without_default_sequencers().build().execute_with(|| {
		for i in 0..100 {
			Rolldown::new_sequencer_active(&i);
			let read_rights: u128 = 1;
			let cancel_rights: u128 = i.into();
			assert_eq!(sequencer_count::<Test>::get(), <u64 as Into<u128>>::into(i) + 1);
			assert!(sequencer_rights::<Test>::iter()
				.all(|(_, x)| x.readRights == read_rights && x.cancelRights == cancel_rights));
			assert_eq!(
				sequencer_rights::<Test>::iter().collect::<Vec<(u64, SequencerRights)>>().len(),
				(i + 1) as usize
			);
		}
	});
}

#[test]
#[serial]
fn test_sequencer_unstaking() {
	ExtBuilder::new_without_default_sequencers().build().execute_with(|| {
		let dispute_period_length = Rolldown::get_dispute_period();
		let now = frame_system::Pallet::<Test>::block_number().saturated_into::<u128>();
		let x = 20;

		LastUpdateBySequencer::<Test>::insert(ALICE, now);
		forward_to_block::<Test>((now + dispute_period_length).saturated_into::<u64>());
		assert_err!(
			Rolldown::sequencer_unstaking(&ALICE),
			Error::<Test>::SequencerLastUpdateStillInDisputePeriod
		);
		forward_to_block::<Test>((now + dispute_period_length + 1).saturated_into::<u64>());
		assert_ok!(Rolldown::sequencer_unstaking(&ALICE));
		assert_eq!(LastUpdateBySequencer::<Test>::get(ALICE), 0);

		AwaitingCancelResolution::<Test>::insert(ALICE, BTreeSet::from([0]));
		assert_err!(
			Rolldown::sequencer_unstaking(&ALICE),
			Error::<Test>::SequencerAwaitingCancelResolution
		);

		AwaitingCancelResolution::<Test>::remove(ALICE);
		assert_ok!(Rolldown::sequencer_unstaking(&ALICE));
		assert_eq!(AwaitingCancelResolution::<Test>::get(ALICE), BTreeSet::new());
	});
}

#[test]
#[serial]
fn test_last_update_by_sequencer_is_updated() {
	ExtBuilder::new().execute_with_default_mocks(|| {
		let block = 36;
		forward_to_block::<Test>(block);

		assert_eq!(LastUpdateBySequencer::<Test>::get(ALICE), 0);

		let update = L1UpdateBuilder::default()
			.with_requests(vec![L1UpdateRequest::Deposit(Default::default())])
			.build();
		Rolldown::update_l2_from_l1(RuntimeOrigin::signed(ALICE), update).unwrap();

		assert_eq!(LastUpdateBySequencer::<Test>::get(ALICE), block.into());
	});
}

#[test]
#[serial]
fn test_cancel_updates_awaiting_cancel_resolution() {
	ExtBuilder::new()
		.issue(ETH_RECIPIENT_ACCOUNT_MGX, ETH_TOKEN_ADDRESS_MGX, MILLION)
		.execute_with_default_mocks(|| {
			forward_to_block::<Test>(10);

			let deposit_update = L1UpdateBuilder::default()
				.with_requests(vec![
					L1UpdateRequest::Deposit(Default::default()),
					L1UpdateRequest::Deposit(Default::default()),
				])
				.build();

			assert!(!pending_requests::<Test>::contains_key(15u128, L1::Ethereum));

			// Act
			Rolldown::update_l2_from_l1(RuntimeOrigin::signed(ALICE), deposit_update).unwrap();
			assert!(pending_requests::<Test>::contains_key(15u128, L1::Ethereum));
			Rolldown::cancel_requests_from_l1(RuntimeOrigin::signed(BOB), 15u128.into()).unwrap();

			// Assert
			assert_eq!(AwaitingCancelResolution::<Test>::get(ALICE), BTreeSet::from([1]));
			assert_eq!(AwaitingCancelResolution::<Test>::get(BOB), BTreeSet::from([1]));
		});
}

#[test]
#[serial]
fn test_cancel_resolution_updates_awaiting_cancel_resolution() {
	ExtBuilder::new()
		.issue(ETH_RECIPIENT_ACCOUNT_MGX, ETH_TOKEN_ADDRESS_MGX, MILLION)
		.execute_with_default_mocks(|| {
			forward_to_block::<Test>(10);

			// Arrange

			let deposit_update = L1UpdateBuilder::default()
				.with_requests(vec![L1UpdateRequest::Deposit(Default::default())])
				.build();

			let l2_request_id = Rolldown::get_l2_origin_updates_counter(L1::Ethereum);

			let cancel_resolution = L1UpdateBuilder::default()
				.with_requests(vec![L1UpdateRequest::CancelResolution(
					messages::CancelResolution {
						requestId: Default::default(),
						l2RequestId: l2_request_id,
						cancelJustified: true,
						timeStamp: sp_core::U256::from(1),
					},
				)])
				.with_offset(1u128)
				.build();

			// Act
			Rolldown::update_l2_from_l1(RuntimeOrigin::signed(ALICE), deposit_update).unwrap();
			forward_to_block::<Test>(11);
			Rolldown::cancel_requests_from_l1(RuntimeOrigin::signed(BOB), 15u128).unwrap();
			forward_to_block::<Test>(12);
			Rolldown::update_l2_from_l1(RuntimeOrigin::signed(BOB), cancel_resolution).unwrap();
			assert_eq!(AwaitingCancelResolution::<Test>::get(ALICE), BTreeSet::from([1]));
			assert_eq!(AwaitingCancelResolution::<Test>::get(BOB), BTreeSet::from([1]));
			forward_to_block::<Test>(16);

			let slash_sequencer_mock = MockSequencerStakingProviderApi::slash_sequencer_context();
			slash_sequencer_mock
				.expect()
				.withf(|a, b| *a == ALICE && b.cloned() == Some(BOB))
				.times(1)
				.return_const(Ok(().into()));
			forward_to_block::<Test>(17);

			assert_eq!(AwaitingCancelResolution::<Test>::get(ALICE), BTreeSet::new());
			assert_eq!(AwaitingCancelResolution::<Test>::get(BOB), BTreeSet::new());
		})
}

#[test]
#[serial]
fn test_handle_sequencer_deactivations() {
	ExtBuilder::new_without_default_sequencers().build().execute_with(|| {
		let total_sequencers = 100;
		for i in 0..total_sequencers {
			Rolldown::new_sequencer_active(&i);
		}

		let n_max = 14;
		let mut acc = 0;
		for n in 1..n_max {
			Rolldown::handle_sequencer_deactivations(Vec::<AccountId>::from_iter(acc..(n + acc)));
			acc += n;
			let read_rights: u128 = 1;
			let cancel_rights: u128 = (total_sequencers - acc - 1).into();
			assert_eq!(
				sequencer_count::<Test>::get(),
				<u64 as Into<u128>>::into(total_sequencers - acc)
			);
			assert!(sequencer_rights::<Test>::iter()
				.all(|(_, x)| x.readRights == read_rights && x.cancelRights == cancel_rights));
			assert_eq!(
				sequencer_rights::<Test>::iter().collect::<Vec<(u64, SequencerRights)>>().len(),
				(total_sequencers - acc) as usize
			);
		}
>>>>>>> cec13d27
	});
}<|MERGE_RESOLUTION|>--- conflicted
+++ resolved
@@ -1385,38 +1385,6 @@
 
 #[test]
 #[serial]
-<<<<<<< HEAD
-fn test_maintenance_mode_blocks_extrinsics() {
-	ExtBuilder::new().build().execute_with(|| {
-		let is_maintenance_mock = MockMaintenanceStatusProviderApi::is_maintenance_context();
-		is_maintenance_mock.expect().return_const(true);
-
-		assert_err!(
-			Rolldown::update_l2_from_l1(RuntimeOrigin::signed(ALICE), Default::default()),
-			Error::<Test>::BlockedByMaintenanceMode
-		);
-		assert_err!(
-			Rolldown::force_update_l2_from_l1(RuntimeOrigin::root(), Default::default()),
-			Error::<Test>::BlockedByMaintenanceMode
-		);
-		assert_err!(
-			Rolldown::cancel_requests_from_l1(RuntimeOrigin::signed(ALICE), Default::default()),
-			Error::<Test>::BlockedByMaintenanceMode
-		);
-		assert_err!(
-			Rolldown::withdraw(
-				RuntimeOrigin::signed(ALICE),
-				Default::default(),
-				Default::default(),
-				Default::default()
-			),
-			Error::<Test>::BlockedByMaintenanceMode
-		);
-		assert_err!(
-			Rolldown::force_cancel_requests_from_l1(RuntimeOrigin::root(), Default::default()),
-			Error::<Test>::BlockedByMaintenanceMode
-		);
-=======
 fn test_new_sequencer_active() {
 	ExtBuilder::new_without_default_sequencers().build().execute_with(|| {
 		for i in 0..100 {
@@ -1588,6 +1556,40 @@
 				(total_sequencers - acc) as usize
 			);
 		}
->>>>>>> cec13d27
-	});
-}+	});
+}
+
+#[test]
+#[serial]
+fn test_maintenance_mode_blocks_extrinsics() {
+	ExtBuilder::new().build().execute_with(|| {
+		let is_maintenance_mock = MockMaintenanceStatusProviderApi::is_maintenance_context();
+		is_maintenance_mock.expect().return_const(true);
+
+		assert_err!(
+			Rolldown::update_l2_from_l1(RuntimeOrigin::signed(ALICE), Default::default()),
+			Error::<Test>::BlockedByMaintenanceMode
+		);
+		assert_err!(
+			Rolldown::force_update_l2_from_l1(RuntimeOrigin::root(), Default::default()),
+			Error::<Test>::BlockedByMaintenanceMode
+		);
+		assert_err!(
+			Rolldown::cancel_requests_from_l1(RuntimeOrigin::signed(ALICE), Default::default()),
+			Error::<Test>::BlockedByMaintenanceMode
+		);
+		assert_err!(
+			Rolldown::withdraw(
+				RuntimeOrigin::signed(ALICE),
+				Default::default(),
+				Default::default(),
+				Default::default()
+			),
+			Error::<Test>::BlockedByMaintenanceMode
+		);
+		assert_err!(
+			Rolldown::force_cancel_requests_from_l1(RuntimeOrigin::root(), Default::default()),
+			Error::<Test>::BlockedByMaintenanceMode
+		);
+	});
+}
