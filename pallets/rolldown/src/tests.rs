use frame_support::assert_err;

use mockall::predicate::eq;
use sp_io::storage::rollback_transaction;
use sp_runtime::traits::ConvertBack;

use crate::{
	mock::{consts::*, *},
	*,
};
use hex_literal::hex;
use messages::{L1Update, L1UpdateRequest};
use serial_test::serial;

pub const ETH_TOKEN_ADDRESS: [u8; 20] = hex!("2CD2188119797153892438E57364D95B32975560");
pub const ETH_TOKEN_ADDRESS_MGX: TokenId = 100_u32;
pub const ETH_RECIPIENT_ACCOUNT: [u8; 20] = hex!("0000000000000000000000000000000000000004");
pub const ETH_RECIPIENT_ACCOUNT_MGX: AccountId = CHARLIE;

pub type TokensOf<Test> = <Test as crate::Config>::Tokens;

struct L1UpdateBuilder(messages::L1Update);
impl L1UpdateBuilder {
	fn new() -> Self {
		Self(Default::default())
	}

	fn with_offset(mut self, offset: u128) -> Self {
		self.0.offset = offset.into();
		self
	}

	fn with_last_accepted(mut self, last_accepted: u128) -> Self {
		self.0.lastAcceptedRequestOnL1 = last_accepted.into();
		self
	}

	fn with_last_processed(mut self, last_processed: u128) -> Self {
		self.0.lastProccessedRequestOnL1 = last_processed.into();
		self
	}

	fn with_requests(mut self, requests: Vec<L1UpdateRequest>) -> Self {
		for r in requests {
			match r {
				L1UpdateRequest::Deposit(d) => {
					self.0.order.push(messages::PendingRequestType::DEPOSIT);
					self.0.pendingDeposits.push(d);
				},
				L1UpdateRequest::Withdraw(w) => {
					self.0.order.push(messages::PendingRequestType::WITHDRAWAL);
					self.0.pendingWithdraws.push(w);
				},
				L1UpdateRequest::Cancel(c) => {
					self.0.order.push(messages::PendingRequestType::CANCEL_RESOLUTION);
					self.0.pendingCancelResultions.push(c);
				},
				L1UpdateRequest::Remove(r) => {
					self.0.order.push(messages::PendingRequestType::L2_UPDATES_TO_REMOVE);
					self.0.pendingL2UpdatesToRemove.push(r);
				},
			}
		}
		self
	}

	fn build(self) -> messages::L1Update {
		self.0
	}
}

#[test]
#[serial]
fn error_on_empty_update() {
	ExtBuilder::new().execute_with_default_mocks(|| {
		forward_to_block::<Test>(36);
		let update = L1UpdateBuilder::new().build();
		assert_err!(
			Rolldown::update_l2_from_l1(RuntimeOrigin::signed(ALICE), update),
			Error::<Test>::EmptyUpdate
		);
	});
}

#[test]
#[serial]
fn process_single_deposit() {
	ExtBuilder::new().execute_with_default_mocks(|| {
		forward_to_block::<Test>(36);
		let current_block_number =
			<frame_system::Pallet<Test>>::block_number().saturated_into::<u128>();
		let dispute_period: u128 = Rolldown::get_dispute_period();
		let update = L1UpdateBuilder::new()
			.with_requests(vec![L1UpdateRequest::Deposit(Default::default())])
			.build();
		Rolldown::update_l2_from_l1(RuntimeOrigin::signed(ALICE), update).unwrap();

		assert_event_emitted!(Event::PendingRequestStored((
			ALICE,
<<<<<<< HEAD
			current_block_number + dispute_period,
			sp_core::U256::from(0u128),
			sp_core::U256::from(0u128),
			H256::from(hex!("2a48bbdcd86e4e5571feef2579e2c4098c95b5aecc82a603c873429bf72651c3"))
=======
			H256::from(hex!("59f9d2780f86dbd629227d5e8036a3e7348343169faa700b84606abefa5c80f7"))
>>>>>>> 3b4e8b9a
		)));
	});
}

#[test]
#[serial]
fn create_pending_update_after_dispute_period() {
	ExtBuilder::new().execute_with_default_mocks(|| {
		let update1 = L1UpdateBuilder::new()
			.with_requests(vec![L1UpdateRequest::Deposit(messages::Deposit {
				depositRecipient: ETH_RECIPIENT_ACCOUNT,
				tokenAddress: ETH_TOKEN_ADDRESS,
				amount: sp_core::U256::from(MILLION),
			})])
			.build();

		let update2 = L1UpdateBuilder::new()
			.with_requests(vec![L1UpdateRequest::Withdraw(messages::Withdraw {
				depositRecipient: ETH_RECIPIENT_ACCOUNT,
				tokenAddress: ETH_TOKEN_ADDRESS,
				amount: sp_core::U256::from(MILLION),
			})])
			.with_offset(1u128)
			.build();

		forward_to_block::<Test>(10);
		Rolldown::update_l2_from_l1(RuntimeOrigin::signed(ALICE), update1).unwrap();

		forward_to_block::<Test>(11);
		Rolldown::update_l2_from_l1(RuntimeOrigin::signed(BOB), update2).unwrap();

		assert_eq!(pending_updates::<Test>::iter().next(), None);
		assert!(pending_updates::<Test>::get(sp_core::U256::from(0u128)).is_none());
		assert!(pending_updates::<Test>::get(sp_core::U256::from(1u128)).is_none());

		forward_to_block::<Test>(15);
		assert!(pending_updates::<Test>::get(sp_core::U256::from(0u128)).is_some());

		forward_to_block::<Test>(16);
		assert!(pending_updates::<Test>::get(sp_core::U256::from(1u128)).is_some());
	});
}

#[test]
#[serial]
fn l2_counter_updates_when_requests_are_processed() {
	ExtBuilder::new().execute_with_default_mocks(|| {
		let update1 = L1UpdateBuilder::new()
			.with_requests(vec![L1UpdateRequest::Deposit(messages::Deposit {
				depositRecipient: ETH_RECIPIENT_ACCOUNT,
				tokenAddress: ETH_TOKEN_ADDRESS,
				amount: sp_core::U256::from(MILLION),
			})])
			.build();

		let update2 = L1UpdateBuilder::new()
			.with_requests(vec![L1UpdateRequest::Withdraw(messages::Withdraw {
				depositRecipient: ETH_RECIPIENT_ACCOUNT,
				tokenAddress: ETH_TOKEN_ADDRESS,
				amount: sp_core::U256::from(MILLION),
			})])
			.with_offset(1u128)
			.build();

		forward_to_block::<Test>(10);
		assert_eq!(Rolldown::get_last_processed_request_on_l2(), 0_u128);
		Rolldown::update_l2_from_l1(RuntimeOrigin::signed(ALICE), update1).unwrap();

		forward_to_block::<Test>(11);
		Rolldown::update_l2_from_l1(RuntimeOrigin::signed(BOB), update2).unwrap();

		forward_to_block::<Test>(15);
		assert_eq!(Rolldown::get_last_processed_request_on_l2(), 0_u128);

		forward_to_block::<Test>(16);
		assert_eq!(Rolldown::get_last_processed_request_on_l2(), 1_u128);
	});
}

#[test]
#[serial]
fn deposit_executed_after_dispute_period() {
	ExtBuilder::new()
		.issue(ALICE, ETH_TOKEN_ADDRESS_MGX, 0u128)
		.execute_with_default_mocks(|| {
			forward_to_block::<Test>(10);
			let update = L1UpdateBuilder::new()
				.with_requests(vec![L1UpdateRequest::Deposit(messages::Deposit {
					depositRecipient: DummyAddressConverter::convert_back(CHARLIE),
					tokenAddress: ETH_TOKEN_ADDRESS,
					amount: sp_core::U256::from(MILLION),
				})])
				.build();

			Rolldown::update_l2_from_l1(RuntimeOrigin::signed(ALICE), update).unwrap();
			forward_to_block::<Test>(14);
			assert!(!pending_updates::<Test>::contains_key(sp_core::U256::from(0u128)));
			assert_eq!(TokensOf::<Test>::free_balance(ETH_TOKEN_ADDRESS_MGX, &CHARLIE), 0_u128);

			forward_to_block::<Test>(15);
			assert_eq!(
				pending_updates::<Test>::get(sp_core::U256::from(0u128)),
				Some(PendingUpdate::RequestResult((true, UpdateType::DEPOSIT)))
			);
			assert_eq!(TokensOf::<Test>::free_balance(ETH_TOKEN_ADDRESS_MGX, &CHARLIE), MILLION);
		});
}

#[test]
#[serial]
fn l1_upate_executed_immaidately_if_force_submitted() {
	ExtBuilder::new()
		.issue(ALICE, ETH_TOKEN_ADDRESS_MGX, 0u128)
		.execute_with_default_mocks(|| {
			forward_to_block::<Test>(10);
			let update = L1UpdateBuilder::new()
				.with_requests(vec![L1UpdateRequest::Deposit(messages::Deposit {
					depositRecipient: DummyAddressConverter::convert_back(CHARLIE),
					tokenAddress: ETH_TOKEN_ADDRESS,
					amount: sp_core::U256::from(MILLION),
				})])
				.build();

			assert_eq!(TokensOf::<Test>::free_balance(ETH_TOKEN_ADDRESS_MGX, &CHARLIE), 0_u128);
			assert!(!pending_updates::<Test>::contains_key(sp_core::U256::from(0u128)));
			Rolldown::force_update_l2_from_l1(RuntimeOrigin::root(), update).unwrap();
			assert!(pending_updates::<Test>::contains_key(sp_core::U256::from(0u128)));
			assert_eq!(TokensOf::<Test>::free_balance(ETH_TOKEN_ADDRESS_MGX, &CHARLIE), MILLION);
		});
}

#[test]
#[serial]
fn each_request_executed_only_once() {
	ExtBuilder::new()
		.issue(ALICE, ETH_TOKEN_ADDRESS_MGX, 0u128)
		.execute_with_default_mocks(|| {
			forward_to_block::<Test>(10);
			let update = L1UpdateBuilder::new()
				.with_requests(vec![L1UpdateRequest::Deposit(messages::Deposit {
					depositRecipient: DummyAddressConverter::convert_back(CHARLIE),
					tokenAddress: ETH_TOKEN_ADDRESS,
					amount: sp_core::U256::from(MILLION),
				})])
				.build();
			Rolldown::update_l2_from_l1(RuntimeOrigin::signed(ALICE), update.clone()).unwrap();

			forward_to_block::<Test>(11);
			Rolldown::update_l2_from_l1(RuntimeOrigin::signed(BOB), update).unwrap();

			forward_to_block::<Test>(14);
			assert!(!pending_updates::<Test>::contains_key(sp_core::U256::from(0u128)));
			assert_eq!(TokensOf::<Test>::free_balance(ETH_TOKEN_ADDRESS_MGX, &CHARLIE), 0_u128);

			forward_to_block::<Test>(15);
			assert_eq!(TokensOf::<Test>::free_balance(ETH_TOKEN_ADDRESS_MGX, &CHARLIE), MILLION);

			forward_to_block::<Test>(20);
			assert_eq!(TokensOf::<Test>::free_balance(ETH_TOKEN_ADDRESS_MGX, &CHARLIE), MILLION);
		});
}

#[test]
#[serial]
fn withdraw_executed_after_dispute_period() {
	ExtBuilder::new()
		.issue(ETH_RECIPIENT_ACCOUNT_MGX, ETH_TOKEN_ADDRESS_MGX, MILLION)
		.execute_with_default_mocks(|| {
			forward_to_block::<Test>(10);
			let update = L1UpdateBuilder::new()
				.with_requests(vec![L1UpdateRequest::Withdraw(messages::Withdraw {
					depositRecipient: DummyAddressConverter::convert_back(CHARLIE),
					tokenAddress: ETH_TOKEN_ADDRESS,
					amount: sp_core::U256::from(MILLION),
				})])
				.build();

			Rolldown::update_l2_from_l1(RuntimeOrigin::signed(ALICE), update).unwrap();
			forward_to_block::<Test>(14);
			assert_eq!(TokensOf::<Test>::free_balance(ETH_TOKEN_ADDRESS_MGX, &CHARLIE), MILLION);

			forward_to_block::<Test>(15);
			assert_eq!(
				pending_updates::<Test>::get(sp_core::U256::from(0u128)),
				Some(PendingUpdate::RequestResult((true, UpdateType::WITHDRAWAL)))
			);
			assert_eq!(TokensOf::<Test>::free_balance(ETH_TOKEN_ADDRESS_MGX, &CHARLIE), 0_u128);
		});
}

#[test]
#[serial]
fn withdraw_executed_after_dispute_period_when_not_enough_tokens() {
	ExtBuilder::new().execute_with_default_mocks(|| {
		forward_to_block::<Test>(10);
		let update = L1UpdateBuilder::new()
			.with_requests(vec![L1UpdateRequest::Withdraw(messages::Withdraw {
				depositRecipient: ETH_RECIPIENT_ACCOUNT,
				tokenAddress: ETH_TOKEN_ADDRESS,
				amount: sp_core::U256::from(MILLION),
			})])
			.build();

		Rolldown::update_l2_from_l1(RuntimeOrigin::signed(ALICE), update).unwrap();

		forward_to_block::<Test>(15);
		assert_eq!(
			pending_updates::<Test>::get(sp_core::U256::from(0u128)),
			Some(PendingUpdate::RequestResult((false, UpdateType::WITHDRAWAL)))
		);
	});
}

#[test]
#[serial]
fn updates_to_remove_executed_after_dispute_period() {
	ExtBuilder::new()
		.issue(CHARLIE, ETH_TOKEN_ADDRESS_MGX, MILLION)
		.execute_with_default_mocks(|| {
			forward_to_block::<Test>(10);

			let withdraw_update = L1UpdateBuilder::new()
				.with_requests(vec![L1UpdateRequest::Withdraw(messages::Withdraw {
					depositRecipient: DummyAddressConverter::convert_back(CHARLIE),
					tokenAddress: ETH_TOKEN_ADDRESS,
					amount: sp_core::U256::from(MILLION),
				})])
				.build();

			let l2_updates_to_remove = L1UpdateBuilder::new()
				.with_requests(vec![L1UpdateRequest::Remove(messages::L2UpdatesToRemove {
					l2UpdatesToRemove: vec![sp_core::U256::from(0u128)],
				})])
				.with_offset(1u128)
				.build();

			Rolldown::update_l2_from_l1(RuntimeOrigin::signed(ALICE), withdraw_update).unwrap();

			forward_to_block::<Test>(15);
			assert!(pending_updates::<Test>::contains_key(sp_core::U256::from(0u128)));

			forward_to_block::<Test>(100);
			assert_eq!(
				pending_updates::<Test>::get(sp_core::U256::from(0u128)),
				Some(PendingUpdate::RequestResult((true, UpdateType::WITHDRAWAL)))
			);
			Rolldown::update_l2_from_l1(RuntimeOrigin::signed(ALICE), l2_updates_to_remove)
				.unwrap();

			forward_to_block::<Test>(104);
			assert!(pending_updates::<Test>::contains_key(sp_core::U256::from(0u128)));
			assert!(!pending_updates::<Test>::contains_key(sp_core::U256::from(1u128)));

			forward_to_block::<Test>(105);
			assert!(pending_updates::<Test>::contains_key(sp_core::U256::from(1u128)));
			assert!(!pending_updates::<Test>::contains_key(sp_core::U256::from(0u128)));
		});
}

#[test]
#[serial]
fn test_cancel_removes_pending_update() {
	ExtBuilder::new()
		.issue(ETH_RECIPIENT_ACCOUNT_MGX, ETH_TOKEN_ADDRESS_MGX, MILLION)
		.execute_with_default_mocks(|| {
			forward_to_block::<Test>(10);

			// Arrange
			let slash_sequencer_mock = MockSequencerStakingProviderApi::slash_sequencer_context();
			slash_sequencer_mock.expect().return_const(Ok(().into()));

			let withdraw_update = L1UpdateBuilder::new()
				.with_requests(vec![L1UpdateRequest::Withdraw(messages::Withdraw {
					depositRecipient: ETH_RECIPIENT_ACCOUNT,
					tokenAddress: ETH_TOKEN_ADDRESS,
					amount: sp_core::U256::from(MILLION),
				})])
				.build();

			let cancel_resolution = L1UpdateBuilder::new()
				.with_requests(vec![L1UpdateRequest::Cancel(messages::CancelResolution {
					l2RequestId: U256::from(1u128),
					cancelJustified: true,
				})])
				.with_offset(0u128)
				.build();

			assert!(!pending_requests::<Test>::contains_key(U256::from(15u128)));

			// Act
			Rolldown::update_l2_from_l1(RuntimeOrigin::signed(ALICE), withdraw_update).unwrap();
			assert!(pending_requests::<Test>::contains_key(U256::from(15u128)));
			Rolldown::cancel_requests_from_l1(RuntimeOrigin::signed(BOB), 15u128.into()).unwrap();

			// Assert
			assert!(!pending_requests::<Test>::contains_key(U256::from(15u128)));
		});
}

#[test]
#[serial]
fn test_cancel_produce_update_with_correct_hash() {
	ExtBuilder::new()
		.issue(ETH_RECIPIENT_ACCOUNT_MGX, ETH_TOKEN_ADDRESS_MGX, MILLION)
		.execute_with_default_mocks(|| {
			forward_to_block::<Test>(10);

			// Arrange
			let withdraw_update =
				create_l1_update(vec![L1UpdateRequest::Withdraw(messages::Withdraw {
					depositRecipient: ETH_RECIPIENT_ACCOUNT,
					tokenAddress: ETH_TOKEN_ADDRESS,
					amount: sp_core::U256::from(MILLION),
				})]);

			// Act
			Rolldown::update_l2_from_l1(RuntimeOrigin::signed(ALICE), withdraw_update).unwrap();
			let req: messages::eth_abi::L1Update =
				pending_requests::<Test>::get(U256::from(15u128)).unwrap().1.into();

			assert_eq!(
				Rolldown::get_l2_update(),
				messages::eth_abi::L2Update { cancles: vec![], results: vec![] }
			);

			let update_id = Rolldown::get_l2_origin_updates_counter();
			Rolldown::cancel_requests_from_l1(RuntimeOrigin::signed(BOB), 15u128.into()).unwrap();

			assert_eq!(
				Rolldown::get_l2_update(),
				messages::eth_abi::L2Update {
					cancles: vec![messages::eth_abi::Cancel {
						l2RequestId: messages::to_eth_u256(U256::from(update_id)),
						lastProccessedRequestOnL1: messages::to_eth_u256(U256::from(0u128)),
						lastAcceptedRequestOnL1: messages::to_eth_u256(U256::from(0u128)),
						hash: alloy_primitives::FixedBytes::<32>::from_slice(
							Keccak256::digest(&req.abi_encode()[..]).as_ref()
						),
					}],
					results: vec![]
				}
			);
		});
}

#[test]
#[serial]
fn test_malicious_sequencer_is_slashed_when_honest_sequencer_cancels_malicious_read() {
	ExtBuilder::new()
		.issue(ETH_RECIPIENT_ACCOUNT_MGX, ETH_TOKEN_ADDRESS_MGX, MILLION)
		.execute_with_default_mocks(|| {
			forward_to_block::<Test>(10);

			// Arrange

			let withdraw_update =
				create_l1_update(vec![L1UpdateRequest::Withdraw(messages::Withdraw {
					depositRecipient: ETH_RECIPIENT_ACCOUNT,
					tokenAddress: ETH_TOKEN_ADDRESS,
					amount: sp_core::U256::from(MILLION),
				})]);

			let l2_request_id = Rolldown::get_l2_origin_updates_counter() + 1;
			let cancel_resolution = create_l1_update_with_offset(
				vec![L1UpdateRequest::Cancel(messages::CancelResolution {
					l2RequestId: U256::from(l2_request_id),
					cancelJustified: true,
				})],
				sp_core::U256::from(1u128),
			);

			// Act
			Rolldown::update_l2_from_l1(RuntimeOrigin::signed(ALICE), withdraw_update).unwrap();
			forward_to_block::<Test>(11);
			Rolldown::cancel_requests_from_l1(RuntimeOrigin::signed(BOB), 15u128.into()).unwrap();
			forward_to_block::<Test>(12);
			Rolldown::update_l2_from_l1(RuntimeOrigin::signed(BOB), cancel_resolution).unwrap();
			forward_to_block::<Test>(16);

			let slash_sequencer_mock = MockSequencerStakingProviderApi::slash_sequencer_context();
			slash_sequencer_mock.expect().with(eq(ALICE)).return_const(Ok(().into()));
			forward_to_block::<Test>(17);
		})
}

#[test]
#[serial]
fn test_malicious_canceler_is_slashed_when_honest_read_is_canceled() {
	ExtBuilder::new()
		.issue(ETH_RECIPIENT_ACCOUNT_MGX, ETH_TOKEN_ADDRESS_MGX, MILLION)
		.execute_with_default_mocks(|| {
			forward_to_block::<Test>(10);

			// Arrange

			let withdraw_update =
				create_l1_update(vec![L1UpdateRequest::Withdraw(messages::Withdraw {
					depositRecipient: ETH_RECIPIENT_ACCOUNT,
					tokenAddress: ETH_TOKEN_ADDRESS,
					amount: sp_core::U256::from(MILLION),
				})]);

			let l2_request_id = Rolldown::get_l2_origin_updates_counter() + 1;
			let cancel_resolution = create_l1_update_with_offset(
				vec![L1UpdateRequest::Cancel(messages::CancelResolution {
					l2RequestId: U256::from(l2_request_id),
					cancelJustified: false,
				})],
				sp_core::U256::from(1u128),
			);

			// Act
			Rolldown::update_l2_from_l1(RuntimeOrigin::signed(ALICE), withdraw_update).unwrap();
			forward_to_block::<Test>(11);
			Rolldown::cancel_requests_from_l1(RuntimeOrigin::signed(BOB), 15u128.into()).unwrap();
			forward_to_block::<Test>(12);
			Rolldown::update_l2_from_l1(RuntimeOrigin::signed(BOB), cancel_resolution).unwrap();
			forward_to_block::<Test>(16);

			let slash_sequencer_mock = MockSequencerStakingProviderApi::slash_sequencer_context();
			slash_sequencer_mock.expect().with(eq(BOB)).return_const(Ok(().into()));
			forward_to_block::<Test>(17);
		})
}

#[test]
#[serial]
fn test_cancel_unexisting_request_fails() {
	ExtBuilder::new()
		.issue(ETH_RECIPIENT_ACCOUNT_MGX, ETH_TOKEN_ADDRESS_MGX, MILLION)
		.execute_with_default_mocks(|| {
			forward_to_block::<Test>(10);
			assert_err!(
				Rolldown::cancel_requests_from_l1(RuntimeOrigin::signed(BOB), 15u128.into()),
				Error::<Test>::RequestDoesNotExist
			);
		});
}

#[test]
#[serial]
fn test_cancel_removes_cancel_right() {
	ExtBuilder::new()
		.issue(ETH_RECIPIENT_ACCOUNT_MGX, ETH_TOKEN_ADDRESS_MGX, MILLION)
		.execute_with_default_mocks(|| {
			forward_to_block::<Test>(10);

			let slash_sequencer_mock = MockSequencerStakingProviderApi::slash_sequencer_context();
			slash_sequencer_mock.expect().return_const(Ok(().into()));

			let l2_request_id = Rolldown::get_l2_origin_updates_counter();
			let withdraw_update =
				create_l1_update(vec![L1UpdateRequest::Withdraw(messages::Withdraw {
					depositRecipient: ETH_RECIPIENT_ACCOUNT,
					tokenAddress: ETH_TOKEN_ADDRESS,
					amount: sp_core::U256::from(MILLION),
				})]);

			let cancel_resolution = create_l1_update_with_offset(
				vec![L1UpdateRequest::Cancel(messages::CancelResolution {
					l2RequestId: U256::from(l2_request_id),
					cancelJustified: true,
				})],
				sp_core::U256::from(1u128),
			);

			assert_eq!(
				sequencer_rights::<Test>::get(ALICE).unwrap(),
				SequencerRights { readRights: 1u128, cancelRights: 1u128 }
			);
			assert_eq!(
				sequencer_rights::<Test>::get(BOB).unwrap(),
				SequencerRights { readRights: 1u128, cancelRights: 1u128 }
			);

			Rolldown::update_l2_from_l1(RuntimeOrigin::signed(ALICE), withdraw_update).unwrap();

			assert_eq!(
				sequencer_rights::<Test>::get(ALICE).unwrap(),
				SequencerRights { readRights: 0u128, cancelRights: 1u128 }
			);
			assert_eq!(
				sequencer_rights::<Test>::get(BOB).unwrap(),
				SequencerRights { readRights: 1u128, cancelRights: 1u128 }
			);

			Rolldown::cancel_requests_from_l1(RuntimeOrigin::signed(BOB), 15u128.into()).unwrap();

			assert_eq!(
				sequencer_rights::<Test>::get(ALICE).unwrap(),
				SequencerRights { readRights: 0u128, cancelRights: 1u128 }
			);
			assert_eq!(
				sequencer_rights::<Test>::get(BOB).unwrap(),
				SequencerRights { readRights: 1u128, cancelRights: 0u128 }
			);

			forward_to_block::<Test>(11);
			Rolldown::update_l2_from_l1(RuntimeOrigin::signed(BOB), cancel_resolution).unwrap();
			assert_eq!(
				sequencer_rights::<Test>::get(BOB).unwrap(),
				SequencerRights { readRights: 0u128, cancelRights: 0u128 }
			);

			forward_to_block::<Test>(16);
			assert_eq!(
				sequencer_rights::<Test>::get(ALICE).unwrap(),
				SequencerRights { readRights: 1u128, cancelRights: 1u128 }
			);
			assert_eq!(
				sequencer_rights::<Test>::get(BOB).unwrap(),
				SequencerRights { readRights: 1u128, cancelRights: 1u128 }
			);
		});
}

#[test]
#[serial]
<<<<<<< HEAD
fn cancel_request_as_council_executed_immadiately() {
	ExtBuilder::new()
		.issue(ETH_RECIPIENT_ACCOUNT_MGX, ETH_TOKEN_ADDRESS_MGX, MILLION)
		.execute_with_default_mocks(|| {
			forward_to_block::<Test>(10);

			let slash_sequencer_mock = MockSequencerStakingProviderApi::slash_sequencer_context();
			slash_sequencer_mock.expect().return_const(Ok(().into()));

			let withdraw_update = L1UpdateBuilder::new()
				.with_requests(vec![L1UpdateRequest::Withdraw(messages::Withdraw {
					depositRecipient: ETH_RECIPIENT_ACCOUNT,
					tokenAddress: ETH_TOKEN_ADDRESS,
					amount: sp_core::U256::from(MILLION),
				})])
				.build();

			assert_eq!(
				sequencer_rights::<Test>::get(ALICE).unwrap(),
				SequencerRights { readRights: 1u128, cancelRights: 1u128 }
			);
			Rolldown::update_l2_from_l1(RuntimeOrigin::signed(ALICE), withdraw_update).unwrap();
			assert_eq!(
				sequencer_rights::<Test>::get(ALICE).unwrap(),
				SequencerRights { readRights: 0u128, cancelRights: 1u128 }
			);

			Rolldown::force_cancel_requests_from_l1(RuntimeOrigin::root(), 15u128.into()).unwrap();
			assert_eq!(
				sequencer_rights::<Test>::get(ALICE).unwrap(),
				SequencerRights { readRights: 1u128, cancelRights: 1u128 }
			);
		});
=======
// this test ensures that the hash calculated on rust side matches hash calculated in contract
fn test_l1_update_hash_compare_with_solidty() {
	ExtBuilder::new().execute_with_default_mocks(|| {
		let update = create_l1_update_with_offset(
			vec![L1UpdateRequest::Deposit(messages::Deposit {
				depositRecipient: ETH_RECIPIENT_ACCOUNT,
				tokenAddress: ETH_TOKEN_ADDRESS,
				amount: sp_core::U256::from(MILLION),
			})],
			sp_core::U256::from(1u128),
		);
		let hash = Rolldown::calculate_hash_of_pending_requests(update.clone());
		assert_eq!(
			hash,
			hex!("acf3b87e37038f4bc2dd017cb4818eef8c9da4cb36a23b8abcd6d3c17d69d65f").into()
		);
	});
>>>>>>> 3b4e8b9a
}

#[test]
#[serial]
fn reject_update_with_too_many_requests() {
	ExtBuilder::new().execute_with_default_mocks(|| {
		forward_to_block::<Test>(10);

		let requests = vec![
			L1UpdateRequest::Withdraw(messages::Withdraw {
				depositRecipient: ETH_RECIPIENT_ACCOUNT,
				tokenAddress: ETH_TOKEN_ADDRESS,
				amount: sp_core::U256::from(MILLION),
			});
			11
		];

		let withdraw_update = L1UpdateBuilder::new().with_requests(requests).build();

		assert_err!(
			Rolldown::update_l2_from_l1(RuntimeOrigin::signed(ALICE), withdraw_update),
			Error::<Test>::TooManyRequests
		);
	});
}

#[test]
#[serial]
fn reject_consecutive_update_with_invalid_counters() {
	ExtBuilder::new().execute_with_default_mocks(|| {
		forward_to_block::<Test>(10);

		let requests = vec![L1UpdateRequest::Withdraw(messages::Withdraw {
			depositRecipient: ETH_RECIPIENT_ACCOUNT,
			tokenAddress: ETH_TOKEN_ADDRESS,
			amount: sp_core::U256::from(MILLION),
		})];

		let withdraw_update =
			L1UpdateBuilder::new().with_requests(requests).with_offset(100u128).build();

		assert_err!(
			Rolldown::update_l2_from_l1(RuntimeOrigin::signed(ALICE), withdraw_update),
			Error::<Test>::InvalidUpdate
		);
	});
}

#[test]
#[serial]
fn reject_update_with_invalid_too_high_request_id() {
	ExtBuilder::new().execute_with_default_mocks(|| {
		forward_to_block::<Test>(10);

		let requests = vec![L1UpdateRequest::Withdraw(messages::Withdraw {
			depositRecipient: ETH_RECIPIENT_ACCOUNT,
			tokenAddress: ETH_TOKEN_ADDRESS,
			amount: sp_core::U256::from(MILLION),
		})];

		let withdraw_update =
			L1UpdateBuilder::new().with_requests(requests).with_offset(100u128).build();

		assert_err!(
			Rolldown::update_l2_from_l1(RuntimeOrigin::signed(ALICE), withdraw_update),
			Error::<Test>::InvalidUpdate
		);
	});
}

#[test]
#[serial]
fn reject_update_with_missing_requests() {
	ExtBuilder::new().execute_with_default_mocks(|| {
		forward_to_block::<Test>(10);

		let update =
			L1Update { order: vec![messages::PendingRequestType::DEPOSIT], ..Default::default() };

		assert_err!(
			Rolldown::update_l2_from_l1(RuntimeOrigin::signed(ALICE), update),
			Error::<Test>::InvalidUpdate
		);
	});
}

#[test]
fn test_conversion_u256() {
	let val = sp_core::U256::from(1u8);
	let eth_val = alloy_primitives::U256::from(1u8);
	assert_eq!(messages::to_eth_u256(val), eth_val);
}

#[test]
fn test_conversion_address() {
	let byte_address: [u8; 20] = DummyAddressConverter::convert_back(consts::CHARLIE);
	assert_eq!(DummyAddressConverter::convert(byte_address), consts::CHARLIE);
}<|MERGE_RESOLUTION|>--- conflicted
+++ resolved
@@ -97,14 +97,10 @@
 
 		assert_event_emitted!(Event::PendingRequestStored((
 			ALICE,
-<<<<<<< HEAD
 			current_block_number + dispute_period,
 			sp_core::U256::from(0u128),
 			sp_core::U256::from(0u128),
-			H256::from(hex!("2a48bbdcd86e4e5571feef2579e2c4098c95b5aecc82a603c873429bf72651c3"))
-=======
 			H256::from(hex!("59f9d2780f86dbd629227d5e8036a3e7348343169faa700b84606abefa5c80f7"))
->>>>>>> 3b4e8b9a
 		)));
 	});
 }
@@ -414,11 +410,13 @@
 
 			// Arrange
 			let withdraw_update =
-				create_l1_update(vec![L1UpdateRequest::Withdraw(messages::Withdraw {
+				L1UpdateBuilder::new()
+				.with_requests(vec![L1UpdateRequest::Withdraw(messages::Withdraw {
 					depositRecipient: ETH_RECIPIENT_ACCOUNT,
 					tokenAddress: ETH_TOKEN_ADDRESS,
 					amount: sp_core::U256::from(MILLION),
-				})]);
+				})])
+				.build();
 
 			// Act
 			Rolldown::update_l2_from_l1(RuntimeOrigin::signed(ALICE), withdraw_update).unwrap();
@@ -461,20 +459,20 @@
 			// Arrange
 
 			let withdraw_update =
-				create_l1_update(vec![L1UpdateRequest::Withdraw(messages::Withdraw {
+				L1UpdateBuilder::new().with_requests(vec![L1UpdateRequest::Withdraw(messages::Withdraw {
 					depositRecipient: ETH_RECIPIENT_ACCOUNT,
 					tokenAddress: ETH_TOKEN_ADDRESS,
 					amount: sp_core::U256::from(MILLION),
-				})]);
+				})]).build();
 
 			let l2_request_id = Rolldown::get_l2_origin_updates_counter() + 1;
-			let cancel_resolution = create_l1_update_with_offset(
+			let cancel_resolution = L1UpdateBuilder::new().with_requests(
 				vec![L1UpdateRequest::Cancel(messages::CancelResolution {
 					l2RequestId: U256::from(l2_request_id),
 					cancelJustified: true,
-				})],
-				sp_core::U256::from(1u128),
-			);
+				})])
+				.with_offset(1u128)
+				.build();
 
 			// Act
 			Rolldown::update_l2_from_l1(RuntimeOrigin::signed(ALICE), withdraw_update).unwrap();
@@ -501,20 +499,21 @@
 			// Arrange
 
 			let withdraw_update =
-				create_l1_update(vec![L1UpdateRequest::Withdraw(messages::Withdraw {
+				L1UpdateBuilder::new().with_requests(vec![L1UpdateRequest::Withdraw(messages::Withdraw {
 					depositRecipient: ETH_RECIPIENT_ACCOUNT,
 					tokenAddress: ETH_TOKEN_ADDRESS,
 					amount: sp_core::U256::from(MILLION),
-				})]);
+				})]).build();
 
 			let l2_request_id = Rolldown::get_l2_origin_updates_counter() + 1;
-			let cancel_resolution = create_l1_update_with_offset(
+			let cancel_resolution = L1UpdateBuilder::new()
+				.with_requests(
 				vec![L1UpdateRequest::Cancel(messages::CancelResolution {
 					l2RequestId: U256::from(l2_request_id),
 					cancelJustified: false,
-				})],
-				sp_core::U256::from(1u128),
-			);
+				})])
+				.with_offset(1u128)
+				.build();
 
 			// Act
 			Rolldown::update_l2_from_l1(RuntimeOrigin::signed(ALICE), withdraw_update).unwrap();
@@ -557,19 +556,19 @@
 
 			let l2_request_id = Rolldown::get_l2_origin_updates_counter();
 			let withdraw_update =
-				create_l1_update(vec![L1UpdateRequest::Withdraw(messages::Withdraw {
+				L1UpdateBuilder::new().with_requests(vec![L1UpdateRequest::Withdraw(messages::Withdraw {
 					depositRecipient: ETH_RECIPIENT_ACCOUNT,
 					tokenAddress: ETH_TOKEN_ADDRESS,
 					amount: sp_core::U256::from(MILLION),
-				})]);
-
-			let cancel_resolution = create_l1_update_with_offset(
+				})]).build();
+
+			let cancel_resolution = L1UpdateBuilder::new().with_requests(
 				vec![L1UpdateRequest::Cancel(messages::CancelResolution {
 					l2RequestId: U256::from(l2_request_id),
 					cancelJustified: true,
-				})],
-				sp_core::U256::from(1u128),
-			);
+				})])
+				.with_offset(1u128)
+				.build();
 
 			assert_eq!(
 				sequencer_rights::<Test>::get(ALICE).unwrap(),
@@ -593,6 +592,7 @@
 
 			Rolldown::cancel_requests_from_l1(RuntimeOrigin::signed(BOB), 15u128.into()).unwrap();
 
+			assert!(!pending_requests::<Test>::contains_key(U256::from(15u128)));
 			assert_eq!(
 				sequencer_rights::<Test>::get(ALICE).unwrap(),
 				SequencerRights { readRights: 0u128, cancelRights: 1u128 }
@@ -623,59 +623,61 @@
 
 #[test]
 #[serial]
-<<<<<<< HEAD
-fn cancel_request_as_council_executed_immadiately() {
-	ExtBuilder::new()
-		.issue(ETH_RECIPIENT_ACCOUNT_MGX, ETH_TOKEN_ADDRESS_MGX, MILLION)
-		.execute_with_default_mocks(|| {
-			forward_to_block::<Test>(10);
-
-			let slash_sequencer_mock = MockSequencerStakingProviderApi::slash_sequencer_context();
-			slash_sequencer_mock.expect().return_const(Ok(().into()));
-
-			let withdraw_update = L1UpdateBuilder::new()
-				.with_requests(vec![L1UpdateRequest::Withdraw(messages::Withdraw {
-					depositRecipient: ETH_RECIPIENT_ACCOUNT,
-					tokenAddress: ETH_TOKEN_ADDRESS,
-					amount: sp_core::U256::from(MILLION),
-				})])
-				.build();
-
-			assert_eq!(
-				sequencer_rights::<Test>::get(ALICE).unwrap(),
-				SequencerRights { readRights: 1u128, cancelRights: 1u128 }
-			);
-			Rolldown::update_l2_from_l1(RuntimeOrigin::signed(ALICE), withdraw_update).unwrap();
-			assert_eq!(
-				sequencer_rights::<Test>::get(ALICE).unwrap(),
-				SequencerRights { readRights: 0u128, cancelRights: 1u128 }
-			);
-
-			Rolldown::force_cancel_requests_from_l1(RuntimeOrigin::root(), 15u128.into()).unwrap();
-			assert_eq!(
-				sequencer_rights::<Test>::get(ALICE).unwrap(),
-				SequencerRights { readRights: 1u128, cancelRights: 1u128 }
-			);
-		});
-=======
 // this test ensures that the hash calculated on rust side matches hash calculated in contract
 fn test_l1_update_hash_compare_with_solidty() {
 	ExtBuilder::new().execute_with_default_mocks(|| {
-		let update = create_l1_update_with_offset(
+		let update = L1UpdateBuilder::new()
+			.with_requests(
 			vec![L1UpdateRequest::Deposit(messages::Deposit {
 				depositRecipient: ETH_RECIPIENT_ACCOUNT,
 				tokenAddress: ETH_TOKEN_ADDRESS,
 				amount: sp_core::U256::from(MILLION),
-			})],
-			sp_core::U256::from(1u128),
-		);
+			})])
+			.with_offset(1u128)
+			.build();
 		let hash = Rolldown::calculate_hash_of_pending_requests(update.clone());
 		assert_eq!(
 			hash,
 			hex!("acf3b87e37038f4bc2dd017cb4818eef8c9da4cb36a23b8abcd6d3c17d69d65f").into()
 		);
 	});
->>>>>>> 3b4e8b9a
+}
+
+#[test]
+#[serial]
+fn cancel_request_as_council_executed_immadiately() {
+	ExtBuilder::new()
+		.issue(ETH_RECIPIENT_ACCOUNT_MGX, ETH_TOKEN_ADDRESS_MGX, MILLION)
+		.execute_with_default_mocks(|| {
+			forward_to_block::<Test>(10);
+
+			let slash_sequencer_mock = MockSequencerStakingProviderApi::slash_sequencer_context();
+			slash_sequencer_mock.expect().return_const(Ok(().into()));
+
+			let withdraw_update = L1UpdateBuilder::new()
+				.with_requests(vec![L1UpdateRequest::Withdraw(messages::Withdraw {
+					depositRecipient: ETH_RECIPIENT_ACCOUNT,
+					tokenAddress: ETH_TOKEN_ADDRESS,
+					amount: sp_core::U256::from(MILLION),
+				})])
+				.build();
+
+			assert_eq!(
+				sequencer_rights::<Test>::get(ALICE).unwrap(),
+				SequencerRights { readRights: 1u128, cancelRights: 1u128 }
+			);
+			Rolldown::update_l2_from_l1(RuntimeOrigin::signed(ALICE), withdraw_update).unwrap();
+			assert_eq!(
+				sequencer_rights::<Test>::get(ALICE).unwrap(),
+				SequencerRights { readRights: 0u128, cancelRights: 1u128 }
+			);
+
+			Rolldown::force_cancel_requests_from_l1(RuntimeOrigin::root(), 15u128.into()).unwrap();
+			assert_eq!(
+				sequencer_rights::<Test>::get(ALICE).unwrap(),
+				SequencerRights { readRights: 1u128, cancelRights: 1u128 }
+			);
+		});
 }
 
 #[test]
