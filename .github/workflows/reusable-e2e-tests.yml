--- conflicted
+++ resolved
@@ -117,12 +117,7 @@
           - command: "yarn test-crowdloan"
             fast: false
           - command: "yarn test-sdk"
-<<<<<<< HEAD
-            fast: true
-
-=======
-            fast: true 
->>>>>>> 6f08fb5b
+            fast: true
     runs-on: [e2e-gke]
     timeout-minutes: 180
     env:
@@ -188,26 +183,11 @@
         working-directory: devops/parachain-launch
         run: npx @open-web3/parachain-launch generate config.yml
 
-<<<<<<< HEAD
       - name: Remove obsolete node run args from generated docker-compose.yml
         working-directory: devops/parachain-launch/output
-        run: sed -i '/ws-external/d' output/docker-compose.yml
-
-      - name: Docker ps
-        run: docker ps --no-trunc
-
-      - name: Docker network ls
-        run: docker network ls
-
-      - name: Stop previous parachain if running
-        working-directory: devops/parachain-launch/output
-        run: |
-          docker kill $(docker ps -q) 2>/dev/null && echo $?
-          docker-compose down -v
-
-=======
+        run: sed -i '/ws-external/d' docker-compose.yml
+
       - run: docker ps --no-trunc
->>>>>>> 6f08fb5b
       - name: Start mangata-node parachain
         working-directory: devops/parachain-launch/output
         run: docker-compose up -d --build
@@ -284,7 +264,7 @@
       - name: Add GCP bucket URL link for stored node data on job failure
         if: failure()
         run: echo '[GCP Bucket link](https://console.cloud.google.com/storage/browser/mangata-node-ci-cache/${{ github.sha }}/${{ env.MATRIX_COMMAND_PATH }})' >> $GITHUB_STEP_SUMMARY
-      
+
       - name: Stop previous parachain if running
         working-directory: devops/parachain-launch/output
         run: |
