//! # XYK pallet

//! Provides functions for token operations, swapping tokens, creating token pools, minting and burning liquidity and supporting public functions
//!
//! ### Token operation functions:
//! - create_pool
//! - mint_liquidity
//! - burn_liquidity
//! - sell_asset
//! - buy_asset
//!
//! ### Supporting public functions:
//! - calculate_sell_price
//! - calculate_buy_price
//! - calculate_sell_price_id
//! - calculate_buy_price_id
//! - get_liquidity_token
//! - get_burn_amount
//! - account_id
//! - settle_treasury_buy_and_burn
//!
//! # fn create_pool
//! -Sets the initial ratio/price of both assets to each other depending on amounts of each assets when creating pool.
//!
//! -Transfers assets from user to vault and makes appropriate entry to pools map, where are assets amounts kept.
//!
//! -Issues new liquidity asset in amount corresponding to amounts creating the pool, marks them as liquidity assets corresponding to this pool and transfers them to user.
//! first_token_amount
//! ### arguments
//! `origin` - sender of a fn, user creating the pool
//!
//! `first_token_id` - id of first token which will be directly inter-tradeable in a pair of first_token_id-second_token_id
//!
//! `first_token_amount` - amount of first token in which the pool will be initiated, which will set their initial ratio/price
//!
//! `second_token_id` - id of second token which will be directly inter-tradeable in a pair of first_token_id-second_token_id
//!
//! `second_token_amount` - amount of second token in which the pool will be initiated, which will set their initial ratio/price
//!
//! ### Example
//! ```ignore
//! create_pool(
//!    Origin::signed(1),
//!    0,
//!    1000,
//!    1,
//!    2000,
//! )
//! ```
//! Account_id 1 created pool with tokens 0 and 1, with amounts 1000, 2000. Initial ratio is 1:2. Liquidity token with new id created in an amount of 3000 and transfered to user 1.
//!
//! ### Errors
//! `ZeroAmount` - creating pool with 0 amount of first or second token
//!
//! `PoolAlreadyExists` - creating pool which already exists
//!
//! `NotEnoughTokens` - creating pool with amounts higher then user owns
//!
//! `SameToken` - creating pool with same token
//!
//! # fn sell_token
//! -Sells/exchanges set amount of sold token for corresponding amount by xyk formula of bought token
//! ### arguments
//! `origin` - sender of a fn, user creating the pool
//!
//! `sold_token_id` - token which will be sold
//!
//! `bought_token_id` - token which will be bought
//!
//! `sold_token_amount` - amount of token to be sold
//!
//! `min_amount_out` - minimal acceptable amount of bought token received after swap
//!
//! ### Example
//! ```ignore
//! sell_token (
//!    Origin::signed(1),
//!    0,
//!    1,
//!    1000,
//!    800,
//!)
//! ```
//! Account_id 1 sells/exchanges 1000 token 0 for corresponding amount of token 1, while requiring at least 800 token 1
//!
//! ### Errors
//! `ZeroAmount` - buying 0 tokens
//!
//! `NoSuchPool` - pool sold_token_id - bought_token_id does not exist
//!
//! `NotEnoughTokens` - selling more tokens then user owns
//!
//! `InsufficientOutputAmount` - bought tokens to receive amount is lower then required min_amount_out
//!
//! # fn buy_token
//! -Buys/exchanges set amount of bought token for corresponding amount by xyk formula of sold token
//! ### arguments
//! `origin` - sender of a fn, user creating the pool
//!
//! `sold_token_id` - token which will be sold
//!
//! `bought_token_id` - token which will be bought
//!
//! `bought_token_amount` - amount of token to be bought
//!
//! `max_amount_in` - maximal acceptable amount of sold token to pay for requested bought amount
//!
//! ### Example
//! ```ignore
//! buy_token (
//!    Origin::signed(1),
//!    0,
//!    1,
//!    1000,
//!    800,
//!)
//! ```
//! Account_id 1 buys/exchanges 1000 tokens 1 by paying corresponding amount by xyk formula of tokens 0
//!
//! ### Errors
//! `ZeroAmount` - selling 0 tokens
//!
//! `NoSuchPool` - pool sold_token_id - bought_token_id does not exist
//!
//! `NotEnoughTokens` - selling more tokens then user owns
//!
//! `InsufficientInputAmount` - sold tokens to pay is higher then maximum acceptable value of max_amount_in
//!
//! # fn mint_liquidity
//! -Adds liquidity to pool, providing both tokens in actual ratio
//! -First token amount is provided by user, second token amount is calculated by function, depending on actual ratio
//! -Mints and transfers corresponding amount of liquidity token to mintin user
//!
//! ### arguments
//! `origin` - sender of a fn, user creating the pool
//!
//! first_token_id - first token in pair
//!
//! second_token_id - second token in pair
//!
//! first_token_amount - amount of first_token_id, second token amount will be calculated
//!
//! ### Example
//! ```ignore
//! mint_liquidity (
//!    Origin::signed(1),
//!    0,
//!    1,
//!    1000,
//!)
//! ```
//! If pool token 0 - token 1 has tokens in amounts 9000:18000 (total liquidity tokens 27000)
//!
//! Account_id 1 added liquidity to pool token 0 - token 1, by providing 1000 token 0 and corresponding amount of token 1. In this case 2000, as the ratio in pool is 1:2.
//! Account_id 1 also receives corresponding liquidity tokens in corresponding amount. In this case he gets 10% of all corresponding liquidity tokens, as he is providing 10% of all provided liquidity in pool.
//! 3000 out of total 30000 liquidity tokens is now owned by Account_id 1
//!
//! ### Errors
//! `ZeroAmount` - minting with 0 tokens
//!
//! `NoSuchPool` - pool first_token_id - second_token_id does not exist
//!
//! `NotEnoughTokens` -  minting with more tokens then user owns, either first_token_id or second_token_id
//!     
//! # fn burn_liquidity
//! -Removes tokens from liquidity pool and transfers them to user, by burning user owned liquidity tokens
//! -Amount of tokens is determined by their ratio in pool and amount of liq tokens burned
//!
//! ### arguments
//! `origin` - sender of a fn, user creating the pool
//!
//! first_token_id - first token in pair
//!
//! second_token_id - second token in pair
//!
//! liquidity_token_amount - amount of liquidity token amount to burn
//!
//! ### Example
//! ```ignore
//! burn_liquidity (
//!    Origin::signed(1),
//!    0,
//!    1,
//!    3000,
//!)
//! ```
//! If pool token 0 - token 1 has tokens in amounts 10000:20000 (total liquidity tokens 30000)
//!
//! Account_id 1 is burning 3000 liquidity tokens of pool token 0 - token 1
//! As Account_id 1 is burning 10% of total liquidity tokens for this pool, user receives in this case 1000 token 0 and 2000 token 1
//!
//! ### Errors
//! `ZeroAmount` - burning 0 liquidity tokens
//!
//! `NoSuchPool` - pool first_token_id - second_token_id does not exist
//!
//! `NotEnoughTokens` -  burning more liquidity tokens than user owns
//!
//! # calculate_sell_price
//! - Supporting public function accessible through rpc call which calculates and returns bought_token_amount while providing sold_token_amount and respective reserves
//! # calculate_buy_price
//! - Supporting public function accessible through rpc call which calculates and returns sold_token_amount while providing bought_token_amount and respective reserves
//! # calculate_sell_price_id
//! - Same as calculate_sell_price, but providing token_id instead of reserves. Reserves are fetched by function.
//! # calculate_buy_price_id
//! - Same as calculate_buy_price, but providing token_id instead of reserves. Reserves are fetched by function.
//! # get_liquidity_token
//! - Supporting public function accessible through rpc call which returns liquidity_token_id while providing pair token ids
//! # get_burn_amount
//! - Supporting public function accessible through rpc call which returns amounts of tokens received by burning provided liquidity_token_amount in pool of provided token ids
//! # account_id
//! - Returns palled account_id
//! # settle_treasury_buy_and_burn
//! - Supporting function which takes tokens to alocate to treasury and tokens to be used to burn mangata
//! - First step is deciding whether we are using sold or bought token id, depending which is closer to mangata token
//! - In second step, if tokens are mangata, they are placed to treasury and removed from corresponding pool. If tokens are not mangata, but are available in mangata pool,
//!   they are swapped to mangata and placed to treasury and removed from corresponding pool. If token is not connected to mangata, token is temporarily placed to treasury and burn treasury.

#![cfg_attr(not(feature = "std"), no_std)]

use frame_support::{
    decl_error, decl_event, decl_module, decl_storage,
    dispatch::{DispatchError, DispatchResult},
    ensure,
    sp_runtime::ModuleId,
    weights::Pays,
    StorageMap,
};
use frame_system::ensure_signed;
use sp_core::U256;
// TODO documentation!
use codec::FullCodec;
use frame_support::sp_runtime::traits::AccountIdConversion;
use frame_support::traits::{ExistenceRequirement, Get, WithdrawReasons};
use frame_support::Parameter;
use mangata_primitives::{Balance, TokenId};
use orml_tokens::{MultiTokenCurrency, MultiTokenCurrencyExtended};
use sp_arithmetic::helpers_128bit::multiply_by_rational;
use sp_runtime::traits::{AtLeast32BitUnsigned, MaybeSerializeDeserialize, Member};
use sp_runtime::traits::{SaturatedConversion, Zero};
use sp_std::convert::TryFrom;
use sp_std::fmt::Debug;

#[cfg(test)]
mod mock;
#[cfg(test)]
mod tests;

pub trait Trait: frame_system::Trait {
    type Event: From<Event<Self>> + Into<<Self as frame_system::Trait>::Event>;
    type Currency: MultiTokenCurrencyExtended<Self::AccountId>;
    type NativeCurrencyId: Get<TokenId>;
}

const PALLET_ID: ModuleId = ModuleId(*b"79b14c96");
// 1/100 %
const TREASURY_PERCENTAGE: u128 = 5;
const BUYANDBURN_PERCENTAGE: u128 = 5;
const FEE_PERCENTAGE: u128 = 30;
const MANGATA_ID: u128 = 0;

decl_error! {
    /// Errors
    pub enum Error for Module<T: Trait> {
        VaultAlreadySet,
        PoolAlreadyExists,
        NotEnoughAssets,
        NoSuchPool,
        NoSuchLiquidityAsset,
        NotEnoughReserve,
        ZeroAmount,
        InsufficientInputAmount,
        InsufficientOutputAmount,
        SameAsset,
        AssetAlreadyExists,
        AssetDoesNotExists,
        DivisionByZero,
        UnexpectedFailure,
        NotMangataLiquidityAsset,
        MathOverflow,
    }
}

decl_event!(
    pub enum Event<T>
    where
        AccountId = <T as frame_system::Trait>::AccountId,
    {
        //TODO add trading events
        PoolCreated(AccountId, TokenId, Balance, TokenId, Balance),
        AssetsSwapped(AccountId, TokenId, Balance, TokenId, Balance),
        LiquidityMinted(
            AccountId,
            TokenId,
            Balance,
            TokenId,
            Balance,
            TokenId,
            Balance,
        ),
        LiquidityBurned(
            AccountId,
            TokenId,
            Balance,
            TokenId,
            Balance,
            TokenId,
            Balance,
        ),
    }
);

// XYK exchange pallet storage.
decl_storage! {
    trait Store for Module<T: Trait> as XykStorage {

        Pools get(fn asset_pool): map hasher(opaque_blake2_256) (TokenId, TokenId) => Balance;

        LiquidityAssets get(fn liquidity_asset): map hasher(opaque_blake2_256) (TokenId, TokenId) => Option<TokenId>;
        LiquidityPools get(fn liquidity_pool): map hasher(opaque_blake2_256) TokenId => Option<(TokenId, TokenId)>;
        Treasury get(fn treasury): map hasher(opaque_blake2_256) TokenId => Balance;
        TreasuryBurn get(fn treasury_burn): map hasher(opaque_blake2_256) TokenId => Balance;

        Nonce get (fn nonce): u32;

    }
    add_extra_genesis {
        config(created_pools_for_staking): Vec<(T::AccountId, TokenId, Balance, TokenId, Balance, TokenId)>;

        build(|config: &GenesisConfig<T>| {
            config.created_pools_for_staking.iter().for_each(|(account_id, native_token_id, native_token_amount, pooled_token_id, pooled_token_amount, liquidity_token_id)| {
                if T::Currency::exists({*liquidity_token_id}.into()){
                    assert!(<Module<T>>::mint_liquidity( T::Origin::from(Some(account_id.clone()).into()), *native_token_id, *pooled_token_id, *native_token_amount).is_ok(), "Pool mint failed");
                }
                else{
                    let created_liquidity_token_id: TokenId = T::Currency::get_next_currency_id().into();
                    assert!(created_liquidity_token_id == *liquidity_token_id, "Assets not initialized in the expected sequence");
                    assert!(<Module<T>>::create_pool( T::Origin::from(Some(account_id.clone()).into()), *native_token_id, *native_token_amount, *pooled_token_id, *pooled_token_amount).is_ok(), "Pool creation failed");
                }
            })
        })
    }
}

// XYK extrinsics.
decl_module! {
    pub struct Module<T: Trait> for enum Call where origin: T::Origin {

        fn deposit_event() = default;

        #[weight = 10_000]
        pub fn create_pool(
            origin,
            first_asset_id: TokenId,
            first_asset_amount: Balance,
            second_asset_id: TokenId,
            second_asset_amount: Balance
        ) -> DispatchResult {

            let sender = ensure_signed(origin)?;

            <Self as XykFunctionsTrait<T::AccountId>>::create_pool(sender, first_asset_id.into(), first_asset_amount.into(), second_asset_id.into(), second_asset_amount.into())

        }

        // you will sell your sold_asset_amount of sold_asset_id to get some amount of bought_asset_id
        #[weight = (10_000, Pays::No)]
        pub fn sell_asset (
            origin,
            sold_asset_id: TokenId,
            bought_asset_id: TokenId,
            sold_asset_amount: Balance,
            min_amount_out: Balance,
        ) -> DispatchResult {

            let sender = ensure_signed(origin)?;

            <Self as XykFunctionsTrait<T::AccountId>>::sell_asset(sender, sold_asset_id.into(), bought_asset_id.into(), sold_asset_amount.into(), min_amount_out.into())

        }

        #[weight = (10_000, Pays::No)]
        pub fn buy_asset (
            origin,
            sold_asset_id: TokenId,
            bought_asset_id: TokenId,
            bought_asset_amount: Balance,
            max_amount_in: Balance,
        ) -> DispatchResult {

            let sender = ensure_signed(origin)?;

            <Self as XykFunctionsTrait<T::AccountId>>::buy_asset(sender, sold_asset_id.into(), bought_asset_id.into(), bought_asset_amount.into(), max_amount_in.into())

        }

        #[weight = 10_000]
        pub fn mint_liquidity (
            origin,
            first_asset_id: TokenId,
            second_asset_id: TokenId,
            first_asset_amount: Balance,
        ) -> DispatchResult {

            let sender = ensure_signed(origin)?;

            <Self as XykFunctionsTrait<T::AccountId>>::mint_liquidity(sender, first_asset_id.into(), second_asset_id.into(), first_asset_amount.into())

        }

        #[weight = 10_000]
        pub fn burn_liquidity (
            origin,
            first_asset_id: TokenId,
            second_asset_id: TokenId,
            liquidity_asset_amount: Balance,
        ) -> DispatchResult {

            let sender = ensure_signed(origin)?;

            <Self as XykFunctionsTrait<T::AccountId>>::burn_liquidity(sender, first_asset_id.into(), second_asset_id.into(), liquidity_asset_amount.into())

        }
    }
}

impl<T: Trait> Module<T> {
    // Callculate amount of tokens to be bought by sellling sell_amount
    pub fn calculate_sell_price(
        input_reserve: Balance,
        output_reserve: Balance,
        sell_amount: Balance,
    ) -> Result<Balance, DispatchError> {
        let after_fee_percentage: u128 = 10000 - FEE_PERCENTAGE;
        let input_reserve_saturated: U256 = input_reserve.saturated_into::<u128>().into();
        let output_reserve_saturated: U256 = output_reserve.saturated_into::<u128>().into();
        let sell_amount_saturated: U256 = sell_amount.saturated_into::<u128>().into();

<<<<<<< HEAD
        let input_amount_with_fee: U256 = sell_amount_saturated
            .checked_mul(after_fee_percentage.into())
            .ok_or_else(|| DispatchError::from(Error::<T>::DivisionByZero))?;

        let numerator: U256 = input_amount_with_fee
            .checked_mul(output_reserve_saturated)
            .ok_or_else(|| DispatchError::from(Error::<T>::DivisionByZero))?;

        let denominator: U256 = input_reserve_saturated
            .checked_mul(10000.into())
            .ok_or_else(|| DispatchError::from(Error::<T>::DivisionByZero))?
            .checked_add(input_amount_with_fee)
            .ok_or_else(|| DispatchError::from(Error::<T>::DivisionByZero))?;

        Ok(numerator
            .checked_div(denominator)
            .ok_or_else(|| DispatchError::from(Error::<T>::DivisionByZero))?
            .saturated_into::<u128>())
=======
        let input_amount_with_fee: U256 = sell_amount_saturated.saturating_mul(997.into());
        let numerator: U256 = input_amount_with_fee
            .checked_mul(output_reserve_saturated)
            .ok_or_else(|| DispatchError::from(Error::<T>::MathOverflow))?;
        let denominator: U256 = input_reserve_saturated
            .saturating_mul(1000.into())
            .checked_add(input_amount_with_fee.into())
            .ok_or_else(|| DispatchError::from(Error::<T>::MathOverflow))?;
        let result_u256 = numerator
            .checked_div(denominator)
            .ok_or_else(|| DispatchError::from(Error::<T>::DivisionByZero))?;
        Ok(Balance::try_from(result_u256)
            .map_err(|_| DispatchError::from(Error::<T>::MathOverflow))?)
>>>>>>> b6fb8056
    }

    pub fn calculate_sell_price_no_fee(
        // Callculate amount of tokens to be received by sellling sell_amount, without fee
        input_reserve: Balance,
        output_reserve: Balance,
        sell_amount: Balance,
    ) -> Result<Balance, DispatchError> {
        let input_reserve_saturated: U256 = input_reserve.into();
        let output_reserve_saturated: U256 = output_reserve.into();
        let sell_amount_saturated: U256 = sell_amount.into();

<<<<<<< HEAD
        let numerator: U256 = sell_amount_saturated
            .checked_mul(output_reserve_saturated)
            .ok_or_else(|| DispatchError::from(Error::<T>::DivisionByZero))?;

        let denominator: U256 = input_reserve_saturated
            .checked_add(sell_amount_saturated)
            .ok_or_else(|| DispatchError::from(Error::<T>::DivisionByZero))?;

        Ok(numerator
            .checked_div(denominator)
            .ok_or_else(|| DispatchError::from(Error::<T>::DivisionByZero))?
            .saturated_into::<u128>())
=======
        let numerator: U256 = sell_amount_saturated.saturating_mul(output_reserve_saturated);
        let denominator: U256 = input_reserve_saturated.saturating_add(sell_amount_saturated);
        let result = numerator
            .checked_div(denominator)
            .ok_or_else(|| DispatchError::from(Error::<T>::DivisionByZero))?;
        Ok(Balance::try_from(result).map_err(|_| DispatchError::from(Error::<T>::MathOverflow))?)
>>>>>>> b6fb8056
    }

    // Callculate amount of tokens to be paid, when buying buy_amount
    pub fn calculate_buy_price(
        input_reserve: Balance,
        output_reserve: Balance,
        buy_amount: Balance,
    ) -> Result<Balance, DispatchError> {
        let after_fee_percentage: u128 = 10000 - FEE_PERCENTAGE;
        let input_reserve_saturated: U256 = input_reserve.saturated_into::<u128>().into();
        let output_reserve_saturated: U256 = output_reserve.saturated_into::<u128>().into();
        let buy_amount_saturated: U256 = buy_amount.saturated_into::<u128>().into();

        let numerator: U256 = input_reserve_saturated
<<<<<<< HEAD
            .checked_mul(buy_amount_saturated)
            .ok_or_else(|| DispatchError::from(Error::<T>::DivisionByZero))?
            .checked_mul(10000.into())
            .ok_or_else(|| DispatchError::from(Error::<T>::DivisionByZero))?;

        let denominator: U256 = (output_reserve_saturated - buy_amount_saturated)
            .checked_mul(after_fee_percentage.into())
            .ok_or_else(|| DispatchError::from(Error::<T>::DivisionByZero))?;

        Ok(numerator
            .checked_div(denominator)
            .ok_or_else(|| DispatchError::from(Error::<T>::DivisionByZero))?
            .saturated_into::<u128>()
            + 1.saturated_into::<u128>())
=======
            .saturating_mul(buy_amount_saturated)
            .checked_mul(1000.into())
            .ok_or_else(|| DispatchError::from(Error::<T>::MathOverflow))?;
        let denominator: U256 = output_reserve_saturated
            .checked_sub(buy_amount_saturated)
            .ok_or_else(|| DispatchError::from(Error::<T>::NotEnoughReserve))?
            .checked_mul(997.into())
            .ok_or_else(|| DispatchError::from(Error::<T>::MathOverflow))?;
        let result_u256 = numerator
            .checked_div(denominator)
            .ok_or_else(|| DispatchError::from(Error::<T>::DivisionByZero))?
            .checked_add(1.into())
            .ok_or_else(|| DispatchError::from(Error::<T>::MathOverflow))?;

        Ok(Balance::try_from(result_u256)
            .map_err(|_| DispatchError::from(Error::<T>::MathOverflow))?)
>>>>>>> b6fb8056
    }

    pub fn get_liquidity_asset(
        first_asset_id: TokenId,
        second_asset_id: TokenId,
    ) -> Result<TokenId, DispatchError> {
        if LiquidityAssets::contains_key((first_asset_id, second_asset_id)) {
            LiquidityAssets::get((first_asset_id, second_asset_id))
                .ok_or_else(|| Error::<T>::UnexpectedFailure.into())
        } else {
            LiquidityAssets::get((second_asset_id, first_asset_id))
                .ok_or_else(|| Error::<T>::NoSuchPool.into())
        }
    }

    pub fn calculate_sell_price_id(
        sold_token_id: TokenId,
        bought_token_id: TokenId,
        sell_amount: Balance,
    ) -> Result<Balance, DispatchError> {
        let input_reserve = Pools::get((sold_token_id, bought_token_id));
        let output_reserve = Pools::get((bought_token_id, sold_token_id));

        Self::calculate_sell_price(input_reserve, output_reserve, sell_amount)
    }

    pub fn calculate_buy_price_id(
        sold_token_id: TokenId,
        bought_token_id: TokenId,
        buy_amount: Balance,
    ) -> Result<Balance, DispatchError> {
        let input_reserve = Pools::get((sold_token_id, bought_token_id));
        let output_reserve = Pools::get((bought_token_id, sold_token_id));

        Self::calculate_buy_price(input_reserve, output_reserve, buy_amount)
    }

    // Calculate first and second token amounts depending on liquidity amount to burn
    pub fn get_burn_amount(
        first_asset_id: TokenId,
        second_asset_id: TokenId,
        liquidity_asset_amount: Balance,
    ) -> Result<(Balance, Balance), DispatchError> {
        // Get token reserves and liquidity asset id
        let liquidity_asset_id = Self::get_liquidity_asset(first_asset_id, second_asset_id)?;
        let first_asset_reserve: Balance = Pools::get((first_asset_id, second_asset_id)).into();
        let second_asset_reserve: Balance = Pools::get((second_asset_id, first_asset_id)).into();
        let total_liquidity_assets: Balance =
            T::Currency::total_issuance(liquidity_asset_id.into()).into();

        // Calculate first and second token amount to be withdrawn
        ensure!(
            !total_liquidity_assets.is_zero(),
            Error::<T>::DivisionByZero
        );
        let first_asset_amount = multiply_by_rational(
            first_asset_reserve,
            liquidity_asset_amount,
            total_liquidity_assets,
        )
        .map_err(|_| Error::<T>::UnexpectedFailure)?
        .into();
        let second_asset_amount = multiply_by_rational(
            second_asset_reserve,
            liquidity_asset_amount,
            total_liquidity_assets,
        )
        .map_err(|_| Error::<T>::UnexpectedFailure)?
        .into();

        Ok((first_asset_amount, second_asset_amount))
    }

    fn settle_treasury_and_burn(
        sold_asset_id: TokenId,
        bought_asset_id: TokenId,
        sold_asset_amount: Balance,
    ) -> DispatchResult {
        let vault = Self::account_id();
        let mangata_id: TokenId = MANGATA_ID.saturated_into();

        // Getting token reserves
        let input_reserve = Pools::get((sold_asset_id, bought_asset_id));
        let output_reserve = Pools::get((bought_asset_id, sold_asset_id));

        // Setting initial settling token id, treasury and burn amount
        let mut settling_asset_id = bought_asset_id;
        let mut treasury_amount =
            multiply_by_rational(sold_asset_amount, TREASURY_PERCENTAGE, 10000)
                .map_err(|_| Error::<T>::UnexpectedFailure)?;
        let mut burn_amount = multiply_by_rational(sold_asset_amount, BUYANDBURN_PERCENTAGE, 10000)
            .map_err(|_| Error::<T>::UnexpectedFailure)?;

        // Check whether to settle treasury and buyburn with sold or bought asset.
        // If sold token is directly mangata, or is in pair with mangata and bought id is not and bought token is not mangata, we use sold token as settling token
        if sold_asset_id == mangata_id
            || (Pools::contains_key((sold_asset_id, mangata_id))
                && !Pools::contains_key((bought_asset_id, mangata_id))
                && bought_asset_id != mangata_id)
        {
            settling_asset_id = sold_asset_id;

            // Removing settling amount from pool
            // Does not underflow because in both instances where settle_treasury_and_burn is called input_reserve is added by sold_asset_amount
            // Also treasury_amount + burn amount <= sold_asset_amount
            Pools::insert(
                (&sold_asset_id, &bought_asset_id),
                input_reserve
                    .saturating_sub(burn_amount)
                    .saturating_sub(treasury_amount),
            );
        }
        // Bought token is used as settling token in rest of the cases
        else {
            // Sold amount recalculated to bought asset amount
            ensure!(!input_reserve.is_zero(), Error::<T>::DivisionByZero);
            treasury_amount = multiply_by_rational(treasury_amount, output_reserve, input_reserve)
                .unwrap_or_else(|_| Balance::max_value());
            burn_amount = multiply_by_rational(burn_amount, output_reserve, input_reserve)
                .unwrap_or_else(|_| Balance::max_value());

            // Removing settling amount from pool
            // Treasury_amount + burn amount <= output_reserve
            Pools::insert(
                (&bought_asset_id, &sold_asset_id),
                output_reserve
                    .saturating_sub(treasury_amount)
                    .saturating_sub(burn_amount),
            );
        }

        // If settling token is mangata, treasury amount is added to treasury and burn amount is burned from corresponding pool
        if settling_asset_id == mangata_id {
            // Mangata insert to treasury
            Treasury::insert(
                mangata_id,
                Treasury::get(mangata_id).saturating_add(treasury_amount),
            );

            // Mangata burned from pool
            T::Currency::burn_and_settle(mangata_id.into(), &vault, burn_amount.into())?;
        }
        //If settling token is connected to mangata, token is swapped in corresponding pool to mangata without fee
        else if Pools::contains_key((settling_asset_id, mangata_id)) {
            // Getting token reserves
            let input_reserve = Pools::get((settling_asset_id, mangata_id));
            let output_reserve = Pools::get((mangata_id, settling_asset_id));

            // Calculating swapped mangata amount
            let treasury_amount_in_mangata =
                Self::calculate_sell_price_no_fee(input_reserve, output_reserve, treasury_amount)?;
            let burn_amount_in_mangata =
                Self::calculate_sell_price_no_fee(input_reserve, output_reserve, burn_amount)?;

            // Apply changes in token pools, adding treasury and burn amounts of settling token, removing  treasury and burn amounts of mangata
            Pools::insert(
                (settling_asset_id, mangata_id),
                input_reserve
                    .saturating_add(treasury_amount)
                    .saturating_add(burn_amount),
            );
            Pools::insert(
                (mangata_id, settling_asset_id),
                output_reserve
                    .saturating_sub(treasury_amount_in_mangata)
                    .saturating_sub(burn_amount_in_mangata),
            );

            // Mangata insert to treasury
            Treasury::insert(
                mangata_id,
                Treasury::get(mangata_id).saturating_add(treasury_amount_in_mangata),
            );

            // Mangata burned from pool
            T::Currency::burn_and_settle(mangata_id.into(), &vault, burn_amount_in_mangata.into())?;
        }
        // Settling token has no mangata connection, settling token is added to treasuries
        else {
            // Settling token insert to treasury
            Treasury::insert(
                settling_asset_id,
                Treasury::get(settling_asset_id).saturating_add(treasury_amount),
            );
            // Settling token insert to treasury for later burn
            TreasuryBurn::insert(
                settling_asset_id,
                TreasuryBurn::get(settling_asset_id).saturating_add(burn_amount),
            );
        }
        Ok(())
    }

    fn account_id() -> T::AccountId {
        PALLET_ID.into_account()
    }
}

pub trait XykFunctionsTrait<AccountId> {
    type Balance: AtLeast32BitUnsigned
        + FullCodec
        + Copy
        + MaybeSerializeDeserialize
        + Debug
        + Default
        + From<Balance>
        + Into<Balance>;

    type CurrencyId: Parameter
        + Member
        + Copy
        + MaybeSerializeDeserialize
        + Ord
        + Default
        + AtLeast32BitUnsigned
        + FullCodec
        + From<TokenId>
        + Into<TokenId>;

    fn create_pool(
        sender: AccountId,
        first_asset_id: Self::CurrencyId,
        first_asset_amount: Self::Balance,
        second_asset_id: Self::CurrencyId,
        second_asset_amount: Self::Balance,
    ) -> DispatchResult;

    fn sell_asset(
        sender: AccountId,
        sold_asset_id: Self::CurrencyId,
        bought_asset_id: Self::CurrencyId,
        sold_asset_amount: Self::Balance,
        min_amount_out: Self::Balance,
    ) -> DispatchResult;

    fn buy_asset(
        sender: AccountId,
        sold_asset_id: Self::CurrencyId,
        bought_asset_id: Self::CurrencyId,
        bought_asset_amount: Self::Balance,
        max_amount_in: Self::Balance,
    ) -> DispatchResult;

    fn mint_liquidity(
        sender: AccountId,
        first_asset_id: Self::CurrencyId,
        second_asset_id: Self::CurrencyId,
        first_asset_amount: Self::Balance,
    ) -> DispatchResult;

    fn burn_liquidity(
        sender: AccountId,
        first_asset_id: Self::CurrencyId,
        second_asset_id: Self::CurrencyId,
        liquidity_asset_amount: Self::Balance,
    ) -> DispatchResult;

    fn get_tokens_required_for_minting(
        liquidity_asset_id: Self::CurrencyId,
        liquidity_token_amount: Self::Balance,
    ) -> Result<
        (
            Self::CurrencyId,
            Self::Balance,
            Self::CurrencyId,
            Self::Balance,
        ),
        DispatchError,
    >;
}

impl<T: Trait> XykFunctionsTrait<T::AccountId> for Module<T> {
    type Balance = Balance;

    type CurrencyId = TokenId;

    fn create_pool(
        sender: T::AccountId,
        first_asset_id: Self::CurrencyId,
        first_asset_amount: Self::Balance,
        second_asset_id: Self::CurrencyId,
        second_asset_amount: Self::Balance,
    ) -> DispatchResult {
        let vault: T::AccountId = Module::<T>::account_id();

        // Ensure pool is not created with zero amount
        ensure!(
            !first_asset_amount.is_zero() && !second_asset_amount.is_zero(),
            Error::<T>::ZeroAmount,
        );

        // Ensure pool does not exists yet
        ensure!(
            !Pools::contains_key((first_asset_id, second_asset_id)),
            Error::<T>::PoolAlreadyExists,
        );

        // Ensure pool does not exists yet
        ensure!(
            !Pools::contains_key((second_asset_id, first_asset_id)),
            Error::<T>::PoolAlreadyExists,
        );

        // Getting users token balances
        let first_asset_free_balance: Self::Balance =
            T::Currency::free_balance(first_asset_id.into(), &sender).into();
        let second_asset_free_balance: Self::Balance =
            T::Currency::free_balance(second_asset_id.into(), &sender).into();

        // Ensure user has enough withdrawable tokens to create pool in amounts required
        ensure!(
            first_asset_free_balance >= first_asset_amount,
            Error::<T>::NotEnoughAssets,
        );

        ensure!(
            second_asset_free_balance >= second_asset_amount,
            Error::<T>::NotEnoughAssets,
        );

        T::Currency::ensure_can_withdraw(
            first_asset_id.into(),
            &sender,
            first_asset_amount.into(),
            WithdrawReasons::all(),
            // Does not fail due to earlier ensure
            { first_asset_free_balance.saturating_sub(first_asset_amount) }.into(),
        )
        .or(Err(Error::<T>::NotEnoughAssets))?;

        T::Currency::ensure_can_withdraw(
            second_asset_id.into(),
            &sender,
            second_asset_amount.into(),
            WithdrawReasons::all(),
            // Does not fail due to earlier ensure
            { second_asset_free_balance.saturating_sub(second_asset_amount) }.into(),
        )
        .or(Err(Error::<T>::NotEnoughAssets))?;

        // Ensure pool is not created with same token in pair
        ensure!(first_asset_id != second_asset_id, Error::<T>::SameAsset,);

        // Liquidity token amount calculation
        let initial_liquidity = first_asset_amount
            .checked_add(second_asset_amount)
            .ok_or_else(|| DispatchError::from(Error::<T>::MathOverflow))?;

        Pools::insert((first_asset_id, second_asset_id), first_asset_amount);

        Pools::insert((second_asset_id, first_asset_id), second_asset_amount);

        // Moving tokens from user to vault
        T::Currency::transfer(
            first_asset_id.into(),
            &sender,
            &vault,
            first_asset_amount.into(),
            ExistenceRequirement::AllowDeath,
        )?;

        T::Currency::transfer(
            second_asset_id.into(),
            &sender,
            &vault,
            second_asset_amount.into(),
            ExistenceRequirement::AllowDeath,
        )?;

        // Creating new liquidity token and transfering it to user
        let liquidity_asset_id: Self::CurrencyId =
            T::Currency::create(&sender, initial_liquidity.into()).into();

        // Adding info about liquidity asset
        LiquidityAssets::insert((first_asset_id, second_asset_id), liquidity_asset_id);
        LiquidityPools::insert(liquidity_asset_id, (first_asset_id, second_asset_id));

        Module::<T>::deposit_event(RawEvent::PoolCreated(
            sender,
            first_asset_id,
            first_asset_amount,
            second_asset_id,
            second_asset_amount,
        ));

        Ok(())
    }

    fn sell_asset(
        sender: T::AccountId,
        sold_asset_id: Self::CurrencyId,
        bought_asset_id: Self::CurrencyId,
        sold_asset_amount: Self::Balance,
        min_amount_out: Self::Balance,
    ) -> DispatchResult {
        // Ensure pool exists
        ensure!(
            Pools::contains_key((sold_asset_id, bought_asset_id)),
            Error::<T>::NoSuchPool,
        );

        // Ensure not selling zero amount
        ensure!(!sold_asset_amount.is_zero(), Error::<T>::ZeroAmount,);

        // Get token reserves
        let input_reserve = Pools::get((sold_asset_id, bought_asset_id));
        let output_reserve = Pools::get((bought_asset_id, sold_asset_id));

        ensure!(
            input_reserve.checked_add(sold_asset_amount).is_some(),
            Error::<T>::MathOverflow
        );

        // Calculate bought asset amount to be received by paying sold asset amount
        let bought_asset_amount =
            Module::<T>::calculate_sell_price(input_reserve, output_reserve, sold_asset_amount)?;

        // Ensure user has enough tokens to sell
        ensure!(
            T::Currency::free_balance(sold_asset_id.into(), &sender).into() >= sold_asset_amount,
            Error::<T>::NotEnoughAssets,
        );

        // Ensure bought token amount is higher then requested minimal amount
        ensure!(
            bought_asset_amount >= min_amount_out,
            Error::<T>::InsufficientOutputAmount,
        );

        let vault = Module::<T>::account_id();

        // Transfer sold token amount from user to vault and bought token amount from vault to user
        T::Currency::transfer(
            sold_asset_id.into(),
            &sender,
            &vault,
            sold_asset_amount.into(),
            ExistenceRequirement::KeepAlive,
        )?;
        T::Currency::transfer(
            bought_asset_id.into(),
            &vault,
            &sender,
            bought_asset_amount.into(),
            ExistenceRequirement::KeepAlive,
        )?;

        // Apply changes in token pools, adding sold amount and removing bought amount
        // Neither should fall to zero let alone underflow, due to how pool destruction works
        // Won't overflow due to earlier ensure
        Pools::insert(
            (sold_asset_id, bought_asset_id),
            input_reserve.saturating_add(sold_asset_amount),
        );
        Pools::insert(
            (bought_asset_id, sold_asset_id),
            output_reserve.saturating_sub(bought_asset_amount),
        );

        // Settle tokens which goes to treasury and for buy and burn purpose
        Module::<T>::settle_treasury_and_burn(sold_asset_id, bought_asset_id, sold_asset_amount)?;

        Module::<T>::deposit_event(RawEvent::AssetsSwapped(
            sender,
            sold_asset_id,
            sold_asset_amount,
            bought_asset_id,
            bought_asset_amount,
        ));

        Ok(())
    }

    fn buy_asset(
        sender: T::AccountId,
        sold_asset_id: Self::CurrencyId,
        bought_asset_id: Self::CurrencyId,
        bought_asset_amount: Self::Balance,
        max_amount_in: Self::Balance,
    ) -> DispatchResult {
        // Ensure pool exists
        ensure!(
            Pools::contains_key((sold_asset_id, bought_asset_id)),
            Error::<T>::NoSuchPool,
        );

        // Get token reserves
        let input_reserve = Pools::get((sold_asset_id, bought_asset_id));
        let output_reserve = Pools::get((bought_asset_id, sold_asset_id));

        // Ensure there are enough tokens in reserves
        ensure!(
            output_reserve > bought_asset_amount,
            Error::<T>::NotEnoughReserve,
        );

        // Ensure not buying zero amount
        ensure!(!bought_asset_amount.is_zero(), Error::<T>::ZeroAmount,);

        // Calculate amount to be paid from bought amount
        let sold_asset_amount =
            Module::<T>::calculate_buy_price(input_reserve, output_reserve, bought_asset_amount)?;

        ensure!(
            input_reserve.checked_add(sold_asset_amount).is_some(),
            Error::<T>::MathOverflow
        );

        // Ensure user has enought tokens to sell
        ensure!(
            T::Currency::free_balance(sold_asset_id.into(), &sender).into() >= sold_asset_amount,
            Error::<T>::NotEnoughAssets,
        );

        // Ensure paid amount is less then maximum allowed price
        ensure!(
            sold_asset_amount <= max_amount_in,
            Error::<T>::InsufficientInputAmount,
        );

        let vault = Module::<T>::account_id();

        // Transfer sold token amount from user to vault and bought token amount from vault to user
        T::Currency::transfer(
            sold_asset_id.into(),
            &sender,
            &vault,
            sold_asset_amount.into(),
            ExistenceRequirement::KeepAlive,
        )?;
        T::Currency::transfer(
            bought_asset_id.into(),
            &vault,
            &sender,
            bought_asset_amount.into(),
            ExistenceRequirement::KeepAlive,
        )?;

        // Apply changes in token pools, adding sold amount and removing bought amount
        // Neither should fall to zero let alone underflow, due to how pool destruction works
        // Won't overflow due to earlier ensure
        Pools::insert(
            (sold_asset_id, bought_asset_id),
            input_reserve.saturating_add(sold_asset_amount),
        );
        Pools::insert(
            (bought_asset_id, sold_asset_id),
            output_reserve.saturating_sub(bought_asset_amount),
        );

        // Settle tokens which goes to treasury and for buy and burn purpose
        Self::settle_treasury_and_burn(sold_asset_id, bought_asset_id, sold_asset_amount)?;

        Module::<T>::deposit_event(RawEvent::AssetsSwapped(
            sender,
            sold_asset_id,
            sold_asset_amount,
            bought_asset_id,
            bought_asset_amount,
        ));

        Ok(())
    }

    fn mint_liquidity(
        sender: T::AccountId,
        first_asset_id: Self::CurrencyId,
        second_asset_id: Self::CurrencyId,
        first_asset_amount: Self::Balance,
    ) -> DispatchResult {
        let vault = Module::<T>::account_id();

        // Ensure pool exists
        ensure!(
            (LiquidityAssets::contains_key((first_asset_id, second_asset_id))
                || LiquidityAssets::contains_key((second_asset_id, first_asset_id))),
            Error::<T>::NoSuchPool,
        );

        // Get liquidity token id
        let liquidity_asset_id = Module::<T>::get_liquidity_asset(first_asset_id, second_asset_id)?;

        // Ensure pool exists
        ensure!(
            (Pools::contains_key((first_asset_id, second_asset_id))
                || Pools::contains_key((second_asset_id, first_asset_id))),
            Error::<T>::NoSuchPool,
        );

        // Get token reserves
        let first_asset_reserve = Pools::get((first_asset_id, second_asset_id));
        let second_asset_reserve = Pools::get((second_asset_id, first_asset_id));
        let total_liquidity_assets: Self::Balance =
            T::Currency::total_issuance(liquidity_asset_id.into()).into();

        // Calculation of required second asset amount and received liquidity token amount
        ensure!(!first_asset_reserve.is_zero(), Error::<T>::DivisionByZero);
        let second_asset_amount = multiply_by_rational(
            first_asset_amount,
            second_asset_reserve,
            first_asset_reserve,
        )
        .map_err(|_| Error::<T>::UnexpectedFailure)?
        .checked_add(1)
        .ok_or_else(|| DispatchError::from(Error::<T>::MathOverflow))?;
        let liquidity_assets_minted = multiply_by_rational(
            first_asset_amount,
            total_liquidity_assets,
            first_asset_reserve,
        )
        .map_err(|_| Error::<T>::UnexpectedFailure)?;

        // Ensure minting amounts are not zero
        ensure!(
            !first_asset_amount.is_zero() && !second_asset_amount.is_zero(),
            Error::<T>::ZeroAmount,
        );

        ensure!(
            first_asset_reserve
                .checked_add(first_asset_amount)
                .is_some(),
            Error::<T>::MathOverflow
        );
        ensure!(
            second_asset_reserve
                .checked_add(second_asset_amount)
                .is_some(),
            Error::<T>::MathOverflow
        );

        // Ensure user has enough first and second token amount
        ensure!(
            T::Currency::free_balance(first_asset_id.into(), &sender).into() >= first_asset_amount,
            Error::<T>::NotEnoughAssets,
        );

        ensure!(
            T::Currency::free_balance(second_asset_id.into(), &sender).into()
                >= second_asset_amount,
            Error::<T>::NotEnoughAssets,
        );

        // Transfer of token amounts from user to vault
        T::Currency::transfer(
            first_asset_id.into(),
            &sender,
            &vault,
            first_asset_amount.into(),
            ExistenceRequirement::KeepAlive,
        )?;
        T::Currency::transfer(
            second_asset_id.into(),
            &sender,
            &vault,
            second_asset_amount.into(),
            ExistenceRequirement::KeepAlive,
        )?;

        // Creating new liquidity tokens to user
        T::Currency::mint(
            liquidity_asset_id.into(),
            &sender,
            liquidity_assets_minted.into(),
        )?;

        // Apply changes in token pools, adding minted amounts
        // Won't overflow due earlier ensure
        Pools::insert(
            (&first_asset_id, &second_asset_id),
            first_asset_reserve.saturating_add(first_asset_amount),
        );
        Pools::insert(
            (&second_asset_id, &first_asset_id),
            second_asset_reserve.saturating_add(second_asset_amount),
        );

        Module::<T>::deposit_event(RawEvent::LiquidityMinted(
            sender,
            first_asset_id,
            first_asset_amount,
            second_asset_id,
            second_asset_amount,
            liquidity_asset_id,
            second_asset_amount,
        ));

        Ok(())
    }

    fn burn_liquidity(
        sender: T::AccountId,
        first_asset_id: Self::CurrencyId,
        second_asset_id: Self::CurrencyId,
        liquidity_asset_amount: Self::Balance,
    ) -> DispatchResult {
        let vault = Module::<T>::account_id();

        // Ensure pool exists
        ensure!(
            Pools::contains_key((first_asset_id, second_asset_id)),
            Error::<T>::NoSuchPool,
        );

        // Get token reserves and liquidity asset id
        let first_asset_reserve = Pools::get((first_asset_id, second_asset_id));
        let second_asset_reserve = Pools::get((second_asset_id, first_asset_id));
        let liquidity_asset_id = Module::<T>::get_liquidity_asset(first_asset_id, second_asset_id)?;

        // Ensure user has enought liquidity tokens to burn
        ensure!(
            T::Currency::can_slash(
                liquidity_asset_id.into(),
                &sender,
                liquidity_asset_amount.into()
            ),
            Error::<T>::NotEnoughAssets,
        );
        let new_balance: Self::Balance =
            T::Currency::free_balance(liquidity_asset_id.into(), &sender)
                .into()
                .checked_sub(liquidity_asset_amount)
                .ok_or_else(|| DispatchError::from(Error::<T>::NotEnoughAssets))?;

        T::Currency::ensure_can_withdraw(
            liquidity_asset_id.into(),
            &sender,
            liquidity_asset_amount.into(),
            WithdrawReasons::all(),
            new_balance.into(),
        )
        .or(Err(Error::<T>::NotEnoughAssets))?;

        // Calculate first and second token amounts depending on liquidity amount to burn
        let (first_asset_amount, second_asset_amount) =
            Module::<T>::get_burn_amount(first_asset_id, second_asset_id, liquidity_asset_amount)?;

        let total_liquidity_assets: Balance =
            T::Currency::total_issuance(liquidity_asset_id.into()).into();

        // If all liquidity assets are being burned then
        // both asset amounts must be equal to their reserve values
        // All storage values related to this pool must be destroyed
        if liquidity_asset_amount == total_liquidity_assets {
            ensure!(
                (first_asset_reserve == first_asset_amount)
                    && (second_asset_reserve == second_asset_amount),
                Error::<T>::UnexpectedFailure
            );
        } else {
            ensure!(
                (first_asset_reserve >= first_asset_amount)
                    && (second_asset_reserve >= second_asset_amount),
                Error::<T>::UnexpectedFailure
            );
        }
        // If all liquidity assets are not being burned then
        // both asset amounts must be less than their reserve values

        // Ensure not withdrawing zero amounts
        ensure!(
            !first_asset_amount.is_zero() && !second_asset_amount.is_zero(),
            Error::<T>::ZeroAmount,
        );

        // Transfer withdrawn amounts from vault to user
        T::Currency::transfer(
            first_asset_id.into(),
            &vault,
            &sender,
            first_asset_amount.into(),
            ExistenceRequirement::KeepAlive,
        )?;
        T::Currency::transfer(
            second_asset_id.into(),
            &vault,
            &sender,
            second_asset_amount.into(),
            ExistenceRequirement::KeepAlive,
        )?;

        if liquidity_asset_amount == total_liquidity_assets {
            Pools::remove((first_asset_id, second_asset_id));
            Pools::remove((second_asset_id, first_asset_id));
            LiquidityAssets::remove((first_asset_id, second_asset_id));
            LiquidityAssets::remove((second_asset_id, first_asset_id));
            LiquidityPools::remove(liquidity_asset_id);
        } else {
            // Apply changes in token pools, removing withdrawn amounts
            // Cannot underflow due to earlier ensure
            Pools::insert(
                (&first_asset_id, &second_asset_id),
                first_asset_reserve.saturating_sub(first_asset_amount),
            );
            Pools::insert(
                (&second_asset_id, &first_asset_id),
                second_asset_reserve.saturating_sub(second_asset_amount),
            );
        }

        // Destroying burnt liquidity tokens
        T::Currency::burn_and_settle(
            liquidity_asset_id.into(),
            &sender,
            liquidity_asset_amount.into(),
        )?;

        Module::<T>::deposit_event(RawEvent::LiquidityBurned(
            sender,
            first_asset_id,
            first_asset_amount,
            second_asset_id,
            second_asset_amount,
            liquidity_asset_id,
            second_asset_amount,
        ));

        Ok(())
    }

    // This function has not been verified
    fn get_tokens_required_for_minting(
        liquidity_asset_id: Self::CurrencyId,
        liquidity_token_amount: Self::Balance,
    ) -> Result<
        (
            Self::CurrencyId,
            Self::Balance,
            Self::CurrencyId,
            Self::Balance,
        ),
        DispatchError,
    > {
        let (first_asset_id, second_asset_id) = LiquidityPools::get(liquidity_asset_id)
            .ok_or_else(|| Error::<T>::NoSuchLiquidityAsset)?;
        let first_asset_reserve = Pools::get((first_asset_id, second_asset_id));
        let second_asset_reserve = Pools::get((second_asset_id, first_asset_id));
        let total_liquidity_assets: Balance =
            T::Currency::total_issuance(liquidity_asset_id.into()).into();

        ensure!(
            !total_liquidity_assets.is_zero(),
            Error::<T>::DivisionByZero
        );
        let second_asset_amount = multiply_by_rational(
            liquidity_token_amount,
            second_asset_reserve,
            total_liquidity_assets,
        )
        .map_err(|_| Error::<T>::UnexpectedFailure)?
        .checked_add(1)
        .ok_or_else(|| DispatchError::from(Error::<T>::MathOverflow))?;
        let first_asset_amount = multiply_by_rational(
            liquidity_token_amount,
            first_asset_reserve,
            total_liquidity_assets,
        )
        .map_err(|_| Error::<T>::UnexpectedFailure)?
        .checked_add(1)
        .ok_or_else(|| DispatchError::from(Error::<T>::MathOverflow))?;

        Ok((
            first_asset_id,
            first_asset_amount,
            second_asset_id,
            second_asset_amount,
        ))
    }
}

pub trait Valuate {
    type Balance: AtLeast32BitUnsigned
        + FullCodec
        + Copy
        + MaybeSerializeDeserialize
        + Debug
        + Default
        + From<Balance>
        + Into<Balance>;

    type CurrencyId: Parameter
        + Member
        + Copy
        + MaybeSerializeDeserialize
        + Ord
        + Default
        + AtLeast32BitUnsigned
        + FullCodec
        + From<TokenId>
        + Into<TokenId>;

    fn get_liquidity_token_mng_pool(
        liquidity_token_id: Self::CurrencyId,
    ) -> Result<(Self::CurrencyId, Self::CurrencyId), DispatchError>;

    fn valuate_liquidity_token(
        liquidity_token_id: Self::CurrencyId,
        liquidity_token_amount: Self::Balance,
    ) -> Self::Balance;

    fn scale_liquidity_by_mng_valuation(
        mng_valuation: Self::Balance,
        liquidity_token_amount: Self::Balance,
        mng_token_amount: Self::Balance,
    ) -> Self::Balance;
}

impl<T: Trait> Valuate for Module<T> {
    type Balance = Balance;

    type CurrencyId = TokenId;

    fn get_liquidity_token_mng_pool(
        liquidity_token_id: Self::CurrencyId,
    ) -> Result<(Self::CurrencyId, Self::CurrencyId), DispatchError> {
        let (first_token_id, second_token_id) = LiquidityPools::get(liquidity_token_id)
            .ok_or_else(|| Error::<T>::NoSuchLiquidityAsset)?;
        let native_currency_id = T::NativeCurrencyId::get();
        match native_currency_id {
            _ if native_currency_id == first_token_id => Ok((first_token_id, second_token_id)),
            _ if native_currency_id == second_token_id => Ok((second_token_id, first_token_id)),
            _ => Err(Error::<T>::NotMangataLiquidityAsset.into()),
        }
    }

    fn valuate_liquidity_token(
        liquidity_token_id: Self::CurrencyId,
        liquidity_token_amount: Self::Balance,
    ) -> Self::Balance {
        let (mng_token_id, other_token_id) =
            match Self::get_liquidity_token_mng_pool(liquidity_token_id) {
                Ok(pool) => pool,
                Err(_) => return Default::default(),
            };
        let mng_token_reserve = Pools::get((mng_token_id, other_token_id));
        let liquidity_token_reserve: Balance =
            T::Currency::total_issuance(liquidity_token_id.into()).into();

        if liquidity_token_reserve.is_zero() {
            return Default::default();
        }

        multiply_by_rational(
            mng_token_reserve,
            liquidity_token_amount,
            liquidity_token_reserve,
        )
        .unwrap_or_else(|_| Balance::max_value())
    }

    fn scale_liquidity_by_mng_valuation(
        mng_valuation: Self::Balance,
        liquidity_token_amount: Self::Balance,
        mng_token_amount: Self::Balance,
    ) -> Self::Balance {
        if mng_valuation.is_zero() {
            return Default::default();
        }

        multiply_by_rational(liquidity_token_amount, mng_token_amount, mng_valuation)
            .unwrap_or_else(|_| Balance::max_value())
    }
}<|MERGE_RESOLUTION|>--- conflicted
+++ resolved
@@ -436,40 +436,25 @@
         let output_reserve_saturated: U256 = output_reserve.saturated_into::<u128>().into();
         let sell_amount_saturated: U256 = sell_amount.saturated_into::<u128>().into();
 
-<<<<<<< HEAD
         let input_amount_with_fee: U256 = sell_amount_saturated
-            .checked_mul(after_fee_percentage.into())
-            .ok_or_else(|| DispatchError::from(Error::<T>::DivisionByZero))?;
-
-        let numerator: U256 = input_amount_with_fee
-            .checked_mul(output_reserve_saturated)
-            .ok_or_else(|| DispatchError::from(Error::<T>::DivisionByZero))?;
-
-        let denominator: U256 = input_reserve_saturated
-            .checked_mul(10000.into())
-            .ok_or_else(|| DispatchError::from(Error::<T>::DivisionByZero))?
-            .checked_add(input_amount_with_fee)
-            .ok_or_else(|| DispatchError::from(Error::<T>::DivisionByZero))?;
-
-        Ok(numerator
-            .checked_div(denominator)
-            .ok_or_else(|| DispatchError::from(Error::<T>::DivisionByZero))?
-            .saturated_into::<u128>())
-=======
-        let input_amount_with_fee: U256 = sell_amount_saturated.saturating_mul(997.into());
+            .saturating_mul(after_fee_percentage.into())
+
         let numerator: U256 = input_amount_with_fee
             .checked_mul(output_reserve_saturated)
             .ok_or_else(|| DispatchError::from(Error::<T>::MathOverflow))?;
+
         let denominator: U256 = input_reserve_saturated
-            .saturating_mul(1000.into())
-            .checked_add(input_amount_with_fee.into())
+            .saturating_mul(10000.into())
+            .checked_add(input_amount_with_fee)
             .ok_or_else(|| DispatchError::from(Error::<T>::MathOverflow))?;
+
         let result_u256 = numerator
             .checked_div(denominator)
             .ok_or_else(|| DispatchError::from(Error::<T>::DivisionByZero))?;
+
         Ok(Balance::try_from(result_u256)
-            .map_err(|_| DispatchError::from(Error::<T>::MathOverflow))?)
->>>>>>> b6fb8056
+            .map_err(|_| DispatchError::from(Error::<T>::MathOverflow))?)    
+                
     }
 
     pub fn calculate_sell_price_no_fee(
@@ -482,27 +467,12 @@
         let output_reserve_saturated: U256 = output_reserve.into();
         let sell_amount_saturated: U256 = sell_amount.into();
 
-<<<<<<< HEAD
-        let numerator: U256 = sell_amount_saturated
-            .checked_mul(output_reserve_saturated)
-            .ok_or_else(|| DispatchError::from(Error::<T>::DivisionByZero))?;
-
-        let denominator: U256 = input_reserve_saturated
-            .checked_add(sell_amount_saturated)
-            .ok_or_else(|| DispatchError::from(Error::<T>::DivisionByZero))?;
-
-        Ok(numerator
-            .checked_div(denominator)
-            .ok_or_else(|| DispatchError::from(Error::<T>::DivisionByZero))?
-            .saturated_into::<u128>())
-=======
         let numerator: U256 = sell_amount_saturated.saturating_mul(output_reserve_saturated);
         let denominator: U256 = input_reserve_saturated.saturating_add(sell_amount_saturated);
         let result = numerator
             .checked_div(denominator)
             .ok_or_else(|| DispatchError::from(Error::<T>::DivisionByZero))?;
         Ok(Balance::try_from(result).map_err(|_| DispatchError::from(Error::<T>::MathOverflow))?)
->>>>>>> b6fb8056
     }
 
     // Callculate amount of tokens to be paid, when buying buy_amount
@@ -517,30 +487,16 @@
         let buy_amount_saturated: U256 = buy_amount.saturated_into::<u128>().into();
 
         let numerator: U256 = input_reserve_saturated
-<<<<<<< HEAD
-            .checked_mul(buy_amount_saturated)
-            .ok_or_else(|| DispatchError::from(Error::<T>::DivisionByZero))?
+            .saturating_mul(buy_amount_saturated)
             .checked_mul(10000.into())
-            .ok_or_else(|| DispatchError::from(Error::<T>::DivisionByZero))?;
-
-        let denominator: U256 = (output_reserve_saturated - buy_amount_saturated)
-            .checked_mul(after_fee_percentage.into())
-            .ok_or_else(|| DispatchError::from(Error::<T>::DivisionByZero))?;
-
-        Ok(numerator
-            .checked_div(denominator)
-            .ok_or_else(|| DispatchError::from(Error::<T>::DivisionByZero))?
-            .saturated_into::<u128>()
-            + 1.saturated_into::<u128>())
-=======
-            .saturating_mul(buy_amount_saturated)
-            .checked_mul(1000.into())
             .ok_or_else(|| DispatchError::from(Error::<T>::MathOverflow))?;
+
         let denominator: U256 = output_reserve_saturated
             .checked_sub(buy_amount_saturated)
             .ok_or_else(|| DispatchError::from(Error::<T>::NotEnoughReserve))?
-            .checked_mul(997.into())
+            .checked_mul(after_fee_percentage.into())
             .ok_or_else(|| DispatchError::from(Error::<T>::MathOverflow))?;
+            
         let result_u256 = numerator
             .checked_div(denominator)
             .ok_or_else(|| DispatchError::from(Error::<T>::DivisionByZero))?
@@ -549,7 +505,6 @@
 
         Ok(Balance::try_from(result_u256)
             .map_err(|_| DispatchError::from(Error::<T>::MathOverflow))?)
->>>>>>> b6fb8056
     }
 
     pub fn get_liquidity_asset(
