--- conflicted
+++ resolved
@@ -160,19 +160,11 @@
 pub const VERSION: RuntimeVersion = RuntimeVersion {
 	spec_name: create_runtime_str!("mangata-parachain"),
 	impl_name: create_runtime_str!("mangata-parachain"),
-<<<<<<< HEAD
-	authoring_version: 13,
-	spec_version: 13,
-	impl_version: 0,
-	apis: RUNTIME_API_VERSIONS,
-	transaction_version: 13,
-=======
 	authoring_version: 14,
 	spec_version: 14,
 	impl_version: 0,
 	apis: RUNTIME_API_VERSIONS,
 	transaction_version: 14,
->>>>>>> 22bc1682
 	state_version: 0,
 };
 
@@ -181,20 +173,11 @@
 pub const VERSION: RuntimeVersion = RuntimeVersion {
 	spec_name: create_runtime_str!("mangata-parachain"),
 	impl_name: create_runtime_str!("mangata-parachain"),
-<<<<<<< HEAD
-
-	authoring_version: 14,
-	spec_version: 2800,
-	impl_version: 0,
-	apis: RUNTIME_API_VERSIONS,
-	transaction_version: 2800,
-=======
 	authoring_version: 14,
 	spec_version: 002802,
 	impl_version: 0,
 	apis: RUNTIME_API_VERSIONS,
 	transaction_version: 002802,
->>>>>>> 22bc1682
 	state_version: 0,
 };
 
@@ -246,17 +229,10 @@
 /// We allow for 0.5 of a second of compute with a 12 second average block time.
 /// NOTE: reduced by half comparing to origin impl as we want to fill block only up to 50%
 /// so there is room for new extrinsics in the next block
-<<<<<<< HEAD
-// const MAXIMUM_BLOCK_WEIGHT: Weight =
-// 	WEIGHT_PER_SECOND.saturating_div(4).set_proof_size((cumulus_primitives_core::relay_chain::v2::MAX_POV_SIZE as u64).saturating_div(2));
-const MAXIMUM_BLOCK_WEIGHT: Weight =
-	Weight::from_parts(WEIGHT_REF_TIME_PER_SECOND.saturating_mul(2), u64::MAX);
-=======
 const MAXIMUM_BLOCK_WEIGHT: Weight = Weight::from_parts(
 	WEIGHT_REF_TIME_PER_SECOND.saturating_div(4),
 	cumulus_primitives_core::relay_chain::v2::MAX_POV_SIZE as u64,
 );
->>>>>>> 22bc1682
 
 /// The version information used to identify this runtime when compiled natively.
 #[cfg(feature = "std")]
@@ -671,25 +647,15 @@
 }
 
 #[derive(Encode, Decode, Clone, TypeInfo)]
-<<<<<<< HEAD
 pub struct OnChargeHandler<C, OU, OCA, OFLA>(PhantomData<(C, OU, OCA, OFLA)>);
 
 impl<C, OU, OCA, OFLA> OnChargeHandler<C, OU, OCA, OFLA> {}
-=======
-pub struct OnChargeHandler<C, OCA, OFLA>(PhantomData<(C, OCA, OFLA)>);
-
-impl<C, OCA, OFLA> OnChargeHandler<C, OCA, OFLA> {}
->>>>>>> 22bc1682
 
 /// Default implementation for a Currency and an OnUnbalanced handler.
 ///
 /// The unbalance handler is given 2 unbalanceds in [`OnUnbalanced::on_unbalanceds`]: fee and
 /// then tip.
-<<<<<<< HEAD
 impl<T, C, OU, OCA, OFLA> OnChargeTransaction<T> for OnChargeHandler<C, OU, OCA, OFLA>
-=======
-impl<T, C, OCA, OFLA> OnChargeTransaction<T> for OnChargeHandler<C, OCA, OFLA>
->>>>>>> 22bc1682
 where
 	T: pallet_transaction_payment_mangata::Config + pallet_xyk::Config,
 	T::LengthToFee: frame_support::weights::WeightToFee<
@@ -836,7 +802,6 @@
 				min_amount_out: min_amount_out,
 				..
 			}) => {
-<<<<<<< HEAD
 				ensure!(
 					tip.is_zero(),
 					TransactionValidityError::Invalid(
@@ -844,8 +809,6 @@
 					)
 				);
 
-=======
->>>>>>> 22bc1682
 				// If else tree for easy edits
 
 				// Check if fee locks are initiazed or not
@@ -985,7 +948,6 @@
 				max_amount_in: max_amount_in,
 				..
 			}) => {
-<<<<<<< HEAD
 				ensure!(
 					tip.is_zero(),
 					TransactionValidityError::Invalid(
@@ -993,8 +955,6 @@
 					)
 				);
 
-=======
->>>>>>> 22bc1682
 				// If else tree for easy edits
 
 				// Check if fee locks are initiazed or not
@@ -1026,7 +986,6 @@
 			},
 
 			RuntimeCall::FeeLock(pallet_fee_lock::Call::unlock_fee { .. }) => {
-<<<<<<< HEAD
 				let imb = C::withdraw(
 					MgrTokenId::get().into(),
 					who,
@@ -1047,8 +1006,6 @@
 					tip: Balance::from(tip),
 				});
 
-=======
->>>>>>> 22bc1682
 				OFLA::can_unlock_fee(who).map_err(|_| {
 					TransactionValidityError::Invalid(InvalidTransaction::UnlockFee.into())
 				})?;
@@ -1389,7 +1346,7 @@
 	/// Minimum collators selected per round, default at genesis and minimum forever after
 	pub const MinSelectedCandidates: u32 = 25;
 	/// Maximum collator candidates allowed
-	pub const MaxCollatorCandidates: u32 = 50;
+	pub const MaxCollatorCandidates: u32 = 35;
 	/// Maximum delegators allowed per candidate
 	pub const MaxTotalDelegatorsPerCandidate: u32 = 25;
 	/// Maximum delegators counted per candidate
@@ -1401,7 +1358,7 @@
 	/// Minimum stake required to become a collator
 	pub const MinCollatorStk: u128 = 10 * DOLLARS;
 	/// Minimum stake required to be reserved to be a candidate
-	pub const MinCandidateStk: u128 = 1_500_000 * DOLLARS;
+	pub const MinCandidateStk: u128 = 1 * DOLLARS;
 	/// Minimum stake required to be reserved to be a delegator
 	pub const MinDelegatorStk: u128 = 1 * CENTS;
 }
@@ -1665,7 +1622,6 @@
 	type AnnouncementDepositFactor = AnnouncementDepositFactor;
 }
 
-<<<<<<< HEAD
 parameter_types! {
 	// Add item in storage and take 270 bytes, Registry { [], Balance, Info { [], [u8,32] * 7, [u8,20] }}
 	pub const BasicDeposit: Balance = deposit(1, 270);
@@ -1696,8 +1652,6 @@
 	type WeightInfo = pallet_identity::weights::SubstrateWeight<Runtime>;
 }
 
-=======
->>>>>>> 22bc1682
 pub struct FoundationAccountsProvider<T: frame_system::Config>(PhantomData<T>);
 impl<T: frame_system::Config> Get<Vec<T::AccountId>> for FoundationAccountsProvider<T> {
 	fn get() -> Vec<T::AccountId> {
@@ -1787,26 +1741,11 @@
 		AssetRegistry: orml_asset_registry::{Pallet, Call, Storage, Event<T>, Config<T>} = 53,
 
 		// Governance stuff
-<<<<<<< HEAD
 		Treasury: pallet_treasury::{Pallet, Call, Storage, Config, Event<T>} = 60,
 		Sudo: pallet_sudo_mangata::{Pallet, Call, Config<T>, Storage, Event<T>} = 61,
 		SudoOrigin: pallet_sudo_origin::{Pallet, Call, Event<T>} = 62,
 		Council: pallet_collective_mangata::<Instance1>::{Pallet, Call, Storage, Origin<T>, Event<T>, Config<T>} = 63,
 		Identity: pallet_identity::{Pallet, Call, Storage, Event<T>} = 64,
-=======
-		Treasury: pallet_treasury::{Pallet, Call, Storage, Config, Event<T>} = 41,
-		Sudo: pallet_sudo_mangata::{Pallet, Call, Config<T>, Storage, Event<T>} = 49,
-		SudoOrigin: pallet_sudo_origin::{Pallet, Call, Event<T>} = 50,
-		Council: pallet_collective_mangata::<Instance1>::{Pallet, Call, Storage, Origin<T>, Event<T>, Config<T>} = 51,
-
-		// Bootstrap
-		Bootstrap: pallet_bootstrap::{Pallet, Call, Storage, Event<T>} = 53,
-		Utility: pallet_utility_mangata::{Pallet, Call, Event} = 54,
-
-		Proxy: pallet_proxy::{Pallet, Call, Storage, Event<T>} = 55,
-
-		Maintenance: pallet_maintenance::{Pallet, Call, Storage, Event<T>} = 60,
->>>>>>> 22bc1682
 	}
 );
 
