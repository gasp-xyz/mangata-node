//! # XYK pallet

//! Provides functions for token operations, swapping tokens, creating token pools, minting and burning liquidity and supporting public functions
//!
//! ### Token operation functions:
//! - create_pool
//! - mint_liquidity
//! - burn_liquidity
//! - sell_asset
//! - buy_asset
//!
//! ### Supporting public functions:
//! - calculate_sell_price
//! - calculate_buy_price
//! - calculate_sell_price_id
//! - calculate_buy_price_id
//! - get_liquidity_token
//! - get_burn_amount
//! - account_id
//! - settle_treasury_buy_and_burn
//!
//! # fn create_pool
//! -Sets the initial ratio/price of both assets to each other depending on amounts of each assets when creating pool.
//!
//! -Transfers assets from user to vault and makes appropriate entry to pools map, where are assets amounts kept.
//!
//! -Issues new liquidity asset in amount corresponding to amounts creating the pool, marks them as liquidity assets corresponding to this pool and transfers them to user.
//! first_token_amount
//! ### arguments
//! `origin` - sender of a fn, user creating the pool
//!
//! `first_token_id` - id of first token which will be directly inter-tradeable in a pair of first_token_id-second_token_id
//!
//! `first_token_amount` - amount of first token in which the pool will be initiated, which will set their initial ratio/price
//!
//! `second_token_id` - id of second token which will be directly inter-tradeable in a pair of first_token_id-second_token_id
//!
//! `second_token_amount` - amount of second token in which the pool will be initiated, which will set their initial ratio/price
//!
//! ### Example
//! ```
//! create_pool(
//!    Origin::signed(1),
//!    0,
//!    1000,
//!    1,
//!    2000,
//! )
//! ```
//! Account_id 1 created pool with tokens 0 and 1, with amounts 1000, 2000. Initial ratio is 1:2. Liquidity token with new id created in an amount of 3000 and transfered to user 1.
//!
//! ### Errors
//! `ZeroAmount` - creating pool with 0 amount of first or second token
//!
//! `PoolAlreadyExists` - creating pool which already exists
//!
//! `NotEnoughTokens` - creating pool with amounts higher then user owns
//!
//! `SameToken` - creating pool with same token
//!
//! # fn sell_token
//! -Sells/exchanges set amount of sold token for corresponding amount by xyk formula of bought token
//! ### arguments
//! `origin` - sender of a fn, user creating the pool
//!
//! `sold_token_id` - token which will be sold
//!
//! `bought_token_id` - token which will be bought
//!
//! `sold_token_amount` - amount of token to be sold
//!
//! `min_amount_out` - minimal acceptable amount of bought token received after swap
//!
//! ### Example
//! ```
//! sell_token (
//!    Origin::signed(1),
//!    0,
//!    1,
//!    1000,
//!    800,
//!)
//! ```
//! Account_id 1 sells/exchanges 1000 token 0 for corresponding amount of token 1, while requiring at least 800 token 1
//!
//! ### Errors
//! `ZeroAmount` - buying 0 tokens
//!
//! `NoSuchPool` - pool sold_token_id - bought_token_id does not exist
//!
//! `NotEnoughTokens` - selling more tokens then user owns
//!
//! `InsufficientOutputAmount` - bought tokens to receive amount is lower then required min_amount_out
//!
//! # fn buy_token
//! -Buys/exchanges set amount of bought token for corresponding amount by xyk formula of sold token
//! ### arguments
//! `origin` - sender of a fn, user creating the pool
//!
//! `sold_token_id` - token which will be sold
//!
//! `bought_token_id` - token which will be bought
//!
//! `bought_token_amount` - amount of token to be bought
//!
//! `max_amount_in` - maximal acceptable amount of sold token to pay for requested bought amount
//!
//! ### Example
//! ```
//! buy_token (
//!    Origin::signed(1),
//!    0,
//!    1,
//!    1000,
//!    800,
//!)
//! ```
//! Account_id 1 buys/exchanges 1000 tokens 1 by paying corresponding amount by xyk formula of tokens 0
//!
//! ### Errors
//! `ZeroAmount` - selling 0 tokens
//!
//! `NoSuchPool` - pool sold_token_id - bought_token_id does not exist
//!
//! `NotEnoughTokens` - selling more tokens then user owns
//!
//! `InsufficientInputAmount` - sold tokens to pay is higher then maximum acceptable value of max_amount_in
//!
//! # fn mint_liquidity
//! -Adds liquidity to pool, providing both tokens in actual ratio
//! -First token amount is provided by user, second token amount is calculated by function, depending on actual ratio
//! -Mints and transfers corresponding amount of liquidity token to mintin user
//!
//! ### arguments
//! `origin` - sender of a fn, user creating the pool
//!
//! first_token_id - first token in pair
//!
//! second_token_id - second token in pair
//!
//! first_token_amount - amount of first_token_id, second token amount will be calculated
//!
//! ### Example
//! ```
//! mint_liquidity (
//!    Origin::signed(1),
//!    0,
//!    1,
//!    1000,
//!)
//! ```
//! If pool token 0 - token 1 has tokens in amounts 9000:18000 (total liquidity tokens 27000)
//!
//! Account_id 1 added liquidity to pool token 0 - token 1, by providing 1000 token 0 and corresponding amount of token 1. In this case 2000, as the ratio in pool is 1:2.
//! Account_id 1 also receives corresponding liquidity tokens in corresponding amount. In this case he gets 10% of all corresponding liquidity tokens, as he is providing 10% of all provided liquidity in pool.
//! 3000 out of total 30000 liquidity tokens is now owned by Account_id 1
//!
//! ### Errors
//! `ZeroAmount` - minting with 0 tokens
//!
//! `NoSuchPool` - pool first_token_id - second_token_id does not exist
//!
//! `NotEnoughTokens` -  minting with more tokens then user owns, either first_token_id or second_token_id
//!     
//! # fn burn_liquidity
//! -Removes tokens from liquidity pool and transfers them to user, by burning user owned liquidity tokens
//! -Amount of tokens is determined by their ratio in pool and amount of liq tokens burned
//!
//! ### arguments
//! `origin` - sender of a fn, user creating the pool
//!
//! first_token_id - first token in pair
//!
//! second_token_id - second token in pair
//!
//! liquidity_token_amount - amount of liquidity token amount to burn
//!
//! ### Example
//! ```
//! burn_liquidity (
//!    Origin::signed(1),
//!    0,
//!    1,
//!    3000,
//!)
//! ```
//! If pool token 0 - token 1 has tokens in amounts 10000:20000 (total liquidity tokens 30000)
//!
//! Account_id 1 is burning 3000 liquidity tokens of pool token 0 - token 1
//! As Account_id 1 is burning 10% of total liquidity tokens for this pool, user receives in this case 1000 token 0 and 2000 token 1
//!
//! ### Errors
//! `ZeroAmount` - burning 0 liquidity tokens
//!
//! `NoSuchPool` - pool first_token_id - second_token_id does not exist
//!
//! `NotEnoughTokens` -  burning more liquidity tokens than user owns
//!
//! # calculate_sell_price
//! - Supporting public function accessible through rpc call which calculates and returns bought_token_amount while providing sold_token_amount and respective reserves
//! # calculate_buy_price
//! - Supporting public function accessible through rpc call which calculates and returns sold_token_amount while providing bought_token_amount and respective reserves
//! # calculate_sell_price_id
//! - Same as calculate_sell_price, but providing token_id instead of reserves. Reserves are fetched by function.
//! # calculate_buy_price_id
//! - Same as calculate_buy_price, but providing token_id instead of reserves. Reserves are fetched by function.
//! # get_liquidity_token
//! - Supporting public function accessible through rpc call which returns liquidity_token_id while providing pair token ids
//! # get_burn_amount
//! - Supporting public function accessible through rpc call which returns amounts of tokens received by burning provided liquidity_token_amount in pool of provided token ids
//! # account_id
//! - Returns palled account_id
//! # settle_treasury_buy_and_burn
//! - Supporting function which takes tokens to alocate to treasury and tokens to be used to burn mangata
//! - First step is deciding whether we are using sold or bought token id, depending which is closer to mangata token
//! - In second step, if tokens are mangata, they are placed to treasury and removed from corresponding pool. If tokens are not mangata, but are available in mangata pool,
//!   they are swapped to mangata and placed to treasury and removed from corresponding pool. If token is not connected to mangata, token is temporarily placed to treasury and burn treasury.

#![cfg_attr(not(feature = "std"), no_std)]

use frame_support::{
    decl_error, decl_event, decl_module, decl_storage,
    dispatch::{DispatchError, DispatchResult},
    ensure,
    sp_runtime::ModuleId,
    weights::Pays,
    StorageMap,
};
use frame_system::ensure_signed;
use sp_core::U256;
// TODO documentation!
use codec::FullCodec;
use frame_support::sp_runtime::traits::AccountIdConversion;
use frame_support::traits::{ExistenceRequirement, Get, WithdrawReasons};
use frame_support::Parameter;
use mangata_primitives::{Balance, TokenId};
use orml_tokens::{MultiTokenCurrency, MultiTokenCurrencyExtended};
use sp_runtime::traits::{AtLeast32BitUnsigned, MaybeSerializeDeserialize, Member};
use sp_runtime::traits::{SaturatedConversion, Zero};
use sp_std::fmt::Debug;

#[cfg(test)]
mod mock;
#[cfg(test)]
mod tests;

pub trait Trait: frame_system::Trait {
    type Event: From<Event<Self>> + Into<<Self as frame_system::Trait>::Event>;
    type Currency: MultiTokenCurrencyExtended<Self::AccountId>;
    type NativeCurrencyId: Get<TokenId>;
}

const PALLET_ID: ModuleId = ModuleId(*b"79b14c96");
// 1/100 %
const TREASURY_PERCENTAGE: u128 = 5;
const BUYANDBURN_PERCENTAGE: u128 = 5;
const SWAPFEE_PERCENTAGE: u128 = 30;
const MANGATA_ID: u128 = 0;

decl_error! {
    /// Errors
    pub enum Error for Module<T: Trait> {
        VaultAlreadySet,
        PoolAlreadyExists,
        NotEnoughAssets,
        NoSuchPool,
        NoSuchLiquidityAsset,
        NotEnoughReserve,
        ZeroAmount,
        InsufficientInputAmount,
        InsufficientOutputAmount,
        SameAsset,
        AssetAlreadyExists,
        AssetDoesNotExists,
        DivisionByZero,
        UnexpectedFailure,
        NotMangataLiquidityAsset,
    }
}

decl_event!(
    pub enum Event<T>
    where
        AccountId = <T as frame_system::Trait>::AccountId,
    {
        //TODO add trading events
        PoolCreated(AccountId, TokenId, Balance, TokenId, Balance),
        AssetsSwapped(AccountId, TokenId, Balance, TokenId, Balance),
        LiquidityMinted(
            AccountId,
            TokenId,
            Balance,
            TokenId,
            Balance,
            TokenId,
            Balance,
        ),
        LiquidityBurned(
            AccountId,
            TokenId,
            Balance,
            TokenId,
            Balance,
            TokenId,
            Balance,
        ),
    }
);

// XYK exchange pallet storage.
decl_storage! {
    trait Store for Module<T: Trait> as XykStorage {

        Pools get(fn asset_pool): map hasher(opaque_blake2_256) (TokenId, TokenId) => Balance;

        LiquidityAssets get(fn liquidity_asset): map hasher(opaque_blake2_256) (TokenId, TokenId) => Option<TokenId>;
        LiquidityPools get(fn liquidity_pool): map hasher(opaque_blake2_256) TokenId => Option<(TokenId, TokenId)>;
        Treasury get(fn treasury): map hasher(opaque_blake2_256) TokenId => Balance;
        TreasuryBurn get(fn treasury_burn): map hasher(opaque_blake2_256) TokenId => Balance;

        Nonce get (fn nonce): u32;

    }
    add_extra_genesis {
        config(created_pools_for_staking): Vec<(T::AccountId, TokenId, Balance, TokenId, Balance, TokenId)>;

        build(|config: &GenesisConfig<T>| {
            config.created_pools_for_staking.iter().for_each(|(account_id, native_token_id, native_token_amount, pooled_token_id, pooled_token_amount, liquidity_token_id)| {
                if T::Currency::exists({*liquidity_token_id}.into()){
                    assert!(<Module<T>>::mint_liquidity( T::Origin::from(Some(account_id.clone()).into()), *native_token_id, *pooled_token_id, *native_token_amount).is_ok(), "Pool mint failed");
                }
                else{
                    let created_liquidity_token_id: TokenId = T::Currency::get_next_currency_id().into();
                    assert!(created_liquidity_token_id == *liquidity_token_id, "Assets not initialized in the expected sequence");
                    assert!(<Module<T>>::create_pool( T::Origin::from(Some(account_id.clone()).into()), *native_token_id, *native_token_amount, *pooled_token_id, *pooled_token_amount).is_ok(), "Pool creation failed");
                }
            })
        })
    }
}

// XYK extrinsics.
decl_module! {
    pub struct Module<T: Trait> for enum Call where origin: T::Origin {

        fn deposit_event() = default;

        #[weight = 10_000]
        pub fn create_pool(
            origin,
            first_asset_id: TokenId,
            first_asset_amount: Balance,
            second_asset_id: TokenId,
            second_asset_amount: Balance
        ) -> DispatchResult {

            let sender = ensure_signed(origin)?;

            <Self as XykFunctionsTrait<T::AccountId>>::create_pool(sender, first_asset_id.into(), first_asset_amount.into(), second_asset_id.into(), second_asset_amount.into())

        }

        // you will sell your sold_asset_amount of sold_asset_id to get some amount of bought_asset_id
        #[weight = (10_000, Pays::No)]
        pub fn sell_asset (
            origin,
            sold_asset_id: TokenId,
            bought_asset_id: TokenId,
            sold_asset_amount: Balance,
            min_amount_out: Balance,
        ) -> DispatchResult {

            let sender = ensure_signed(origin)?;
            <Self as XykFunctionsTrait<T::AccountId>>::sell_asset(sender, sold_asset_id.into(), bought_asset_id.into(), sold_asset_amount.into(), min_amount_out.into())

        }

        #[weight = (10_000, Pays::No)]
        pub fn buy_asset (
            origin,
            sold_asset_id: TokenId,
            bought_asset_id: TokenId,
            bought_asset_amount: Balance,
            max_amount_in: Balance,
        ) -> DispatchResult {

            let sender = ensure_signed(origin)?;

<<<<<<< HEAD
            ensure!(
                Pools::contains_key((sold_asset_id,bought_asset_id)),
                Error::<T>::NoSuchPool,
            );

            let input_reserve = Pools::get((sold_asset_id, bought_asset_id));
            let output_reserve = Pools::get((bought_asset_id, sold_asset_id));

            ensure!(
                output_reserve > bought_asset_amount,
                Error::<T>::NotEnoughReserve,
            );

            ensure!(
                !bought_asset_amount.is_zero(),
                Error::<T>::ZeroAmount,
            );


            let sold_asset_amount = Self::calculate_buy_price(
                input_reserve,
                output_reserve,
                bought_asset_amount,
            )?;
=======
            <Self as XykFunctionsTrait<T::AccountId>>::buy_asset(sender, sold_asset_id.into(), bought_asset_id.into(), bought_asset_amount.into(), max_amount_in.into())
>>>>>>> 85066f22

        }

        #[weight = 10_000]
        pub fn mint_liquidity (
            origin,
            first_asset_id: TokenId,
            second_asset_id: TokenId,
            first_asset_amount: Balance,
        ) -> DispatchResult {

            let sender = ensure_signed(origin)?;

            <Self as XykFunctionsTrait<T::AccountId>>::mint_liquidity(sender, first_asset_id.into(), second_asset_id.into(), first_asset_amount.into())

        }

        #[weight = 10_000]
        pub fn burn_liquidity (
            origin,
            first_asset_id: TokenId,
            second_asset_id: TokenId,
            liquidity_asset_amount: Balance,
        ) -> DispatchResult {

            let sender = ensure_signed(origin)?;

            <Self as XykFunctionsTrait<T::AccountId>>::burn_liquidity(sender, first_asset_id.into(), second_asset_id.into(), liquidity_asset_amount.into())

        }
    }
}

impl<T: Trait> Module<T> {
    // Callculate amount of tokens to be bought by sellling sell_amount
    pub fn calculate_sell_price(
        input_reserve: Balance,
        output_reserve: Balance,
        sell_amount: Balance,
    ) -> Result<Balance, DispatchError> {
        let input_reserve_saturated: U256 = input_reserve.saturated_into::<u128>().into();
        let output_reserve_saturated: U256 = output_reserve.saturated_into::<u128>().into();
        let sell_amount_saturated: U256 = sell_amount.saturated_into::<u128>().into();

        let input_amount_with_fee: U256 = sell_amount_saturated * 997;
        let numerator: U256 = input_amount_with_fee * output_reserve_saturated;
        let denominator: U256 = input_reserve_saturated * 1000 + input_amount_with_fee;
        let result = numerator
            .checked_div(denominator)
            .ok_or_else(|| DispatchError::from(Error::<T>::DivisionByZero))?;

        Ok(result.saturated_into::<u128>().saturated_into::<Balance>())
    }

    pub fn calculate_sell_price_no_fee(
        // Callculate amount of tokens to be received by sellling sell_amount, without fee
        input_reserve: Balance,
        output_reserve: Balance,
        sell_amount: Balance,
    ) -> Result<Balance, DispatchError> {
        let input_reserve_saturated: U256 = input_reserve.saturated_into::<u128>().into();
        let output_reserve_saturated: U256 = output_reserve.saturated_into::<u128>().into();
        let sell_amount_saturated: U256 = sell_amount.saturated_into::<u128>().into();

        let numerator: U256 = sell_amount_saturated * output_reserve_saturated;
        let denominator: U256 = input_reserve_saturated + sell_amount_saturated;
        let result = numerator
            .checked_div(denominator)
            .ok_or_else(|| DispatchError::from(Error::<T>::DivisionByZero))?;
        Ok(result.saturated_into::<u128>().saturated_into::<Balance>())
    }

    // Callculate amount of tokens to be paid, when buying buy_amount
    pub fn calculate_buy_price(
        input_reserve: Balance,
        output_reserve: Balance,
        buy_amount: Balance,
    ) -> Result<Balance, DispatchError> {
        let input_reserve_saturated: U256 = input_reserve.saturated_into::<u128>().into();
        let output_reserve_saturated: U256 = output_reserve.saturated_into::<u128>().into();
        let buy_amount_saturated: U256 = buy_amount.saturated_into::<u128>().into();

        let numerator: U256 = input_reserve_saturated * buy_amount_saturated * 1000;
        let denominator: U256 = (output_reserve_saturated - buy_amount_saturated) * 997;
        let result = numerator
            .checked_div(denominator)
            .ok_or_else(|| DispatchError::from(Error::<T>::DivisionByZero))?
            - 1;

        Ok(result.saturated_into::<u128>().saturated_into::<Balance>())
    }

    pub fn get_liquidity_asset(
        first_asset_id: TokenId,
        second_asset_id: TokenId,
    ) -> Result<TokenId, DispatchError> {
        if LiquidityAssets::contains_key((first_asset_id, second_asset_id)) {
            LiquidityAssets::get((first_asset_id, second_asset_id))
                .ok_or_else(|| Error::<T>::UnexpectedFailure.into())
        } else {
            LiquidityAssets::get((second_asset_id, first_asset_id))
                .ok_or_else(|| Error::<T>::NoSuchPool.into())
        }
    }

<<<<<<< HEAD
    pub fn calculate_sell_price_id(
        sold_token_id: TokenId,
        bought_token_id: TokenId,
        sell_amount: Balance,
    ) -> Result<Balance, DispatchError> {
        let input_reserve = Pools::get((sold_token_id, bought_token_id));
        let output_reserve = Pools::get((bought_token_id, sold_token_id));

        Self::calculate_sell_price(input_reserve, output_reserve, sell_amount)
    }

    pub fn calculate_buy_price_id(
        sold_token_id: TokenId,
        bought_token_id: TokenId,
        buy_amount: Balance,
    ) -> Result<Balance, DispatchError> {
        let input_reserve = Pools::get((sold_token_id, bought_token_id));
        let output_reserve = Pools::get((bought_token_id, sold_token_id));

        Self::calculate_buy_price(input_reserve, output_reserve, buy_amount)
    }

=======
    // Calculate first and second token amounts depending on liquidity amount to burn
>>>>>>> 85066f22
    pub fn get_burn_amount(
        first_asset_id: TokenId,
        second_asset_id: TokenId,
        liquidity_asset_amount: Balance,
    ) -> Result<(Balance, Balance), DispatchError> {
        // Get token reserves and liquidity asset id
        let liquidity_asset_id = Self::get_liquidity_asset(first_asset_id, second_asset_id)?;
        let first_asset_reserve_u256: U256 = Pools::get((first_asset_id, second_asset_id))
            .saturated_into::<u128>()
            .into();
        let second_asset_reserve_u256: U256 = Pools::get((second_asset_id, first_asset_id))
            .saturated_into::<u128>()
            .into();
        let total_liquidity_assets_u256: U256 =
            T::Currency::total_issuance(liquidity_asset_id.into())
                .saturated_into::<u128>()
                .into();
        let liquidity_asset_amount_u256: U256 =
            liquidity_asset_amount.saturated_into::<u128>().into();

        // Calculate first and second token amount to be withdrawn
        let first_asset_amount_u256 =
            first_asset_reserve_u256 * liquidity_asset_amount_u256 / total_liquidity_assets_u256;
        let second_asset_amount_u256 =
            second_asset_reserve_u256 * liquidity_asset_amount_u256 / total_liquidity_assets_u256;

        // Conversion to Balance
        let second_asset_amount = second_asset_amount_u256
            .saturated_into::<u128>()
            .saturated_into::<Balance>();
        let first_asset_amount = first_asset_amount_u256
            .saturated_into::<u128>()
            .saturated_into::<Balance>();

        Ok((first_asset_amount, second_asset_amount))
    }

    //TODO U256?
    fn settle_treasury_and_burn(
        sold_asset_id: TokenId,
        bought_asset_id: TokenId,
        sold_asset_amount: Balance,
    ) -> DispatchResult {
        let vault = Self::account_id();
        let mangata_id = MANGATA_ID.saturated_into::<TokenId>();

        // Getting token reserves
        let input_reserve = Pools::get((sold_asset_id, bought_asset_id));
        let output_reserve = Pools::get((bought_asset_id, sold_asset_id));

        // Setting initial settling token id, treasury and burn amount
        let mut settling_asset_id = bought_asset_id;
        let mut treasury_amount = sold_asset_amount
            * TREASURY_PERCENTAGE.saturated_into::<Balance>()
            / 10000.saturated_into::<Balance>();
        let mut burn_amount = sold_asset_amount * BUYANDBURN_PERCENTAGE.saturated_into::<Balance>()
            / 10000.saturated_into::<Balance>();

        // Check whether to settle treasury and buyburn with sold or bought asset.
        // If sold token is directly mangata, or is in pair with mangata and bought id is not and bought token is not mangata, we use sold token as settling token
        if sold_asset_id == mangata_id
            || (Pools::contains_key((sold_asset_id, mangata_id))
                && !Pools::contains_key((bought_asset_id, mangata_id))
                && bought_asset_id != mangata_id)
        {
            settling_asset_id = sold_asset_id;

            // Removing settling amount from pool
            Pools::insert(
                (&sold_asset_id, &bought_asset_id),
                input_reserve - burn_amount - treasury_amount,
            );
        }
        // Bought token is used as settling token in rest of the cases
        else {
            // Sold amount recalculated to bought asset amount
            treasury_amount = treasury_amount * output_reserve / input_reserve;
            burn_amount = burn_amount * output_reserve / input_reserve;

            // Removing settling amount from pool
            Pools::insert(
                (&bought_asset_id, &sold_asset_id),
                output_reserve - treasury_amount - burn_amount,
            );
        }

        // If settling token is mangata, treasury amount is added to treasury and burn amount is burned from corresponding pool
        if settling_asset_id == mangata_id {
            // Mangata insert to treasury
            Treasury::insert(mangata_id, Treasury::get(mangata_id) + treasury_amount);

            // Mangata burned from pool
            T::Currency::burn_and_settle(mangata_id.into(), &vault, burn_amount.into())?;
        }
        //If settling token is connected to mangata, token is swapped in corresponding pool to mangata without fee
        else if Pools::contains_key((settling_asset_id, mangata_id)) {
            // Getting token reserves
            let input_reserve = Pools::get((settling_asset_id, mangata_id));
            let output_reserve = Pools::get((mangata_id, settling_asset_id));

            // Calculating swapped mangata amount
            let treasury_amount_in_mangata =
                Self::calculate_sell_price_no_fee(input_reserve, output_reserve, treasury_amount)?;
            let burn_amount_in_mangata =
                Self::calculate_sell_price_no_fee(input_reserve, output_reserve, burn_amount)?;

            // Apply changes in token pools, adding treasury and burn amounts of settling token, removing  treasury and burn amounts of mangata
            Pools::insert(
                (settling_asset_id, mangata_id),
                input_reserve + treasury_amount + burn_amount,
            );
            Pools::insert(
                (mangata_id, settling_asset_id),
                output_reserve - treasury_amount_in_mangata - burn_amount_in_mangata,
            );

            // Mangata insert to treasury
            Treasury::insert(
                mangata_id,
                Treasury::get(mangata_id) + treasury_amount_in_mangata,
            );

            // Mangata burned from pool
            T::Currency::burn_and_settle(mangata_id.into(), &vault, burn_amount_in_mangata.into())?;
        }
        // Settling token has no mangata connection, settling token is added to treasuries
        else {
            // Settling token insert to treasury
            Treasury::insert(
                settling_asset_id,
                Treasury::get(settling_asset_id) + treasury_amount,
            );
            // Settling token insert to treasury for later burn
            TreasuryBurn::insert(
                settling_asset_id,
                TreasuryBurn::get(settling_asset_id) + burn_amount,
            );
        }
        Ok(())
    }

    fn account_id() -> T::AccountId {
        PALLET_ID.into_account()
    }
}

pub trait XykFunctionsTrait<AccountId> {
    type Balance: AtLeast32BitUnsigned
        + FullCodec
        + Copy
        + MaybeSerializeDeserialize
        + Debug
        + Default
        + From<Balance>
        + Into<Balance>;

    type CurrencyId: Parameter
        + Member
        + Copy
        + MaybeSerializeDeserialize
        + Ord
        + Default
        + AtLeast32BitUnsigned
        + FullCodec
        + From<TokenId>
        + Into<TokenId>;

    fn create_pool(
        sender: AccountId,
        first_asset_id: Self::CurrencyId,
        first_asset_amount: Self::Balance,
        second_asset_id: Self::CurrencyId,
        second_asset_amount: Self::Balance,
    ) -> DispatchResult;

    fn sell_asset(
        sender: AccountId,
        sold_asset_id: Self::CurrencyId,
        bought_asset_id: Self::CurrencyId,
        sold_asset_amount: Self::Balance,
        min_amount_out: Self::Balance,
    ) -> DispatchResult;

    fn buy_asset(
        sender: AccountId,
        sold_asset_id: Self::CurrencyId,
        bought_asset_id: Self::CurrencyId,
        bought_asset_amount: Self::Balance,
        max_amount_in: Self::Balance,
    ) -> DispatchResult;

    fn mint_liquidity(
        sender: AccountId,
        first_asset_id: Self::CurrencyId,
        second_asset_id: Self::CurrencyId,
        first_asset_amount: Self::Balance,
    ) -> DispatchResult;

    fn burn_liquidity(
        sender: AccountId,
        first_asset_id: Self::CurrencyId,
        second_asset_id: Self::CurrencyId,
        liquidity_asset_amount: Self::Balance,
    ) -> DispatchResult;

    fn get_tokens_required_for_minting(
        liquidity_asset_id: Self::CurrencyId,
        liquidity_token_amount: Self::Balance,
    ) -> Result<
        (
            Self::CurrencyId,
            Self::Balance,
            Self::CurrencyId,
            Self::Balance,
        ),
        DispatchError,
    >;
}

impl<T: Trait> XykFunctionsTrait<T::AccountId> for Module<T> {
    type Balance = Balance;

    type CurrencyId = TokenId;

    fn create_pool(
        sender: T::AccountId,
        first_asset_id: Self::CurrencyId,
        first_asset_amount: Self::Balance,
        second_asset_id: Self::CurrencyId,
        second_asset_amount: Self::Balance,
    ) -> DispatchResult {
        let vault: T::AccountId = Module::<T>::account_id();

        // Ensure pool is not created with zero amount
        ensure!(
            !first_asset_amount.is_zero() && !second_asset_amount.is_zero(),
            Error::<T>::ZeroAmount,
        );

        // Ensure pool does not exists yet
        ensure!(
            !Pools::contains_key((first_asset_id, second_asset_id)),
            Error::<T>::PoolAlreadyExists,
        );

        // Ensure pool does not exists yet
        ensure!(
            !Pools::contains_key((second_asset_id, first_asset_id)),
            Error::<T>::PoolAlreadyExists,
        );

        // Getting users token balances
        let first_asset_free_balance: Self::Balance =
            T::Currency::free_balance(first_asset_id.into(), &sender).into();
        let second_asset_free_balance: Self::Balance =
            T::Currency::free_balance(second_asset_id.into(), &sender).into();

        // Ensure user has enough withdrawable tokens to create pool in amounts required
        ensure!(
            first_asset_free_balance >= first_asset_amount,
            Error::<T>::NotEnoughAssets,
        );

        ensure!(
            second_asset_free_balance >= second_asset_amount,
            Error::<T>::NotEnoughAssets,
        );

        T::Currency::ensure_can_withdraw(
            first_asset_id.into(),
            &sender,
            first_asset_amount.into(),
            WithdrawReasons::all(),
            { first_asset_free_balance - first_asset_amount }.into(),
        )
        .or(Err(Error::<T>::NotEnoughAssets))?;

        T::Currency::ensure_can_withdraw(
            second_asset_id.into(),
            &sender,
            second_asset_amount.into(),
            WithdrawReasons::all(),
            { second_asset_free_balance - second_asset_amount }.into(),
        )
        .or(Err(Error::<T>::NotEnoughAssets))?;

        // Ensure pool is not created with same token in pair
        ensure!(first_asset_id != second_asset_id, Error::<T>::SameAsset,);

        // Liquidity token amount calculation
        let initial_liquidity = first_asset_amount + second_asset_amount;

        Pools::insert((first_asset_id, second_asset_id), first_asset_amount);

        Pools::insert((second_asset_id, first_asset_id), second_asset_amount);

        // Moving tokens from user to vault
        T::Currency::transfer(
            first_asset_id.into(),
            &sender,
            &vault,
            first_asset_amount.into(),
            ExistenceRequirement::AllowDeath,
        )?;

        T::Currency::transfer(
            second_asset_id.into(),
            &sender,
            &vault,
            second_asset_amount.into(),
            ExistenceRequirement::AllowDeath,
        )?;

        // Creating new liquidity token and transfering it to user
        let liquidity_asset_id: Self::CurrencyId =
            T::Currency::create(&sender, initial_liquidity.into()).into();

        // Adding info about liquidity asset
        LiquidityAssets::insert((first_asset_id, second_asset_id), liquidity_asset_id);
        LiquidityPools::insert(liquidity_asset_id, (first_asset_id, second_asset_id));

        Module::<T>::deposit_event(RawEvent::PoolCreated(
            sender,
            first_asset_id,
            first_asset_amount,
            second_asset_id,
            second_asset_amount,
        ));

        Ok(())
    }

    fn sell_asset(
        sender: T::AccountId,
        sold_asset_id: Self::CurrencyId,
        bought_asset_id: Self::CurrencyId,
        sold_asset_amount: Self::Balance,
        min_amount_out: Self::Balance,
    ) -> DispatchResult {
        // Ensure pool exists
        ensure!(
            Pools::contains_key((sold_asset_id, bought_asset_id)),
            Error::<T>::NoSuchPool,
        );

        // Ensure not selling zero amount
        ensure!(!sold_asset_amount.is_zero(), Error::<T>::ZeroAmount,);

        // Get token reserves
        let input_reserve = Pools::get((sold_asset_id, bought_asset_id));
        let output_reserve = Pools::get((bought_asset_id, sold_asset_id));
        // Calculate bought asset amount to be received by paying sold asset amount
        let bought_asset_amount =
            Module::<T>::calculate_sell_price(input_reserve, output_reserve, sold_asset_amount)?;

        // Ensure user has enough tokens to sell
        ensure!(
            T::Currency::free_balance(sold_asset_id.into(), &sender).into() >= sold_asset_amount,
            Error::<T>::NotEnoughAssets,
        );

        // Ensure bought token amount is higher then requested minimal amount
        ensure!(
            bought_asset_amount >= min_amount_out,
            Error::<T>::InsufficientOutputAmount,
        );

        let vault = Module::<T>::account_id();

        // Transfer sold token amount from user to vault and bought token amount from vault to user
        T::Currency::transfer(
            sold_asset_id.into(),
            &sender,
            &vault,
            sold_asset_amount.into(),
            ExistenceRequirement::KeepAlive,
        )?;
        T::Currency::transfer(
            bought_asset_id.into(),
            &vault,
            &sender,
            bought_asset_amount.into(),
            ExistenceRequirement::KeepAlive,
        )?;

        // Apply changes in token pools, adding sold amount and removing bought amount
        Pools::insert(
            (sold_asset_id, bought_asset_id),
            input_reserve + sold_asset_amount,
        );
        Pools::insert(
            (bought_asset_id, sold_asset_id),
            output_reserve - bought_asset_amount,
        );

        // Settle tokens which goes to treasury and for buy and burn purpose
        Module::<T>::settle_treasury_and_burn(sold_asset_id, bought_asset_id, sold_asset_amount)?;

        Module::<T>::deposit_event(RawEvent::AssetsSwapped(
            sender,
            sold_asset_id,
            sold_asset_amount,
            bought_asset_id,
            bought_asset_amount,
        ));

        Ok(())
    }

    fn buy_asset(
        sender: T::AccountId,
        sold_asset_id: Self::CurrencyId,
        bought_asset_id: Self::CurrencyId,
        bought_asset_amount: Self::Balance,
        max_amount_in: Self::Balance,
    ) -> DispatchResult {
        // Ensure pool exists
        ensure!(
            Pools::contains_key((sold_asset_id, bought_asset_id)),
            Error::<T>::NoSuchPool,
        );

        // Get token reserves
        let input_reserve = Pools::get((sold_asset_id, bought_asset_id));
        let output_reserve = Pools::get((bought_asset_id, sold_asset_id));

        // Ensure there are enough tokens in reserves
        ensure!(
            output_reserve > bought_asset_amount,
            Error::<T>::NotEnoughReserve,
        );

        // Ensure not buying zero amount
        ensure!(!bought_asset_amount.is_zero(), Error::<T>::ZeroAmount,);

        // Calculate amount to be paid from bought amount
        let sold_asset_amount =
            Module::<T>::calculate_buy_price(input_reserve, output_reserve, bought_asset_amount);

        // Ensure user has enought tokens to sell
        ensure!(
            T::Currency::free_balance(sold_asset_id.into(), &sender).into() >= sold_asset_amount,
            Error::<T>::NotEnoughAssets,
        );

        // Ensure paid amount is less then maximum allowed price
        ensure!(
            sold_asset_amount <= max_amount_in,
            Error::<T>::InsufficientInputAmount,
        );

        let vault = Module::<T>::account_id();

        // Transfer sold token amount from user to vault and bought token amount from vault to user
        T::Currency::transfer(
            sold_asset_id.into(),
            &sender,
            &vault,
            sold_asset_amount.into(),
            ExistenceRequirement::KeepAlive,
        )?;
        T::Currency::transfer(
            bought_asset_id.into(),
            &vault,
            &sender,
            bought_asset_amount.into(),
            ExistenceRequirement::KeepAlive,
        )?;

        // Apply changes in token pools, adding sold amount and removing bought amount
        Pools::insert(
            (sold_asset_id, bought_asset_id),
            input_reserve + sold_asset_amount,
        );
        Pools::insert(
            (bought_asset_id, sold_asset_id),
            output_reserve - bought_asset_amount,
        );

        // Settle tokens which goes to treasury and for buy and burn purpose
        Self::settle_treasury_and_burn(sold_asset_id, bought_asset_id, sold_asset_amount)?;

        Module::<T>::deposit_event(RawEvent::AssetsSwapped(
            sender,
            sold_asset_id,
            sold_asset_amount,
            bought_asset_id,
            bought_asset_amount,
        ));

        Ok(())
    }

    fn mint_liquidity(
        sender: T::AccountId,
        first_asset_id: Self::CurrencyId,
        second_asset_id: Self::CurrencyId,
        first_asset_amount: Self::Balance,
    ) -> DispatchResult {
        let vault = Module::<T>::account_id();

        // Ensure pool exists
        ensure!(
            (LiquidityAssets::contains_key((first_asset_id, second_asset_id))
                || LiquidityAssets::contains_key((second_asset_id, first_asset_id))),
            Error::<T>::NoSuchPool,
        );

        // Get liquidity token id
        let liquidity_asset_id = Module::<T>::get_liquidity_asset(first_asset_id, second_asset_id)?;

        // Ensure pool exists
        ensure!(
            (Pools::contains_key((first_asset_id, second_asset_id))
                || Pools::contains_key((second_asset_id, first_asset_id))),
            Error::<T>::NoSuchPool,
        );

        // Get token reserves
        let first_asset_reserve = Pools::get((first_asset_id, second_asset_id));
        let second_asset_reserve = Pools::get((second_asset_id, first_asset_id));
        let total_liquidity_assets: Self::Balance =
            T::Currency::total_issuance(liquidity_asset_id.into()).into();

        // Conversion to U256
        let first_asset_amount_u256: U256 = first_asset_amount.saturated_into::<u128>().into();
        let first_asset_reserve_u256: U256 = first_asset_reserve.saturated_into::<u128>().into();
        let second_asset_reserve_u256: U256 = second_asset_reserve.saturated_into::<u128>().into();
        let total_liquidity_assets_u256: U256 =
            total_liquidity_assets.saturated_into::<u128>().into();

        // Calculation of required second asset amount and received liquidity token amount
        let second_asset_amount_u256: U256 =
            first_asset_amount_u256 * second_asset_reserve_u256 / first_asset_reserve_u256 + 1;
        let liquidity_assets_minted_u256: U256 =
            first_asset_amount_u256 * total_liquidity_assets_u256 / first_asset_reserve_u256;

        // Conversion to Balance
        let second_asset_amount = second_asset_amount_u256
            .saturated_into::<u128>()
            .saturated_into::<Self::Balance>();
        let liquidity_assets_minted = liquidity_assets_minted_u256
            .saturated_into::<u128>()
            .saturated_into::<Self::Balance>();

        // Ensure minting amounts are not zero
        ensure!(
            !first_asset_amount.is_zero() && !second_asset_amount.is_zero(),
            Error::<T>::ZeroAmount,
        );

        // Ensure user has enough first adn second token amount
        ensure!(
            T::Currency::free_balance(first_asset_id.into(), &sender).into() >= first_asset_amount,
            Error::<T>::NotEnoughAssets,
        );

        ensure!(
            T::Currency::free_balance(second_asset_id.into(), &sender).into()
                >= second_asset_amount,
            Error::<T>::NotEnoughAssets,
        );

        // Transfer of token amounts from user to vault
        T::Currency::transfer(
            first_asset_id.into(),
            &sender,
            &vault,
            first_asset_amount.into(),
            ExistenceRequirement::KeepAlive,
        )?;
        T::Currency::transfer(
            second_asset_id.into(),
            &sender,
            &vault,
            second_asset_amount.into(),
            ExistenceRequirement::KeepAlive,
        )?;

        // Creating new liquidity tokens to user
        T::Currency::mint(
            liquidity_asset_id.into(),
            &sender,
            liquidity_assets_minted.into(),
        )?;

        // Apply changes in token pools, adding minted amounts
        Pools::insert(
            (&first_asset_id, &second_asset_id),
            first_asset_reserve + first_asset_amount,
        );
        Pools::insert(
            (&second_asset_id, &first_asset_id),
            second_asset_reserve + second_asset_amount,
        );

        Module::<T>::deposit_event(RawEvent::LiquidityMinted(
            sender,
            first_asset_id,
            first_asset_amount,
            second_asset_id,
            second_asset_amount,
            liquidity_asset_id,
            second_asset_amount,
        ));

        Ok(())
    }

    fn burn_liquidity(
        sender: T::AccountId,
        first_asset_id: Self::CurrencyId,
        second_asset_id: Self::CurrencyId,
        liquidity_asset_amount: Self::Balance,
    ) -> DispatchResult {
        let vault = Module::<T>::account_id();

        // Ensure pool exists
        ensure!(
            Pools::contains_key((first_asset_id, second_asset_id)),
            Error::<T>::NoSuchPool,
        );

        // Get token reserves and liquidity asset id
        let first_asset_reserve = Pools::get((first_asset_id, second_asset_id));
        let second_asset_reserve = Pools::get((second_asset_id, first_asset_id));
        let liquidity_asset_id = Module::<T>::get_liquidity_asset(first_asset_id, second_asset_id)?;

        // Ensure user has enought liquidity tokens to burn
        ensure!(
            T::Currency::can_slash(
                liquidity_asset_id.into(),
                &sender,
                liquidity_asset_amount.into()
            ),
            Error::<T>::NotEnoughAssets,
        );
        let new_balance: Self::Balance =
            T::Currency::free_balance(liquidity_asset_id.into(), &sender).into()
                - liquidity_asset_amount;

        T::Currency::ensure_can_withdraw(
            liquidity_asset_id.into(),
            &sender,
            liquidity_asset_amount.into(),
            WithdrawReasons::all(),
            new_balance.into(),
        )
        .or(Err(Error::<T>::NotEnoughAssets))?;

        // Calculate first and second token amounts depending on liquidity amount to burn
        let (first_asset_amount, second_asset_amount) =
            Module::<T>::get_burn_amount(first_asset_id, second_asset_id, liquidity_asset_amount)?;

        let total_liquidity_assets: Balance =
            T::Currency::total_issuance(liquidity_asset_id.into()).into();
        // If all liquidity assets are being burned then
        // both asset amounts must be equal to their reserve values
        // All storage values related to this pool must be destroyed
        if liquidity_asset_amount == total_liquidity_assets {
            ensure!(
                (first_asset_reserve - first_asset_amount).is_zero()
                    && (second_asset_reserve - second_asset_amount).is_zero(),
                Error::<T>::UnexpectedFailure
            );
        } else {
            ensure!(
                !((first_asset_reserve - first_asset_amount).is_zero()
                    || (second_asset_reserve - second_asset_amount).is_zero()),
                Error::<T>::UnexpectedFailure
            );
        }
        // If all liquidity assets are not being burned then
        // both asset amounts must be less than their reserve values

        // Ensure not withdrawing zero amounts
        ensure!(
            !first_asset_amount.is_zero() && !second_asset_amount.is_zero(),
            Error::<T>::ZeroAmount,
        );

        // Transfer withdrawn amounts from vault to user
        T::Currency::transfer(
            first_asset_id.into(),
            &vault,
            &sender,
            first_asset_amount.into(),
            ExistenceRequirement::KeepAlive,
        )?;
        T::Currency::transfer(
            second_asset_id.into(),
            &vault,
            &sender,
            second_asset_amount.into(),
            ExistenceRequirement::KeepAlive,
        )?;

        if liquidity_asset_amount == total_liquidity_assets {
            Pools::remove((first_asset_id, second_asset_id));
            Pools::remove((second_asset_id, first_asset_id));
            LiquidityAssets::remove((first_asset_id, second_asset_id));
            LiquidityAssets::remove((second_asset_id, first_asset_id));
            LiquidityPools::remove(liquidity_asset_id);
        } else {
            // Apply changes in token pools, removing withdrawn amounts
            Pools::insert(
                (&first_asset_id, &second_asset_id),
                first_asset_reserve - first_asset_amount,
            );
            Pools::insert(
                (&second_asset_id, &first_asset_id),
                second_asset_reserve - second_asset_amount,
            );
        }

        // Destroying burnt liquidity tokens
        T::Currency::burn_and_settle(
            liquidity_asset_id.into(),
            &sender,
            liquidity_asset_amount.into(),
        )?;

        Module::<T>::deposit_event(RawEvent::LiquidityBurned(
            sender,
            first_asset_id,
            first_asset_amount,
            second_asset_id,
            second_asset_amount,
            liquidity_asset_id,
            second_asset_amount,
        ));

        Ok(())
    }

    // This function has not been verified
    fn get_tokens_required_for_minting(
        liquidity_asset_id: Self::CurrencyId,
        liquidity_token_amount: Self::Balance,
    ) -> Result<
        (
            Self::CurrencyId,
            Self::Balance,
            Self::CurrencyId,
            Self::Balance,
        ),
        DispatchError,
    > {
        let (first_asset_id, second_asset_id) = LiquidityPools::get(liquidity_asset_id)
            .ok_or_else(|| Error::<T>::NoSuchLiquidityAsset)?;
        let first_asset_reserve = Pools::get((first_asset_id, second_asset_id));
        let second_asset_reserve = Pools::get((second_asset_id, first_asset_id));
        let total_liquidity_assets: Balance =
            T::Currency::total_issuance(liquidity_asset_id.into()).into();

        let liquidity_token_amount_u256: U256 =
            liquidity_token_amount.saturated_into::<u128>().into();
        let first_asset_reserve_u256: U256 = first_asset_reserve.saturated_into::<u128>().into();
        let second_asset_reserve_u256: U256 = second_asset_reserve.saturated_into::<u128>().into();
        let total_liquidity_assets_u256: U256 =
            total_liquidity_assets.saturated_into::<u128>().into();

        let second_asset_amount_u256: U256 =
            liquidity_token_amount_u256 * second_asset_reserve_u256 / total_liquidity_assets_u256
                + 1;
        let first_asset_amount_u256: U256 = liquidity_token_amount_u256 * first_asset_reserve_u256
            / total_liquidity_assets_u256
            + 1;

        let second_asset_amount = second_asset_amount_u256
            .saturated_into::<u128>()
            .saturated_into::<Balance>();
        let first_asset_amount = first_asset_amount_u256
            .saturated_into::<u128>()
            .saturated_into::<Balance>();

        Ok((
            first_asset_id,
            first_asset_amount,
            second_asset_id,
            second_asset_amount,
        ))
    }
}

pub trait Valuate {
    type Balance: AtLeast32BitUnsigned
        + FullCodec
        + Copy
        + MaybeSerializeDeserialize
        + Debug
        + Default
        + From<Balance>
        + Into<Balance>;

    type CurrencyId: Parameter
        + Member
        + Copy
        + MaybeSerializeDeserialize
        + Ord
        + Default
        + AtLeast32BitUnsigned
        + FullCodec
        + From<TokenId>
        + Into<TokenId>;

    fn get_liquidity_token_mng_pool(
        liquidity_token_id: Self::CurrencyId,
    ) -> Result<(Self::CurrencyId, Self::CurrencyId), DispatchError>;

    fn valuate_liquidity_token(
        liquidity_token_id: Self::CurrencyId,
        liquidity_token_amount: Self::Balance,
    ) -> Self::Balance;

    fn scale_liquidity_by_mng_valuation(
        mng_valuation: Self::Balance,
        liquidity_token_amount: Self::Balance,
        mng_token_amount: Self::Balance,
    ) -> Self::Balance;
}

impl<T: Trait> Valuate for Module<T> {
    type Balance = Balance;

    type CurrencyId = TokenId;

    fn get_liquidity_token_mng_pool(
        liquidity_token_id: Self::CurrencyId,
    ) -> Result<(Self::CurrencyId, Self::CurrencyId), DispatchError> {
        let (first_token_id, second_token_id) = LiquidityPools::get(liquidity_token_id)
            .ok_or_else(|| Error::<T>::NoSuchLiquidityAsset)?;
        let native_currency_id = T::NativeCurrencyId::get();
        match native_currency_id {
            _ if native_currency_id == first_token_id => Ok((first_token_id, second_token_id)),
            _ if native_currency_id == second_token_id => Ok((second_token_id, first_token_id)),
            _ => Err(Error::<T>::NotMangataLiquidityAsset.into()),
        }
    }

    fn valuate_liquidity_token(
        liquidity_token_id: Self::CurrencyId,
        liquidity_token_amount: Self::Balance,
    ) -> Self::Balance {
        let (mng_token_id, other_token_id) =
            match Self::get_liquidity_token_mng_pool(liquidity_token_id) {
                Ok(pool) => pool,
                Err(_) => return Default::default(),
            };
        let mng_token_reserve = Pools::get((mng_token_id, other_token_id));
        let liquidity_token_reserve = T::Currency::total_issuance(liquidity_token_id.into());
        let mng_token_reserve_u256: U256 = mng_token_reserve.saturated_into::<u128>().into();
        let liquidity_token_amount_u256: U256 =
            liquidity_token_amount.saturated_into::<u128>().into();
        let liquidity_token_reserve_u256: U256 =
            liquidity_token_reserve.saturated_into::<u128>().into();
        let mng_token_amount_u256 =
            mng_token_reserve_u256 * liquidity_token_amount_u256 / liquidity_token_reserve_u256;
        let mng_token_amount = mng_token_amount_u256
            .saturated_into::<u128>()
            .saturated_into::<Self::Balance>();
        mng_token_amount
    }

    fn scale_liquidity_by_mng_valuation(
        mng_valuation: Self::Balance,
        liquidity_token_amount: Self::Balance,
        mng_token_amount: Self::Balance,
    ) -> Self::Balance {
        if mng_valuation.is_zero() {
            return 0u128.into();
        }
        let mng_valuation_u256: U256 = mng_valuation.saturated_into::<u128>().into();
        let liquidity_token_amount_u256: U256 =
            liquidity_token_amount.saturated_into::<u128>().into();
        let mng_token_amount_u256: U256 = mng_token_amount.saturated_into::<u128>().into();
        let scaled_liquidity_token_amount_u256 =
            liquidity_token_amount_u256 * mng_token_amount_u256 / mng_valuation_u256;
        let scaled_liquidity_token_amount = scaled_liquidity_token_amount_u256
            .saturated_into::<u128>()
            .saturated_into::<Self::Balance>();
        scaled_liquidity_token_amount
    }
}<|MERGE_RESOLUTION|>--- conflicted
+++ resolved
@@ -371,6 +371,7 @@
         ) -> DispatchResult {
 
             let sender = ensure_signed(origin)?;
+            
             <Self as XykFunctionsTrait<T::AccountId>>::sell_asset(sender, sold_asset_id.into(), bought_asset_id.into(), sold_asset_amount.into(), min_amount_out.into())
 
         }
@@ -386,34 +387,7 @@
 
             let sender = ensure_signed(origin)?;
 
-<<<<<<< HEAD
-            ensure!(
-                Pools::contains_key((sold_asset_id,bought_asset_id)),
-                Error::<T>::NoSuchPool,
-            );
-
-            let input_reserve = Pools::get((sold_asset_id, bought_asset_id));
-            let output_reserve = Pools::get((bought_asset_id, sold_asset_id));
-
-            ensure!(
-                output_reserve > bought_asset_amount,
-                Error::<T>::NotEnoughReserve,
-            );
-
-            ensure!(
-                !bought_asset_amount.is_zero(),
-                Error::<T>::ZeroAmount,
-            );
-
-
-            let sold_asset_amount = Self::calculate_buy_price(
-                input_reserve,
-                output_reserve,
-                bought_asset_amount,
-            )?;
-=======
             <Self as XykFunctionsTrait<T::AccountId>>::buy_asset(sender, sold_asset_id.into(), bought_asset_id.into(), bought_asset_amount.into(), max_amount_in.into())
->>>>>>> 85066f22
 
         }
 
@@ -519,7 +493,6 @@
         }
     }
 
-<<<<<<< HEAD
     pub fn calculate_sell_price_id(
         sold_token_id: TokenId,
         bought_token_id: TokenId,
@@ -542,9 +515,7 @@
         Self::calculate_buy_price(input_reserve, output_reserve, buy_amount)
     }
 
-=======
     // Calculate first and second token amounts depending on liquidity amount to burn
->>>>>>> 85066f22
     pub fn get_burn_amount(
         first_asset_id: TokenId,
         second_asset_id: TokenId,
