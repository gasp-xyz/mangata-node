--- conflicted
+++ resolved
@@ -17,36 +17,6 @@
     - name: bob
 
 parachains:
-<<<<<<< HEAD
-- image: mangatasolutions/mangata-node:rc-0.31.0-fast
-  chain:
-    base: kusama-local
-    collators:
-      - alice
-      - bob
-    sudo: alice
-    skipCollatorSelection: true
-    skipBalances: true
-  id: 2110
-  parachain: true
-  flags:
-    - --rpc-methods=unsafe
-    - --force-authoring
-    - --wasm-execution=compiled
-    - --execution=wasm
-  relaychainFlags:
-    - --wasm-execution=compiled
-    - --execution=wasm
-  env:
-    # RUST_LOG: info,block_builder=trace,block_shuffler=trace,runtime::ver=trace,txpool=trace,rpc::nonce=trace
-    RUST_LOG: info,block_builder=trace
-  volumePath: /mangata/data
-  nodes:
-  - flags:
-    - --alice
-  - flags:
-    - --bob
-=======
   - image: mangatasolutions/mangata-node:dev
     chain:
       base: mangata-kusama-local
@@ -74,5 +44,4 @@
       - flags:
           - --alice
       - flags:
-          - --bob
->>>>>>> 525fc668
+          - --bob