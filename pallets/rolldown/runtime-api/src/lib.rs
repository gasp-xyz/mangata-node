// Copyright (C) 2021 Mangata team
#![cfg_attr(not(feature = "std"), no_std)]

<<<<<<< HEAD
use sp_core::Decode;
=======
use sp_core::H256;
>>>>>>> a30086ea
use sp_std::vec::Vec;
sp_api::decl_runtime_apis! {
	pub trait RolldownRuntimeApi<L1Update> where
	L1Update: Decode {
		fn get_pending_updates_hash() -> sp_core::H256;
		fn get_pending_updates() -> Vec<u8>;
<<<<<<< HEAD
		fn update_eth_raw(payload: Vec<u8>) -> Option<L1Update>;
=======
		fn verify_pending_requests(hash: H256, request_id: u128) -> Option<bool>;
>>>>>>> a30086ea
	}
}<|MERGE_RESOLUTION|>--- conflicted
+++ resolved
@@ -1,21 +1,14 @@
 // Copyright (C) 2021 Mangata team
 #![cfg_attr(not(feature = "std"), no_std)]
 
-<<<<<<< HEAD
-use sp_core::Decode;
-=======
-use sp_core::H256;
->>>>>>> a30086ea
+use sp_core::{Decode, H256};
 use sp_std::vec::Vec;
 sp_api::decl_runtime_apis! {
 	pub trait RolldownRuntimeApi<L1Update> where
 	L1Update: Decode {
-		fn get_pending_updates_hash() -> sp_core::H256;
+		fn get_pending_updates_hash() -> H256;
 		fn get_pending_updates() -> Vec<u8>;
-<<<<<<< HEAD
 		fn update_eth_raw(payload: Vec<u8>) -> Option<L1Update>;
-=======
 		fn verify_pending_requests(hash: H256, request_id: u128) -> Option<bool>;
->>>>>>> a30086ea
 	}
 }