use crate::command::{EvmChain, InitialSequencersSet};
use rand::{thread_rng, Rng};
use rollup_runtime::{
	config::orml_asset_registry::AssetMetadataOf, tokens::RX_TOKEN_ID, AccountId, AuraConfig,
	AuraId, CustomMetadata, GrandpaConfig, L1Asset, RuntimeGenesisConfig, Signature, SudoConfig,
	SystemConfig, XcmMetadata, WASM_BINARY,
};
use sc_service::ChainType;
use sp_consensus_grandpa::AuthorityId as GrandpaId;
use sp_core::{ecdsa, ByteArray, Encode, Pair, Public, H256};
use sp_keyring::EthereumKeyring;
use sp_runtime::{
	traits::{IdentifyAccount, Verify},
	BoundedVec,
};
use sp_std::{convert::TryInto, str::FromStr};

// The URL for the telemetry server.
// const STAGING_TELEMETRY_URL: &str = "wss://telemetry.polkadot.io/submit/";

/// Specialized `ChainSpec`. This is a specialization of the general Substrate ChainSpec type.
pub type ChainSpec = sc_service::GenericChainSpec<RuntimeGenesisConfig>;

/// Generate a crypto pair from seed.
pub fn get_from_seed<TPublic: Public>(seed: &str) -> <TPublic::Pair as Pair>::Public {
	let pair = TPublic::Pair::from_string(&format!("//{}", seed), None)
		.expect("static values are valid; qed");
	// log::info!("Dev Account Seed Info - {:?}, {:x?}", seed, array_bytes::bytes2hex("0x", pair.to_raw_vec()));
	pair.public()
}

type AccountPublic = <Signature as Verify>::Signer;

/// Generate an account ID from seed.
pub fn get_account_id_from_seed<TPublic: Public>(seed: &str) -> AccountId
where
	AccountPublic: From<<TPublic::Pair as Pair>::Public>,
{
	let account = EthereumKeyring::from_str(seed)
		.expect("The keypair should be defined")
		.to_account_id();
	// log::info!("Dev Account PublicKey Info - {:?}, {:?}", seed, account);
	account
}

/// Generate an Aura authority key.
pub fn authority_keys_from_seed(s: &str) -> (AuraId, GrandpaId) {
	(get_from_seed::<AuraId>(s), get_from_seed::<GrandpaId>(s))
}

/// Generate the session keys from individual elements.
///
/// The input must be a tuple of individual keys (a single arg for now since we have just one key).
pub fn rollup_session_keys(aura: AuraId, grandpa: GrandpaId) -> rollup_runtime::SessionKeys {
	rollup_runtime::SessionKeys { aura, grandpa }
}

pub fn rollup_local_config(
<<<<<<< HEAD
	randomize_chain_genesis_salt: bool,
	chain_genesis_salt: Option<String>,
	sequencers_set: InitialSequencersSet,
=======
	eth_sequencers: Vec<AccountId>,
	arb_sequencers: Vec<AccountId>,
>>>>>>> 5bff85b6
	evm_chain: EvmChain,
	decode_url: Option<String>,
) -> ChainSpec {
	let (gasp_token_address, eth_chain_id) = match evm_chain {
		EvmChain::Holesky => (
			array_bytes::hex2array("0x5620cDb94BaAaD10c20483bd8705DA711b2Bc0a3")
				.expect("is correct address"),
			17000u64,
		),
		EvmChain::Anvil => (
			array_bytes::hex2array("0x2bdCC0de6bE1f7D2ee689a0342D76F52E8EFABa3")
				.expect("is correct address"),
			31337u64,
		),
		EvmChain::Reth => (
			array_bytes::hex2array("0x2bdCC0de6bE1f7D2ee689a0342D76F52E8EFABa3")
				.expect("is correct address"),
			1337u64,
		),
	};

	let mut chain_genesis_salt_arr: [u8; 32] = [0u8; 32];
	if randomize_chain_genesis_salt {
		thread_rng().fill(&mut chain_genesis_salt_arr[..]);
	} else if let Some(salt) = chain_genesis_salt {
		chain_genesis_salt_arr = array_bytes::hex2bytes(salt)
			.expect("chain_genesis_salt should be hex")
			.iter()
			.chain(sp_std::iter::repeat(&0u8))
			.take(32)
			.cloned()
			.collect::<Vec<_>>()
			.try_into()
			.expect("32 bytes");
	}

	// Give your base currency a unit name and decimal places
	let mut properties = sc_chain_spec::Properties::new();
	properties.insert("tokenSymbol".into(), "GASP".into());
	properties.insert("tokenDecimals".into(), 18u32.into());
	properties.insert("ss58Format".into(), 42u32.into());
	properties.insert("isEthereum".into(), true.into());
	properties.insert(
		"chainGenesisSalt".into(),
		array_bytes::bytes2hex("0x", chain_genesis_salt_arr).into(),
	);

	let decode_url = decode_url.unwrap_or(String::from(
		"https://polkadot.js.org/apps/?rpc=ws%253A%252F%252F127.0.0.1%253A9944#/extrinsics/decode/",
	));
	ChainSpec::from_genesis(
		// Name
		"Rollup Local",
		// ID
		"rollup_local",
		ChainType::Local,
		move || {
			let eth = eth_sequencers.clone();
			let arb = arb_sequencers.clone();

			let tokens_endowment = [
				eth_sequencers.clone(),
				arb_sequencers.clone(),
				vec![
					get_account_id_from_seed::<ecdsa::Public>("Alith"),
					get_account_id_from_seed::<ecdsa::Public>("Baltathar"),
					get_account_id_from_seed::<ecdsa::Public>("Charleth"),
				],
			]
			.iter()
			.flatten()
			.cloned()
			.map(|account_id| (0u32, 300_000_000__000_000_000_000_000_000u128, account_id))
			.collect::<Vec<_>>();

			rollup_genesis(
				// initial collators.
				vec![
					(
						get_account_id_from_seed::<ecdsa::Public>("Alith"),
						authority_keys_from_seed("Alith"),
					),
					(
						get_account_id_from_seed::<ecdsa::Public>("Baltathar"),
						authority_keys_from_seed("Baltathar"),
					),
				],
				// Sudo account
				get_account_id_from_seed::<ecdsa::Public>("Alith"),
				// Tokens endowment
				tokens_endowment,
				// Config for Staking
				// Make sure it works with initial-authorities as staking uses both
				(
					vec![
						(
							// Who gets to stake initially
							get_account_id_from_seed::<ecdsa::Public>("Alith"),
							// Id of MGA token,
							0u32,
							// How much mangata they stake
							100_000_000__000_000_000_000_000_000_u128,
						),
						(
							// Who gets to stake initially
							get_account_id_from_seed::<ecdsa::Public>("Baltathar"),
							// Id of MGA token,
							0u32,
							// How much mangata they stake
							80_000_000__000_000_000_000_000_000_u128,
						),
					],
					vec![
						// Who gets to stake initially
						// Id of MGA token,
						// How much mangata they pool
						// Id of the dummy token,
						// How many dummy tokens they pool,
						// Id of the liquidity token that is generated
						// How many liquidity tokens they stake,
					],
				),
				vec![
					(
						RX_TOKEN_ID,
						AssetMetadataOf {
							decimals: 18,
							name: BoundedVec::truncate_from(b"Gasp".to_vec()),
							symbol: BoundedVec::truncate_from(b"GASP".to_vec()),
							additional: Default::default(),
							existential_deposit: Default::default(),
							location: None,
						},
						Some(L1Asset::Ethereum(gasp_token_address)),
					),
					(
						1,
						AssetMetadataOf {
							decimals: 18,
							name: BoundedVec::truncate_from(b"Gasp Ethereum".to_vec()),
							symbol: BoundedVec::truncate_from(b"GETH".to_vec()),
							additional: Default::default(),
							existential_deposit: Default::default(),
							location: None,
						},
						Some(L1Asset::Ethereum(
							array_bytes::hex2array("0x0000000000000000000000000000000000000001")
								.unwrap(),
						)),
					),
				],
				eth,
				arb,
				eth_chain_id,
				decode_url.clone(),
			)
		},
		// Bootnodes
		Vec::new(),
		// Telemetry
		None,
		// Protocol ID
		None,
		// ForkId
		None,
		// Properties
		Some(properties),
		// Extensions
		None,
	)
}

/// Configure initial storage state for FRAME modules.
fn rollup_genesis(
	initial_authorities: Vec<(AccountId, (AuraId, GrandpaId))>,
	root_key: AccountId,
	tokens_endowment: Vec<(u32, u128, AccountId)>,
	staking_accounts: (
		Vec<(AccountId, u32, u128)>,
		Vec<(AccountId, u32, u128, u32, u128, u32, u128)>,
	),
	register_assets: Vec<(u32, AssetMetadataOf, Option<L1Asset>)>,
	eth_initial_sequencers: Vec<AccountId>,
	arb_initial_sequencers: Vec<AccountId>,
	chain_id: u64,
	decode_url: String,
) -> rollup_runtime::RuntimeGenesisConfig {
	let initial_sequencers_stake = 10_000_000_u128;

	rollup_runtime::RuntimeGenesisConfig {
		system: rollup_runtime::SystemConfig {
			code: rollup_runtime::WASM_BINARY
				.expect("WASM binary was not build, please build it!")
				.to_vec(),
			..Default::default()
		},
		tokens: rollup_runtime::TokensConfig {
			tokens_endowment: tokens_endowment
				.iter()
				.cloned()
				.map(|(token_id, amount, account)| (account, token_id, amount))
				.collect(),
			created_tokens_for_staking: {
				let mut created_tokens_for_staking_token_1: Vec<(AccountId, u32, u128)> =
					staking_accounts
						.1
						.iter()
						.cloned()
						.map(|x| {
							let (who, _, _, token_id, initial_amount, _, _) = x;
							(who.clone(), token_id, initial_amount)
						})
						.collect();
				let mut created_tokens_for_staking_token_2: Vec<(AccountId, u32, u128)> =
					staking_accounts
						.1
						.iter()
						.cloned()
						.map(|x| {
							let (who, token_id, initial_amount, _, _, _, _) = x;
							(who.clone(), token_id, initial_amount)
						})
						.collect();
				let mut created_tokens_for_staking_token_3: Vec<(AccountId, u32, u128)> =
					staking_accounts.0.clone();
				created_tokens_for_staking_token_1.append(&mut created_tokens_for_staking_token_2);
				created_tokens_for_staking_token_1.append(&mut created_tokens_for_staking_token_3);
				created_tokens_for_staking_token_1
			},
		},
		treasury: Default::default(),
		parachain_staking: rollup_runtime::ParachainStakingConfig {
			candidates: {
				let mut parachain_staking_accounts_1: Vec<_> = staking_accounts
					.0
					.iter()
					.map(|x| {
						let (account_id, liquidity_token_id, liquidity_token_amount) = x;
						(account_id.clone(), *liquidity_token_amount, *liquidity_token_id)
					})
					.collect();
				let mut parachain_staking_accounts_2: Vec<_> = staking_accounts
					.1
					.iter()
					.map(|x| {
						let (account_id, _, _, _, _, liquidity_token_id, liquidity_token_amount) =
							x;
						(account_id.clone(), *liquidity_token_amount, *liquidity_token_id)
					})
					.collect();
				parachain_staking_accounts_1.append(&mut parachain_staking_accounts_2);
				parachain_staking_accounts_1
			},
			delegations: vec![],
		},
		session: rollup_runtime::SessionConfig {
			keys: initial_authorities
				.clone()
				.into_iter()
				.map(|(acc, (aura, grandpa))| {
					(
						acc.clone(),                        // account id
						acc,                                // validator id
						rollup_session_keys(aura, grandpa), // session keys
					)
				})
				.collect(),
		},
		// no need to pass anything to aura, in fact it will panic if we do. Session will take care
		// of this.
		aura: Default::default(),
		grandpa: Default::default(),
		xyk: rollup_runtime::XykConfig {
			created_pools_for_staking: staking_accounts
				.1
				.iter()
				.map(|x| {
					let (
						account_id,
						native_token_id,
						native_token_amount,
						pooled_token_id,
						pooled_token_amount,
						liquidity_token_id,
						_,
					) = x;
					(
						account_id.clone(),
						*native_token_id,
						*native_token_amount,
						*pooled_token_id,
						*pooled_token_amount,
						*liquidity_token_id,
					)
				})
				.collect(),
		},
		fee_lock: rollup_runtime::FeeLockConfig {
			period_length: Some(10),
			fee_lock_amount: Some(50__000_000_000_000_000_000u128),
			swap_value_threshold: Some(1000__000_000_000_000_000_000u128),
			whitelisted_tokens: Default::default(),
		},
		council: Default::default(),
		transaction_payment: Default::default(),
		sudo: rollup_runtime::SudoConfig {
			// Assign network admin rights.
			key: Some(root_key),
		},
		asset_registry: rollup_runtime::AssetRegistryConfig {
			assets: register_assets
				.iter()
				.cloned()
				.map(|(id, meta, maybe_l1_asset)| {
					let encoded = AssetMetadataOf::encode(&meta);
					(id, encoded, maybe_l1_asset)
				})
				.collect(),
		},
		vesting: Default::default(),
		sequencer_staking: rollup_runtime::SequencerStakingConfig {
			minimal_stake_amount: 1_000_000_u128,
			slash_fine_amount: 100_000_u128,
			sequencers_stake: [
				eth_initial_sequencers
					.into_iter()
					.map(|seq| (seq, pallet_rolldown::messages::Chain::Ethereum, 10_000_000_u128))
					.collect::<Vec<_>>(),
				arb_initial_sequencers
					.into_iter()
					.map(|seq| (seq, pallet_rolldown::messages::Chain::Arbitrum, 10_000_000_u128))
					.collect::<Vec<_>>(),
			]
			.iter()
			.flatten()
			.cloned()
			.collect(),
		},
		rolldown: rollup_runtime::RolldownConfig { _phantom: Default::default() },
		metamask: rollup_runtime::MetamaskConfig {
			name: "Gasp".to_string(),
			version: "0.0.1".to_string(),
			chain_id,
			decode_url,
			_phantom: Default::default(),
		},
	}
}<|MERGE_RESOLUTION|>--- conflicted
+++ resolved
@@ -56,14 +56,10 @@
 }
 
 pub fn rollup_local_config(
-<<<<<<< HEAD
 	randomize_chain_genesis_salt: bool,
 	chain_genesis_salt: Option<String>,
-	sequencers_set: InitialSequencersSet,
-=======
 	eth_sequencers: Vec<AccountId>,
 	arb_sequencers: Vec<AccountId>,
->>>>>>> 5bff85b6
 	evm_chain: EvmChain,
 	decode_url: Option<String>,
 ) -> ChainSpec {
