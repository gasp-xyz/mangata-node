use crate::{
	setup::*,
	xcm::{fee_test::*, kusama_test_net::*},
};

use sp_runtime::traits::AccountIdConversion;
use xcm::VersionedXcm;
use xcm_emulator::TestExt;

pub const MANGATA_ID: u32 = 2110;
pub const SIBLING_ID: u32 = 2000;

fn mgx_location() -> VersionedMultiLocation {
<<<<<<< HEAD
	MultiLocation::new(1, X2(Parachain(MANGATA_ID), general_key(&NATIVE_ASSET_ID.encode()))).into()
=======
	asset_location(MANGATA_ID, NATIVE_ASSET_ID.encode())
}

fn asset_location(para: u32, key: Vec<u8>) -> VersionedMultiLocation {
	MultiLocation::new(
		1,
		X2(Parachain(para), GeneralKey(WeakBoundedVec::<u8, ConstU32<32>>::force_from(key, None))),
	)
	.into()
>>>>>>> de7cbbe2
}

fn reserve_account(id: u32) -> AccountId {
	polkadot_parachain::primitives::Sibling::from(id).into_account_truncating()
}

#[test]
fn transfer_from_relay_chain() {
	KusamaRelay::execute_with(|| {
		assert_ok!(kusama_runtime::XcmPallet::reserve_transfer_assets(
			kusama_runtime::RuntimeOrigin::signed(ALICE.into()),
			Box::new(Parachain(MANGATA_ID).into_versioned()),
			Box::new(Junction::AccountId32 { id: BOB, network: None }.into_versioned()),
			Box::new((Here, unit(12)).into()),
			0
		));
	});

	Mangata::execute_with(|| {
		assert_eq!(
			Tokens::free_balance(RELAY_ASSET_ID, &AccountId::from(BOB)),
			unit(12) - relay_per_second_as_fee(4)
		);
	});
}

#[test]
fn transfer_to_relay_chain() {
	use frame_support::weights::{Weight, WeightToFee as WeightToFeeT};
	use kusama_runtime_constants::fee::WeightToFee;

	let weight: XcmWeight = Weight::from_parts(299_506_000, 0);
	let fee = WeightToFee::weight_to_fee(&weight);
	assert_eq!(94_172_727, fee);

	Mangata::execute_with(|| {
		assert_ok!(XTokens::transfer(
			RuntimeOrigin::signed(ALICE.into()),
			RELAY_ASSET_ID,
			unit(12),
			Box::new(Junction::AccountId32 { id: BOB, network: None }.into_exterior(1).into_versioned()),
			WeightLimit::Limited(weight)
		));
	});

	KusamaRelay::execute_with(|| {
		assert_eq!(kusama_runtime::Balances::free_balance(&AccountId::from(BOB)), unit(12) - fee);
	});
}

#[test]
fn transfer_asset() {
	TestNet::reset();
	let unit = unit(18);
	let fee = native_per_second_as_fee(4);
	let registered_asset_id = RELAY_ASSET_ID + 1;

	Mangata::execute_with(|| {
		assert_ok!(Tokens::deposit(NATIVE_ASSET_ID, &reserve_account(SIBLING_ID), 50 * unit));
	});

	Sibling::execute_with(|| {
		assert_ok!(AssetRegistry::register_asset(
			RuntimeOrigin::root(),
			AssetMetadataOf {
				decimals: 18,
				name: b"MGX".to_vec(),
				symbol: b"MGX".to_vec(),
				location: None,
				existential_deposit: Default::default(),
				additional: CustomMetadata {
					xcm: Some(XcmMetadata { fee_per_second: mgx_per_second() }),
					..CustomMetadata::default()
				},
			},
			None
		));

		assert_ok!(Tokens::deposit(registered_asset_id, &AccountId::from(ALICE), 100 * unit));

		// no location for asset -> NotCrossChainTransferableCurrency
		assert_noop!(
			XTokens::transfer(
				RuntimeOrigin::signed(ALICE.into()),
				registered_asset_id,
				20 * unit,
				Box::new(
					MultiLocation::new(
						1,
						X2(
							Parachain(MANGATA_ID),
							Junction::AccountId32 { network: None, id: BOB.into() }
						)
					)
					.into()
				),
				WeightLimit::Limited(Weight::from_parts(600_000_000, 0)),
			),
			orml_xtokens::Error::<Runtime>::NotCrossChainTransferableCurrency
		);
		assert_ok!(AssetRegistry::update_asset(
			RuntimeOrigin::root(),
			registered_asset_id,
			None,
			None,
			None,
			None,
			Some(Some(mgx_location())),
			None,
		));

		assert_ok!(XTokens::transfer(
			RuntimeOrigin::signed(ALICE.into()),
			registered_asset_id,
			20 * unit,
			Box::new(
				MultiLocation::new(
					1,
					X2(
						Parachain(MANGATA_ID),
						Junction::AccountId32 { network: None, id: BOB.into() }
					)
				)
				.into()
			),
			WeightLimit::Limited(Weight::from_parts(600_000_000, 0)),
		));

		assert_eq!(Tokens::free_balance(registered_asset_id, &AccountId::from(ALICE)), 80 * unit);
	});

	Mangata::execute_with(|| {
		assert_eq!(Tokens::free_balance(NATIVE_ASSET_ID, &AccountId::from(BOB)), 20 * unit - fee);
		assert_eq!(Tokens::free_balance(NATIVE_ASSET_ID, &reserve_account(SIBLING_ID)), 30 * unit);

		assert_ok!(XTokens::transfer(
			RuntimeOrigin::signed(BOB.into()),
			NATIVE_ASSET_ID,
			10 * unit,
			Box::new(
				MultiLocation::new(
					1,
					X2(
						Parachain(SIBLING_ID),
						Junction::AccountId32 { network: None, id: ALICE.into() }
					)
				)
				.into()
			),
			WeightLimit::Limited(Weight::from_parts(600_000_000, 0)),
		));

		assert_eq!(Tokens::free_balance(NATIVE_ASSET_ID, &AccountId::from(BOB)), 10 * unit - fee);
		assert_eq!(Tokens::free_balance(NATIVE_ASSET_ID, &reserve_account(SIBLING_ID)), 40 * unit);
	});

	Sibling::execute_with(|| {
		assert_eq!(
			Tokens::free_balance(registered_asset_id, &AccountId::from(ALICE)),
			90 * unit - fee
		);
	});
}

#[test]
fn receive_asset() {
	TestNet::reset();
	let unit = unit(18);
	let registered_asset_id = RELAY_ASSET_ID + 1;

	// transfer native sibling asset
	Sibling::execute_with(|| {
		assert_ok!(XTokens::transfer(
			RuntimeOrigin::signed(ALICE.into()),
			NATIVE_ASSET_ID,
			20 * unit,
			Box::new(
				MultiLocation::new(
					1,
					X2(
						Parachain(MANGATA_ID),
						Junction::AccountId32 { network: NetworkId::Any, id: BOB.into() }
					)
				)
				.into()
			),
			WeightLimit::Limited(600_000_000),
		));

		assert_eq!(Tokens::free_balance(NATIVE_ASSET_ID, &AccountId::from(ALICE)), 80 * unit);
	});

	// no asset found -> no FPS -> too expensive
	Mangata::execute_with(|| {
		assert!(System::events().iter().any(|r| matches!(
			r.event,
			mangata_kusama_runtime::RuntimeEvent::XcmpQueue(
				cumulus_pallet_xcmp_queue::Event::Fail { error: XcmError::TooExpensive, .. }
			)
		)));

		assert_ok!(AssetRegistry::register_asset(
			RuntimeOrigin::root(),
			AssetMetadataOf {
				decimals: 18,
				name: b"TKN_f".to_vec(),
				symbol: b"TKN_f".to_vec(),
				location: Some(asset_location(SIBLING_ID, NATIVE_ASSET_ID.encode())),
				existential_deposit: Default::default(),
				additional: Default::default(),
			},
			None
		));

		assert_eq!(Tokens::free_balance(registered_asset_id, &AccountId::from(BOB)), 0);
	});

	Sibling::execute_with(|| {
		assert_ok!(XTokens::transfer(
			RuntimeOrigin::signed(ALICE.into()),
			NATIVE_ASSET_ID,
			20 * unit,
			Box::new(
				MultiLocation::new(
					1,
					X2(
						Parachain(MANGATA_ID),
						Junction::AccountId32 { network: NetworkId::Any, id: BOB.into() }
					)
				)
				.into()
			),
			WeightLimit::Limited(600_000_000),
		));

		assert_eq!(Tokens::free_balance(NATIVE_ASSET_ID, &AccountId::from(ALICE)), 60 * unit);
	});

	// asset found but no FPS -> too expensive
	Mangata::execute_with(|| {
		assert!(System::events().iter().any(|r| matches!(
			r.event,
			mangata_kusama_runtime::RuntimeEvent::XcmpQueue(
				cumulus_pallet_xcmp_queue::Event::Fail { error: XcmError::TooExpensive, .. }
			)
		)));

		assert_ok!(AssetRegistry::update_asset(
			RuntimeOrigin::root(),
			registered_asset_id,
			None,
			None,
			None,
			None,
			None,
			Some(CustomMetadata {
				xcm: Some(XcmMetadata { fee_per_second: 0 }),
				..CustomMetadata::default()
			}),
		));

		assert_eq!(Tokens::free_balance(registered_asset_id, &AccountId::from(BOB)), 0);
	});

	Sibling::execute_with(|| {
		assert_ok!(XTokens::transfer(
			RuntimeOrigin::signed(ALICE.into()),
			NATIVE_ASSET_ID,
			20 * unit,
			Box::new(
				MultiLocation::new(
					1,
					X2(
						Parachain(MANGATA_ID),
						Junction::AccountId32 { network: NetworkId::Any, id: BOB.into() }
					)
				)
				.into()
			),
			WeightLimit::Limited(600_000_000),
		));

		assert_eq!(Tokens::free_balance(NATIVE_ASSET_ID, &AccountId::from(ALICE)), 40 * unit);
	});

	// asset with zero fee success
	Mangata::execute_with(|| {
		assert!(System::events().iter().any(|r| matches!(
			r.event,
			mangata_kusama_runtime::RuntimeEvent::XcmpQueue(
				cumulus_pallet_xcmp_queue::Event::Success { message_hash: Some(_), .. }
			)
		)));
		assert_eq!(Tokens::free_balance(registered_asset_id, &AccountId::from(BOB)), 20 * unit);
	});
}

#[test]
fn send_arbitrary_xcm_fails() {
	TestNet::reset();

	Mangata::execute_with(|| {
		assert_noop!(
			PolkadotXcm::send(
				RuntimeOrigin::signed(ALICE.into()),
				Box::new(MultiLocation::new(1, Here).into()),
				Box::new(VersionedXcm::from(Xcm(vec![WithdrawAsset((Here, 1).into())]))),
			),
			BadOrigin
		);
	});
}<|MERGE_RESOLUTION|>--- conflicted
+++ resolved
@@ -11,9 +11,6 @@
 pub const SIBLING_ID: u32 = 2000;
 
 fn mgx_location() -> VersionedMultiLocation {
-<<<<<<< HEAD
-	MultiLocation::new(1, X2(Parachain(MANGATA_ID), general_key(&NATIVE_ASSET_ID.encode()))).into()
-=======
 	asset_location(MANGATA_ID, NATIVE_ASSET_ID.encode())
 }
 
@@ -23,7 +20,6 @@
 		X2(Parachain(para), GeneralKey(WeakBoundedVec::<u8, ConstU32<32>>::force_from(key, None))),
 	)
 	.into()
->>>>>>> de7cbbe2
 }
 
 fn reserve_account(id: u32) -> AccountId {
