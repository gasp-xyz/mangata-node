// Copyright (C) 2020 Mangata team

use super::*;

use sp_core::H256;

use sp_runtime::{
	testing::Header,
	traits::{AccountIdConversion, BlakeTwo256, IdentityLookup},
};

use crate as xyk;
use frame_support::{
	construct_runtime, parameter_types,
	traits::{ConstU128, ConstU32, Contains, Everything},
	PalletId,
};
use frame_system as system;
use mangata_primitives::{Amount, Balance, TokenId};
use orml_tokens::{MultiTokenCurrency, MultiTokenCurrencyAdapter, MultiTokenCurrencyExtended};
use orml_traits::parameter_type_with_key;
use pallet_assets_info as assets_info;
use pallet_issuance::PoolPromoteApi;
use std::{collections::HashMap, sync::Mutex};

pub const NATIVE_CURRENCY_ID: u32 = 0;

pub(crate) type AccountId = u128;

type UncheckedExtrinsic = frame_system::mocking::MockUncheckedExtrinsic<Test>;
type Block = frame_system::mocking::MockBlock<Test>;

construct_runtime!(
	pub enum Test where
		Block = Block,
		NodeBlock = Block,
		UncheckedExtrinsic = UncheckedExtrinsic,
	{
		System: frame_system::{Pallet, Call, Storage, Config, Event<T>},
		Tokens: orml_tokens::{Pallet, Storage, Call, Event<T>, Config<T>},
		AssetsInfoModule: assets_info::{Pallet, Call, Config, Storage, Event<T>},
		XykStorage: xyk::{Pallet, Call, Storage, Event<T>, Config<T>},
	}
);

lazy_static::lazy_static! {
	static ref PROMOTED_POOLS: Mutex<HashMap<TokenId, Balance>> = {
		let m = HashMap::new();
		Mutex::new(m)
	};
}

pub struct MockPromotedPoolApi;

impl MockPromotedPoolApi {
	pub fn instance() -> &'static Mutex<HashMap<TokenId, Balance>> {
		&PROMOTED_POOLS
	}
}

impl PoolPromoteApi for MockPromotedPoolApi {
	fn promote_pool(liquidity_token_id: TokenId) -> bool {
		let mut pools = PROMOTED_POOLS.lock().unwrap();
		if pools.contains_key(&liquidity_token_id) {
			false
		} else {
			pools.insert(liquidity_token_id, 0);
			true
		}
	}

	fn get_pool_rewards(liquidity_token_id: TokenId) -> Option<Balance> {
		let mut pools = PROMOTED_POOLS.lock().unwrap();

		pools.get(&liquidity_token_id).map(|x| *x)
	}

	fn claim_pool_rewards(liquidity_token_id: TokenId, claimed_amount: Balance) -> bool {
		let mut pools = PROMOTED_POOLS.lock().unwrap();

		if let Some(reward) = pools.get_mut(&liquidity_token_id) {
			*reward = *reward - claimed_amount;
			true
		} else {
			false
		}
	}

	fn len() -> usize {
		PROMOTED_POOLS.lock().unwrap().len()
	}
}

parameter_types! {
	pub const BlockHashCount: u64 = 250;
}
impl system::Config for Test {
	type BaseCallFilter = Everything;
	type Origin = Origin;
	type Call = Call;
	type Index = u64;
	type BlockNumber = u64;
	type Hash = H256;
	type Hashing = BlakeTwo256;
	type AccountId = AccountId;
	type Lookup = IdentityLookup<Self::AccountId>;
	type Header = Header;
	type Event = Event;
	type BlockHashCount = BlockHashCount;
	type DbWeight = ();
	type Version = ();
	type AccountData = ();
	type OnNewAccount = ();
	type OnKilledAccount = ();
	type SystemWeightInfo = ();
	type PalletInfo = PalletInfo;
	type BlockWeights = ();
	type BlockLength = ();
	type SS58Prefix = ();
	type OnSetCode = ();
	type MaxConsumers = ConstU32<16>;
}

parameter_type_with_key! {
	pub ExistentialDeposits: |currency_id: TokenId| -> Balance {
		match currency_id {
			_ => 0,
		}
	};
}

pub struct DustRemovalWhitelist;
impl Contains<AccountId> for DustRemovalWhitelist {
	fn contains(a: &AccountId) -> bool {
		*a == TreasuryAccount::get()
	}
}

parameter_types! {
	pub TreasuryAccount: AccountId = TreasuryPalletId::get().into_account();
	pub const MaxLocks: u32 = 50;
}

impl orml_tokens::Config for Test {
	type Event = Event;
	type Balance = Balance;
	type Amount = Amount;
	type CurrencyId = TokenId;
	type WeightInfo = ();
	type ExistentialDeposits = ExistentialDeposits;
	type OnDust = ();
	type MaxLocks = MaxLocks;
	type DustRemovalWhitelist = DustRemovalWhitelist;
}

parameter_types! {
	pub const MinLengthName: usize = 1;
	pub const MaxLengthName: usize = 255;
	pub const MinLengthSymbol: usize = 1;
	pub const MaxLengthSymbol: usize = 255;
	pub const MinLengthDescription: usize = 1;
	pub const MaxLengthDescription: usize = 255;
	pub const MaxDecimals: u32 = 255;
}

impl assets_info::Config for Test {
	type Event = Event;
	type MinLengthName = MinLengthName;
	type MaxLengthName = MaxLengthName;
	type MinLengthSymbol = MinLengthSymbol;
	type MaxLengthSymbol = MaxLengthSymbol;
	type MinLengthDescription = MinLengthDescription;
	type MaxLengthDescription = MaxLengthDescription;
	type MaxDecimals = MaxDecimals;
	type Currency = orml_tokens::MultiTokenCurrencyAdapter<Test>;
}

parameter_types! {
	pub const NativeCurrencyId: u32 = NATIVE_CURRENCY_ID;
	pub const TreasuryPalletId: PalletId = PalletId(*b"py/trsry");
	pub const BnbTreasurySubAccDerive: [u8; 4] = *b"bnbt";
}

pub struct FakeLiquidityMiningSplit;

impl GetLiquidityMiningSplit for FakeLiquidityMiningSplit {
	fn get_liquidity_mining_split() -> sp_runtime::Perbill {
		//TODO you can inject some value for testing here
		sp_runtime::Perbill::from_percent(50)
	}
}

pub struct FakeLinearIssuanceBlocks;

impl GetLinearIssuanceBlocks for FakeLinearIssuanceBlocks {
	fn get_linear_issuance_blocks() -> u32 {
		//TODO you can inject some value for testing here
		13_140_000
	}
}

parameter_types! {
	pub const LiquidityMiningIssuanceVaultId: PalletId = PalletId(*b"py/lqmiv");
	pub FakeLiquidityMiningIssuanceVault: AccountId = LiquidityMiningIssuanceVaultId::get().into_account();
}

impl Config for Test {
	type Event = Event;
	type Currency = MultiTokenCurrencyAdapter<Test>;
	type NativeCurrencyId = NativeCurrencyId;
	type TreasuryPalletId = TreasuryPalletId;
	type BnbTreasurySubAccDerive = BnbTreasurySubAccDerive;
<<<<<<< HEAD
	type LiquidityMiningSplit = FakeLiquidityMiningSplit;
	type LinearIssuanceBlocks = FakeLinearIssuanceBlocks;
	type LiquidityMiningIssuanceVault = FakeLiquidityMiningIssuanceVault;
	type PoolPromoteApi = MockPromotedPoolApi;
	type PoolFeePercentage = ConstU128<20>;
	type TreasuryFeePercentage = ConstU128<5>;
	type BuyAndBurnFeePercentage = ConstU128<5>;
	type RewardsDistributionPeriod = ConstU32<10000>;
=======
	type WeightInfo = ();
>>>>>>> facbdabd
}

impl<T: Config> Pallet<T> {
	pub fn balance(id: TokenId, who: T::AccountId) -> Balance {
		<T as Config>::Currency::free_balance(id.into(), &who).into()
	}
	pub fn total_supply(id: TokenId) -> Balance {
		<T as Config>::Currency::total_issuance(id.into()).into()
	}
	pub fn transfer(
		currency_id: TokenId,
		source: T::AccountId,
		dest: T::AccountId,
		value: Balance,
	) -> DispatchResult {
		<T as Config>::Currency::transfer(
			currency_id.into(),
			&source,
			&dest,
			value.into(),
			ExistenceRequirement::KeepAlive,
		)
		.into()
	}
	pub fn create_new_token(who: &T::AccountId, amount: Balance) -> TokenId {
		<T as Config>::Currency::create(who, amount.into())
			.expect("Token creation failed")
			.into()
	}
}

// This function basically just builds a genesis storage key/value store according to
// our desired mockup.
pub fn new_test_ext() -> sp_io::TestExternalities {
	system::GenesisConfig::default().build_storage::<Test>().unwrap().into()
}<|MERGE_RESOLUTION|>--- conflicted
+++ resolved
@@ -210,7 +210,6 @@
 	type NativeCurrencyId = NativeCurrencyId;
 	type TreasuryPalletId = TreasuryPalletId;
 	type BnbTreasurySubAccDerive = BnbTreasurySubAccDerive;
-<<<<<<< HEAD
 	type LiquidityMiningSplit = FakeLiquidityMiningSplit;
 	type LinearIssuanceBlocks = FakeLinearIssuanceBlocks;
 	type LiquidityMiningIssuanceVault = FakeLiquidityMiningIssuanceVault;
@@ -219,9 +218,7 @@
 	type TreasuryFeePercentage = ConstU128<5>;
 	type BuyAndBurnFeePercentage = ConstU128<5>;
 	type RewardsDistributionPeriod = ConstU32<10000>;
-=======
 	type WeightInfo = ();
->>>>>>> facbdabd
 }
 
 impl<T: Config> Pallet<T> {
