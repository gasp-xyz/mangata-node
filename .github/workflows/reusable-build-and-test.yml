name: Build and test

on:
  workflow_call:
    inputs:
      version:
        description: Version to be assigned to the built image
        required: true
        type: string
      branch:
        default: ci
        description: Branch that given job relates to, that value will be used to tag docker image mangatasolutions/mangata-node:<BRANCH_NAME>
        required: true
        type: string
      builder_image:
        default: mangatasolutions/node-builder:multi-nightly-2023-05-22
        description: Docker image used for Rust builds
        required: false
        type: string
      cache-version:
        default: 0
        description: Cache version variable to be used to invalidate cache when needed
        required: false
        type: number

permissions:
  contents: read
  id-token: write

env:
  NODE_DOCKER_IMAGE_REPOSITORY: mangatasolutions/rollup-node

jobs:
  build-node-image:
    name: Build Docker image
    runs-on: [compile-gke]
    container:
      image: ${{ inputs.builder_image }}
      env:
        DOCKER_HOST: "unix:///run/docker/docker.sock"
      volumes:
        - /run/docker:/run/docker
    steps:
      - uses: actions/checkout@v4
      - name: Authenticate to Google Cloud
        uses: google-github-actions/auth@v1
        with:
          workload_identity_provider: "${{ secrets.GCP_WORKLOAD_IDENTITY_PROVIDER }}"
          service_account: "${{ secrets.GCP_SERVICE_ACCOUNT }}"

      - name: Cache the Cargo dependencies
        uses: mansagroup/gcs-cache-action@v1.0.3
        with:
          bucket: mangata-node-ci-cache
          path: |
            ${{ github.workspace }}/target
            /usr/local/cargo/git
            /usr/local/cargo/registry
            ~/.cache/sccache
          key: node-cache-${{ inputs.cache_version }}-${{ hashFiles('Cargo.lock') }}

<<<<<<< HEAD
      - name: Compile mangata-node code
        run: cargo build --locked --release --no-default-features
=======
      - name: Compile code
        run: cargo build --locked --release
>>>>>>> a30086ea

      - name: Rename wasms
        run: |
          cp target/release/wbuild/rollup-runtime/rollup_runtime.compact.compressed.wasm ./rollup_runtime-${{ inputs.version }}.compact.compressed.wasm

      - name: Build and push Docker image
        run: |
          # This is needed to fix an issue when running on self-hosted runners in GKE
          git config --global --add safe.directory /__w/rollup-node/rollup-node

          docker login -u ${{ secrets.DOCKERHUB_USERNAME }} -p ${{ secrets.DOCKERHUB_TOKEN }}
          docker build -f devops/dockerfiles/node/Dockerfile \
          --label="git_rev=$(git rev-parse HEAD)" \
          --label="author=github" \
          --label="git_ref=${{ github.ref_name }}" \
          --label="session_length=production" \
<<<<<<< HEAD
          -t mangatasolutions/rollup-node:${{ inputs.version }} \
          -t mangatasolutions/rollup-node:${{ inputs.branch }} .
          docker push mangatasolutions/rollup-node:${{ inputs.version }}
          docker push mangatasolutions/rollup-node:${{ inputs.branch }}

      - name: Compile rollup-node code with fast runtime
=======
          -t ${{ env.NODE_DOCKER_IMAGE_REPOSITORY }}:${{ inputs.version }} \
          -t ${{ env.NODE_DOCKER_IMAGE_REPOSITORY }}:${{ inputs.branch }} .
          docker push ${{ env.NODE_DOCKER_IMAGE_REPOSITORY }}:${{ inputs.version }}
          docker push ${{ env.NODE_DOCKER_IMAGE_REPOSITORY }}:${{ inputs.branch }}

      - name: Compile node code with fast runtime
>>>>>>> a30086ea
        run: cargo build --release --no-default-features --features=fast-runtime

      - name: Rename wasms with fast runtime
        run: |
          cp target/release/wbuild/rollup-runtime/rollup_runtime.compact.compressed.wasm ./rollup_runtime-${{ inputs.version }}-fast.compact.compressed.wasm
          
      - name: Build and push Docker image with fast runtime
        run: |
          docker login -u ${{ secrets.DOCKERHUB_USERNAME }} -p ${{ secrets.DOCKERHUB_TOKEN }}
          docker build -f devops/dockerfiles/node/Dockerfile \
          --label="git_rev=$(git rev-parse HEAD)" \
          --label="author=github" \
          --label="git_ref=${{ github.ref_name }}" \
          --label="session_length=fast" \
<<<<<<< HEAD
          -t mangatasolutions/rollup-node:${{ inputs.version }}-fast \
          -t mangatasolutions/rollup-node:${{ inputs.branch }}-fast .
          docker push mangatasolutions/rollup-node:${{ inputs.version }}-fast
          docker push mangatasolutions/rollup-node:${{ inputs.branch }}-fast
=======
          -t ${{ env.NODE_DOCKER_IMAGE_REPOSITORY }}:${{ inputs.version }}-fast \
          -t ${{ env.NODE_DOCKER_IMAGE_REPOSITORY }}:${{ inputs.branch }}-fast .
          docker push ${{ env.NODE_DOCKER_IMAGE_REPOSITORY }}:${{ inputs.version }}-fast
          docker push ${{ env.NODE_DOCKER_IMAGE_REPOSITORY }}:${{ inputs.branch }}-fast
>>>>>>> a30086ea

      - uses: actions/upload-artifact@v3
        with:
          name: wasms-${{ inputs.version }}
          path: |
            ./rollup_runtime-${{ inputs.version }}.compact.compressed.wasm
            ./rollup_runtime-${{ inputs.version }}-fast.compact.compressed.wasm
      
      - name: Fix permissions on self-hosted runner
        if: always()
        run: chown -R 1100:1100 $GITHUB_WORKSPACE

  rustfmt-check:
    name: Formatting check
    runs-on: ubuntu-latest
    container:
      image: ${{ inputs.builder_image }}
    steps:
      - uses: actions/checkout@v4
      - name: Check formatting
        run: cargo fmt --all -- --check

  clippy-check:
    name: Clippy check
    runs-on: ubuntu-latest
    container:
      image: ${{ inputs.builder_image }}
    steps:
      - uses: actions/checkout@v4
      - name: Authenticate to Google Cloud
        uses: google-github-actions/auth@v1
        with:
          workload_identity_provider: "${{ secrets.GCP_WORKLOAD_IDENTITY_PROVIDER }}"
          service_account: "${{ secrets.GCP_SERVICE_ACCOUNT }}"
      - name: Cache the Cargo dependencies
        uses: mansagroup/gcs-cache-action@v1.0.3
        with:
          bucket: mangata-node-ci-cache
          path: |
            ${{ github.workspace }}/target
            /usr/local/cargo/git
            /usr/local/cargo/registry
          key: cargo-clippy-cache-${{ inputs.cache_version }}-${{ hashFiles('Cargo.lock') }}
      - name: Run clippy
        run: cargo clippy -p pallet-xyk

  unit-test:
    name: Unit tests
    runs-on: [compile-gke]
    container:
      image: ${{ inputs.builder_image }}
    steps:
      - uses: actions/checkout@v4
      - name: Authenticate to Google Cloud
        uses: google-github-actions/auth@v1
        with:
          workload_identity_provider: "${{ secrets.GCP_WORKLOAD_IDENTITY_PROVIDER }}"
          service_account: "${{ secrets.GCP_SERVICE_ACCOUNT }}"
      - name: Cache the Cargo dependencies
        uses: mansagroup/gcs-cache-action@v1.0.3
        with:
          bucket: mangata-node-ci-cache
          path: |
            ${{ github.workspace }}/target
            /usr/local/cargo/git
            /usr/local/cargo/registry
          key: cargo-unit-cache-${{ inputs.cache_version }}-${{ hashFiles('Cargo.lock') }}
      - name: Run unit tests
        run: cargo test -j2
      
      - name: Fix permissions on self-hosted runner
        if: always()
        run: chown -R 1100:1100 $GITHUB_WORKSPACE

  coverage-report:
    name: Coverage report
    runs-on: [compile-gke]
    container:
      image: ${{ inputs.builder_image }}
      options: --security-opt seccomp=unconfined
    steps:
      - uses: actions/checkout@v4
      - name: Authenticate to Google Cloud
        uses: google-github-actions/auth@v1
        with:
          workload_identity_provider: "${{ secrets.GCP_WORKLOAD_IDENTITY_PROVIDER }}"
          service_account: "${{ secrets.GCP_SERVICE_ACCOUNT }}"
      - name: Cache the Cargo dependencies
        uses: mansagroup/gcs-cache-action@v1.0.3
        with:
          bucket: mangata-node-ci-cache
          path: |
            ${{ github.workspace }}/target
            /usr/local/cargo/git
            /usr/local/cargo/registry
          key: cargo-coverage-cache-${{ inputs.cache_version }}-${{ hashFiles('Cargo.lock') }}
      - name: Install cargo-tarpaulin
        run: cargo install cargo-tarpaulin@0.26.1
      - name: Generate coverage report with cargo-tarpaulin
        run: cargo tarpaulin --timeout 120 --workspace -e rollup-runtime-integration-test rollup-node rollup-runtime --exclude-files **/mock.rs **/weights.rs **/weights/* --out Xml
      - name: Upload to codecov.io
        uses: codecov/codecov-action@v4
        with:
          token: ${{ secrets.ORG_CODECOV_TOKEN }}
          fail_ci_if_error: false
      
      - name: Fix permissions on self-hosted runner
        if: always()
        run: chown -R 1100:1100 $GITHUB_WORKSPACE

  run-benchmarks-tests:
    name: Run benchmark tests
    runs-on: ubuntu-latest
    container:
      image: ${{ inputs.builder_image }}
    steps:
      - uses: actions/checkout@v4
      - name: Authenticate to Google Cloud
        uses: google-github-actions/auth@v1
        with:
          workload_identity_provider: "${{ secrets.GCP_WORKLOAD_IDENTITY_PROVIDER }}"
          service_account: "${{ secrets.GCP_SERVICE_ACCOUNT }}"
      - name: Cache the Cargo dependencies
        uses: mansagroup/gcs-cache-action@v1.0.3
        with:
          bucket: mangata-node-ci-cache
          path: |
            ${{ github.workspace }}/target
            /usr/local/cargo/git
            /usr/local/cargo/registry
          key: cargo-benchmark-cache-${{ inputs.cache_version }}-${{ hashFiles('Cargo.lock') }}
      - name: Run benchmarks tests
        run: cargo test --release -j8 --features=runtime-benchmarks -p pallet-xyk -p pallet-issuance -p pallet-multipurpose-liquidity -p pallet-fee-lock
      - name: Run benchmarks tests
        run: cargo test --release -j8 --features=runtime-benchmarks -p pallet-bootstrap
      # NOTE: MGX-742
      - name: Run benchmarks tests
        run: cargo test --release -j8 --features=runtime-benchmarks -p pallet-proof-of-stake

  # Disabled since we have no live testnet running
  # build-and-run-try-runtime:
  #   name: Run try-runtime checks
  #   runs-on: [compile-gke]
  #   container:
  #     image: ${{ inputs.builder_image }}
  #   steps:
<<<<<<< HEAD
  #     - uses: actions/checkout@v3
=======
  #     - uses: actions/checkout@v4
>>>>>>> a30086ea
  #     - name: Authenticate to Google Cloud
  #       uses: google-github-actions/auth@v1
  #       with:
  #         workload_identity_provider: "${{ secrets.GCP_WORKLOAD_IDENTITY_PROVIDER }}"
  #         service_account: "${{ secrets.GCP_SERVICE_ACCOUNT }}"
  #     - name: Cache the Cargo dependencies
  #       uses: mansagroup/gcs-cache-action@v1.0.3
  #       with:
  #         bucket: mangata-node-ci-cache
  #         path: |
  #           ${{ github.workspace }}/target
  #           /usr/local/cargo/git
  #           /usr/local/cargo/registry
  #           ~/.cache/sccache
  #         key: cargo-try-runtime-${{ inputs.cache_version }}-${{ hashFiles('Cargo.lock') }}

  #     - name: Build try-runtime Rococo & Kusama node
  #       run: cargo build --release --features=try-runtime

  #     - name: Run try-runtime Kusama Mainnet
  #       run: try-runtime --runtime=target/release/wbuild/rollup-runtime/rollup_runtime.wasm on-runtime-upgrade live --uri wss://rollup-rpc.mangata.online:443

  #     - name: Fix permissions on self-hosted runner
  #       if: always()
  #       run: chown -R 1100:1100 $GITHUB_WORKSPACE

  run-benchmarks:
    name: Run runtime benchmarks
    # `performance` self-hosted runners have 8 cores and 16GB of RAM
    runs-on: [performance-gke]
    env:
      STEPS: 2
      REPEATS: 1
    container:
      image: ${{ inputs.builder_image }}
    steps:
      - uses: actions/checkout@v4
      - name: Authenticate to Google Cloud
        uses: google-github-actions/auth@v1
        with:
          workload_identity_provider: "${{ secrets.GCP_WORKLOAD_IDENTITY_PROVIDER }}"
          service_account: "${{ secrets.GCP_SERVICE_ACCOUNT }}"

      - name: Cache the Cargo dependencies
        uses: mansagroup/gcs-cache-action@v1.0.3
        with:
          bucket: mangata-node-ci-cache
          path: |
            ${{ github.workspace }}/target
            /usr/local/cargo/git
            /usr/local/cargo/registry
            ~/.cache/sccache
          key: runtime-benchmark-cache-${{ inputs.cache_version }}-${{ hashFiles('Cargo.lock') }}

<<<<<<< HEAD
      - name: Compile mangata-node code
=======
      - name: Compile code
>>>>>>> a30086ea
        run: cargo build --release --no-default-features --features=runtime-benchmarks

      - name: Set full benchmark params
        if: ${{ contains(github.event.pull_request.labels.*.name, 'full-benchmarks') }}
        run: |
          echo "STEPS=50" >> $GITHUB_ENV
          echo "REPEATS=20" >> $GITHUB_ENV

      - name: Run pallet benchmarks
        run: |
          mkdir ./benchmarks && target/release/rollup-node benchmark pallet \
          -l=info,runtime::collective=warn,xyk=warn \
          --chain rollup-local \
<<<<<<< HEAD
          --execution wasm \
=======
>>>>>>> a30086ea
          --wasm-execution compiled \
          --pallet '*' \
          --extrinsic '*' \
          --steps ${{ env.STEPS }} \
          --repeat ${{ env.REPEATS }} \
          --template ./templates/module-weight-template.hbs \
          --output ./benchmarks/

      - name: Run block & extrinsic overhead benchmarks
        run: |
<<<<<<< HEAD
          target/release/rollup-node benchmark overhead --execution wasm --chain rollup-local -lblock_builder=debug --max-ext-per-block 50000 --base-path .
=======
          target/release/rollup-node benchmark overhead --chain rollup-local -lblock_builder=debug --max-ext-per-block 50000 --base-path .
>>>>>>> a30086ea
          cp block_weights.rs extrinsic_weights.rs ./benchmarks

      - name: Upload logs and docker images to GitHub
        if: ${{ contains(github.event.pull_request.labels.*.name, 'full-benchmarks') }}
        uses: actions/upload-artifact@v3.1.1
        with:
          name: benchmarks
          path: ./benchmarks
      
      - name: Fix permissions on self-hosted runner
        if: always()
        run: chown -R 1100:1100 $GITHUB_WORKSPACE
<|MERGE_RESOLUTION|>--- conflicted
+++ resolved
@@ -59,13 +59,8 @@
             ~/.cache/sccache
           key: node-cache-${{ inputs.cache_version }}-${{ hashFiles('Cargo.lock') }}
 
-<<<<<<< HEAD
-      - name: Compile mangata-node code
-        run: cargo build --locked --release --no-default-features
-=======
       - name: Compile code
         run: cargo build --locked --release
->>>>>>> a30086ea
 
       - name: Rename wasms
         run: |
@@ -82,21 +77,12 @@
           --label="author=github" \
           --label="git_ref=${{ github.ref_name }}" \
           --label="session_length=production" \
-<<<<<<< HEAD
-          -t mangatasolutions/rollup-node:${{ inputs.version }} \
-          -t mangatasolutions/rollup-node:${{ inputs.branch }} .
-          docker push mangatasolutions/rollup-node:${{ inputs.version }}
-          docker push mangatasolutions/rollup-node:${{ inputs.branch }}
-
-      - name: Compile rollup-node code with fast runtime
-=======
           -t ${{ env.NODE_DOCKER_IMAGE_REPOSITORY }}:${{ inputs.version }} \
           -t ${{ env.NODE_DOCKER_IMAGE_REPOSITORY }}:${{ inputs.branch }} .
           docker push ${{ env.NODE_DOCKER_IMAGE_REPOSITORY }}:${{ inputs.version }}
           docker push ${{ env.NODE_DOCKER_IMAGE_REPOSITORY }}:${{ inputs.branch }}
 
       - name: Compile node code with fast runtime
->>>>>>> a30086ea
         run: cargo build --release --no-default-features --features=fast-runtime
 
       - name: Rename wasms with fast runtime
@@ -111,17 +97,10 @@
           --label="author=github" \
           --label="git_ref=${{ github.ref_name }}" \
           --label="session_length=fast" \
-<<<<<<< HEAD
-          -t mangatasolutions/rollup-node:${{ inputs.version }}-fast \
-          -t mangatasolutions/rollup-node:${{ inputs.branch }}-fast .
-          docker push mangatasolutions/rollup-node:${{ inputs.version }}-fast
-          docker push mangatasolutions/rollup-node:${{ inputs.branch }}-fast
-=======
           -t ${{ env.NODE_DOCKER_IMAGE_REPOSITORY }}:${{ inputs.version }}-fast \
           -t ${{ env.NODE_DOCKER_IMAGE_REPOSITORY }}:${{ inputs.branch }}-fast .
           docker push ${{ env.NODE_DOCKER_IMAGE_REPOSITORY }}:${{ inputs.version }}-fast
           docker push ${{ env.NODE_DOCKER_IMAGE_REPOSITORY }}:${{ inputs.branch }}-fast
->>>>>>> a30086ea
 
       - uses: actions/upload-artifact@v3
         with:
@@ -268,11 +247,7 @@
   #   container:
   #     image: ${{ inputs.builder_image }}
   #   steps:
-<<<<<<< HEAD
-  #     - uses: actions/checkout@v3
-=======
   #     - uses: actions/checkout@v4
->>>>>>> a30086ea
   #     - name: Authenticate to Google Cloud
   #       uses: google-github-actions/auth@v1
   #       with:
@@ -327,11 +302,7 @@
             ~/.cache/sccache
           key: runtime-benchmark-cache-${{ inputs.cache_version }}-${{ hashFiles('Cargo.lock') }}
 
-<<<<<<< HEAD
-      - name: Compile mangata-node code
-=======
       - name: Compile code
->>>>>>> a30086ea
         run: cargo build --release --no-default-features --features=runtime-benchmarks
 
       - name: Set full benchmark params
@@ -345,10 +316,6 @@
           mkdir ./benchmarks && target/release/rollup-node benchmark pallet \
           -l=info,runtime::collective=warn,xyk=warn \
           --chain rollup-local \
-<<<<<<< HEAD
-          --execution wasm \
-=======
->>>>>>> a30086ea
           --wasm-execution compiled \
           --pallet '*' \
           --extrinsic '*' \
@@ -359,11 +326,7 @@
 
       - name: Run block & extrinsic overhead benchmarks
         run: |
-<<<<<<< HEAD
-          target/release/rollup-node benchmark overhead --execution wasm --chain rollup-local -lblock_builder=debug --max-ext-per-block 50000 --base-path .
-=======
           target/release/rollup-node benchmark overhead --chain rollup-local -lblock_builder=debug --max-ext-per-block 50000 --base-path .
->>>>>>> a30086ea
           cp block_weights.rs extrinsic_weights.rs ./benchmarks
 
       - name: Upload logs and docker images to GitHub
