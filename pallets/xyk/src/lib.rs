//! # XYK pallet

//! Provides functions for token operations, swapping tokens, creating token pools, minting and burning liquidity and supporting public functions
//!
//! ### Token operation functions:
//! - create_pool
//! - mint_liquidity
//! - burn_liquidity
//! - sell_asset
//! - buy_asset
//!
//! ### Supporting public functions:
//! - calculate_sell_price
//! - calculate_buy_price
//! - calculate_sell_price_id
//! - calculate_buy_price_id
//! - get_liquidity_token
//! - get_burn_amount
//! - account_id
//! - settle_treasury_buy_and_burn
//!
//! # fn create_pool
//! -Sets the initial ratio/price of both assets to each other depending on amounts of each assets when creating pool.
//!
//! -Transfers assets from user to vault and makes appropriate entry to pools map, where are assets amounts kept.
//!
//! -Issues new liquidity asset in amount corresponding to amounts creating the pool, marks them as liquidity assets corresponding to this pool and transfers them to user.
//! first_token_amount
//! ### arguments
//! `origin` - sender of a fn, user creating the pool
//!
//! `first_token_id` - id of first token which will be directly inter-tradeable in a pair of first_token_id-second_token_id
//!
//! `first_token_amount` - amount of first token in which the pool will be initiated, which will set their initial ratio/price
//!
//! `second_token_id` - id of second token which will be directly inter-tradeable in a pair of first_token_id-second_token_id
//!
//! `second_token_amount` - amount of second token in which the pool will be initiated, which will set their initial ratio/price
//!
//! ### Example
//! ```ignore
//! create_pool(
//!    Origin::signed(1),
//!    0,
//!    1000,
//!    1,
//!    2000,
//! )
//! ```
//! Account_id 1 created pool with tokens 0 and 1, with amounts 1000, 2000. Initial ratio is 1:2. Liquidity token with new id created in an amount of 1500 and transfered to user 1.
//!
//! ### Errors
//! `ZeroAmount` - creating pool with 0 amount of first or second token
//!
//! `PoolAlreadyExists` - creating pool which already exists
//!
//! `NotEnoughTokens` - creating pool with amounts higher then user owns
//!
//! `SameToken` - creating pool with same token
//!
//! # fn sell_token
//! -Sells/exchanges set amount of sold token for corresponding amount by xyk formula of bought token
//! ### arguments
//! `origin` - sender of a fn, user creating the pool
//!
//! `sold_token_id` - token which will be sold
//!
//! `bought_token_id` - token which will be bought
//!
//! `sold_token_amount` - amount of token to be sold
//!
//! `min_amount_out` - minimal acceptable amount of bought token received after swap
//!
//! ### Example
//! ```ignore
//! sell_token (
//!    Origin::signed(1),
//!    0,
//!    1,
//!    1000,
//!    800,
//!)
//! ```
//! Account_id 1 sells/exchanges 1000 token 0 for corresponding amount of token 1, while requiring at least 800 token 1
//!
//! ### Errors
//! `ZeroAmount` - buying 0 tokens
//!
//! `NoSuchPool` - pool sold_token_id - bought_token_id does not exist
//!
//! `NotEnoughTokens` - selling more tokens then user owns
//!
//! `InsufficientOutputAmount` - bought tokens to receive amount is lower then required min_amount_out
//!
//! # fn buy_token
//! -Buys/exchanges set amount of bought token for corresponding amount by xyk formula of sold token
//! ### arguments
//! `origin` - sender of a fn, user creating the pool
//!
//! `sold_token_id` - token which will be sold
//!
//! `bought_token_id` - token which will be bought
//!
//! `bought_token_amount` - amount of token to be bought
//!
//! `max_amount_in` - maximal acceptable amount of sold token to pay for requested bought amount
//!
//! ### Example
//! ```ignore
//! buy_token (
//!    Origin::signed(1),
//!    0,
//!    1,
//!    1000,
//!    800,
//!)
//! ```
//! Account_id 1 buys/exchanges 1000 tokens 1 by paying corresponding amount by xyk formula of tokens 0
//!
//! ### Errors
//! `ZeroAmount` - selling 0 tokens
//!
//! `NoSuchPool` - pool sold_token_id - bought_token_id does not exist
//!
//! `NotEnoughTokens` - selling more tokens then user owns
//!
//! `InsufficientInputAmount` - sold tokens to pay is higher then maximum acceptable value of max_amount_in
//!
//! # fn mint_liquidity
//! -Adds liquidity to pool, providing both tokens in actual ratio
//! -First token amount is provided by user, second token amount is calculated by function, depending on actual ratio
//! -Mints and transfers corresponding amount of liquidity token to mintin user
//!
//! ### arguments
//! `origin` - sender of a fn, user creating the pool
//!
//! first_token_id - first token in pair
//!
//! second_token_id - second token in pair
//!
//! first_token_amount - amount of first_token_id, second token amount will be calculated
//!
//! ### Example
//! ```ignore
//! mint_liquidity (
//!    Origin::signed(1),
//!    0,
//!    1,
//!    1000,
//!)
//! ```
//! If pool token 0 - token 1 has tokens in amounts 9000:18000 (total liquidity tokens 27000)
//!
//! Account_id 1 added liquidity to pool token 0 - token 1, by providing 1000 token 0 and corresponding amount of token 1. In this case 2000, as the ratio in pool is 1:2.
//! Account_id 1 also receives corresponding liquidity tokens in corresponding amount. In this case he gets 10% of all corresponding liquidity tokens, as he is providing 10% of all provided liquidity in pool.
//! 3000 out of total 30000 liquidity tokens is now owned by Account_id 1
//!
//! ### Errors
//! `ZeroAmount` - minting with 0 tokens
//!
//! `NoSuchPool` - pool first_token_id - second_token_id does not exist
//!
//! `NotEnoughTokens` -  minting with more tokens then user owns, either first_token_id or second_token_id
//!     
//! # fn burn_liquidity
//! -Removes tokens from liquidity pool and transfers them to user, by burning user owned liquidity tokens
//! -Amount of tokens is determined by their ratio in pool and amount of liq tokens burned
//!
//! ### arguments
//! `origin` - sender of a fn, user creating the pool
//!
//! first_token_id - first token in pair
//!
//! second_token_id - second token in pair
//!
//! liquidity_token_amount - amount of liquidity token amount to burn
//!
//! ### Example
//! ```ignore
//! burn_liquidity (
//!    Origin::signed(1),
//!    0,
//!    1,
//!    3000,
//!)
//! ```
//! If pool token 0 - token 1 has tokens in amounts 10000:20000 (total liquidity tokens 30000)
//!
//! Account_id 1 is burning 3000 liquidity tokens of pool token 0 - token 1
//! As Account_id 1 is burning 10% of total liquidity tokens for this pool, user receives in this case 1000 token 0 and 2000 token 1
//!
//! ### Errors
//! `ZeroAmount` - burning 0 liquidity tokens
//!
//! `NoSuchPool` - pool first_token_id - second_token_id does not exist
//!
//! `NotEnoughTokens` -  burning more liquidity tokens than user owns
//!
//! # calculate_sell_price
//! - Supporting public function accessible through rpc call which calculates and returns bought_token_amount while providing sold_token_amount and respective reserves
//! # calculate_buy_price
//! - Supporting public function accessible through rpc call which calculates and returns sold_token_amount while providing bought_token_amount and respective reserves
//! # calculate_sell_price_id
//! - Same as calculate_sell_price, but providing token_id instead of reserves. Reserves are fetched by function.
//! # calculate_buy_price_id
//! - Same as calculate_buy_price, but providing token_id instead of reserves. Reserves are fetched by function.
//! # get_liquidity_token
//! - Supporting public function accessible through rpc call which returns liquidity_token_id while providing pair token ids
//! # get_burn_amount
//! - Supporting public function accessible through rpc call which returns amounts of tokens received by burning provided liquidity_token_amount in pool of provided token ids
//! # account_id
//! - Returns palled account_id
//! # settle_treasury_buy_and_burn
//! - Supporting function which takes tokens to alocate to treasury and tokens to be used to burn mangata
//! - First step is deciding whether we are using sold or bought token id, depending which is closer to mangata token
//! - In second step, if tokens are mangata, they are placed to treasury and removed from corresponding pool. If tokens are not mangata, but are available in mangata pool,
//!   they are swapped to mangata and placed to treasury and removed from corresponding pool. If token is not connected to mangata, token is temporarily placed to treasury and burn treasury.

#![cfg_attr(not(feature = "std"), no_std)]

use frame_support::{
	dispatch::{DispatchError, DispatchResult},
	ensure,
	weights::Pays,
	PalletId,
};
use frame_system::ensure_signed;
use sp_core::U256;
// TODO documentation!
use codec::FullCodec;
use frame_support::{
	pallet_prelude::*,
	traits::{ExistenceRequirement, Get, WithdrawReasons},
	Parameter,
};
use frame_system::pallet_prelude::*;
use mangata_primitives::{Balance, TokenId};
use orml_tokens::{MultiTokenCurrency, MultiTokenCurrencyExtended};
use pallet_assets_info as assets_info;
use pallet_issuance::PoolPromoteApi;
use sp_arithmetic::helpers_128bit::multiply_by_rational;
use sp_runtime::traits::{
	AccountIdConversion, AtLeast32BitUnsigned, MaybeSerializeDeserialize, Member,
	SaturatedConversion, Zero,
};
use sp_std::{convert::TryFrom, fmt::Debug, prelude::*};

#[cfg(test)]
mod mock;
#[cfg(test)]
mod tests;

pub(crate) const LOG_TARGET: &'static str = "xyk";

// syntactic sugar for logging.
#[macro_export]
macro_rules! log {
	($level:tt, $patter:expr $(, $values:expr)* $(,)?) => {
		log::$level!(
			target: crate::LOG_TARGET,
			concat!("[{:?}] 💸 ", $patter), <frame_system::Pallet<T>>::block_number() $(, $values)*
		)
	};
}

const PALLET_ID: PalletId = PalletId(*b"79b14c96");
// Quocient ratio in which liquidity minting curve is rising
const Q: f64 = 1.06;

// Keywords for asset_info
const LIQUIDITY_TOKEN_IDENTIFIER: &[u8] = b"LiquidityPoolToken";
const HEX_INDICATOR: &[u8] = b"0x";
const TOKEN_SYMBOL: &[u8] = b"TKN";
const TOKEN_SYMBOL_SEPARATOR: &[u8] = b"-";
const LIQUIDITY_TOKEN_DESCRIPTION: &[u8] = b"Generated Info for Liquidity Pool Token";
const DEFAULT_DECIMALS: u32 = 18u32;

pub use pallet::*;

type AccountIdOf<T> = <T as frame_system::Config>::AccountId;
#[frame_support::pallet]
pub mod pallet {

	use super::*;

	#[pallet::pallet]
	#[pallet::generate_store(pub(super) trait Store)]
	pub struct Pallet<T>(PhantomData<T>);

	#[pallet::hooks]
	impl<T: Config> Hooks<T::BlockNumber> for Pallet<T> {}

	pub trait GetLiquidityMiningSplit {
		fn get_liquidity_mining_split() -> sp_runtime::Perbill;
	}
	pub trait GetLinearIssuanceBlocks {
		fn get_linear_issuance_blocks() -> u32;
	}

	#[pallet::config]
	pub trait Config: frame_system::Config + pallet_assets_info::Config {
		type Event: From<Event<Self>> + IsType<<Self as frame_system::Config>::Event>;
		type Currency: MultiTokenCurrencyExtended<Self::AccountId>;
		type NativeCurrencyId: Get<TokenId>;
		type TreasuryPalletId: Get<PalletId>;
		type BnbTreasurySubAccDerive: Get<[u8; 4]>;
		type LiquidityMiningSplit: GetLiquidityMiningSplit;
		type LinearIssuanceBlocks: GetLinearIssuanceBlocks;
		type PoolPromoteApi: PoolPromoteApi;
		#[pallet::constant]
		/// The account id that holds the liquidity mining issuance
		type LiquidityMiningIssuanceVault: Get<Self::AccountId>;
		#[pallet::constant]
		type PoolFeePercentage: Get<u128>;
		#[pallet::constant]
		type TreasuryFeePercentage: Get<u128>;
		#[pallet::constant]
		type BuyAndBurnFeePercentage: Get<u128>;
		#[pallet::constant]
		type RewardsDistributionPeriod: Get<u32>;
	}

	#[pallet::error]
	/// Errors
	pub enum Error<T> {
		/// Pool already Exists
		PoolAlreadyExists,
		/// Not enought assets
		NotEnoughAssets,
		/// No such pool exists
		NoSuchPool,
		/// No such liquidity asset exists
		NoSuchLiquidityAsset,
		/// Not enought reserve
		NotEnoughReserve,
		/// Zero amount is not supported
		ZeroAmount,
		/// Insufficient input amount
		InsufficientInputAmount,
		/// Insufficient output amount
		InsufficientOutputAmount,
		/// Asset ids cannot be the same
		SameAsset,
		/// Asset already exists
		AssetAlreadyExists,
		/// Asset does not exists
		AssetDoesNotExists,
		/// Division by zero
		DivisionByZero,
		/// Unexpected failure
		UnexpectedFailure,
		/// Unexpected failure
		NotMangataLiquidityAsset,
		/// Second asset amount exceeded expectations
		SecondAssetAmountExceededExpectations,
		/// Math overflow
		MathOverflow,
		/// Liquidity token creation failed
		LiquidityTokenCreationFailed,
		/// Not enought rewards earned
		NotEnoughtRewardsEarned,
<<<<<<< HEAD
		/// Not a promoted pool
		NotAPromotedPool,
		/// Past time calculation
		PastTimeCalculation,
		/// Pool already promoted
		PoolAlreadyPromoted,
=======
		SoldAmountTooLow,
>>>>>>> 3d8686f6
	}

	#[pallet::event]
	#[pallet::generate_deposit(pub(super) fn deposit_event)]
	pub enum Event<T: Config> {
		PoolCreated(T::AccountId, TokenId, Balance, TokenId, Balance),
		AssetsSwapped(T::AccountId, TokenId, Balance, TokenId, Balance),
		LiquidityMinted(T::AccountId, TokenId, Balance, TokenId, Balance, TokenId, Balance),
		LiquidityBurned(T::AccountId, TokenId, Balance, TokenId, Balance, TokenId, Balance),
		PoolPromoted(TokenId),
	}

	#[pallet::storage]
	#[pallet::getter(fn asset_pool)]
	pub type Pools<T: Config> =
		StorageMap<_, Blake2_256, (TokenId, TokenId), (Balance, Balance), ValueQuery>;

	#[pallet::storage]
	#[pallet::getter(fn liquidity_asset)]
	pub type LiquidityAssets<T: Config> =
		StorageMap<_, Blake2_256, (TokenId, TokenId), Option<TokenId>, ValueQuery>;

	#[pallet::storage]
	#[pallet::getter(fn liquidity_pool)]
	pub type LiquidityPools<T: Config> =
		StorageMap<_, Blake2_256, TokenId, Option<(TokenId, TokenId)>, ValueQuery>;

	#[pallet::storage]
	#[pallet::getter(fn liquidity_mining_user)]
	pub type LiquidityMiningUser<T: Config> =
		StorageMap<_, Blake2_256, (AccountIdOf<T>, TokenId), (u32, U256, U256), ValueQuery>;

	#[pallet::storage]
	#[pallet::getter(fn liquidity_mining_pool)]
	pub type LiquidityMiningPool<T: Config> =
		StorageMap<_, Blake2_256, TokenId, (u32, U256, U256), ValueQuery>;

	#[pallet::storage]
	#[pallet::getter(fn liquidity_mining_user_to_be_claimed)]
	pub type LiquidityMiningUserToBeClaimed<T: Config> =
		StorageMap<_, Blake2_256, (AccountIdOf<T>, TokenId), u128, ValueQuery>;

	#[pallet::storage]
	#[pallet::getter(fn pool_promotion_start)]
	pub type PoolPromotionStart<T: Config> = StorageMap<_, Blake2_256, TokenId, u32, ValueQuery>;
	#[pallet::genesis_config]
	pub struct GenesisConfig<T: Config> {
		pub created_pools_for_staking:
			Vec<(T::AccountId, TokenId, Balance, TokenId, Balance, TokenId)>,
	}

	#[cfg(feature = "std")]
	impl<T: Config> Default for GenesisConfig<T> {
		fn default() -> Self {
			GenesisConfig { created_pools_for_staking: vec![] }
		}
	}

	#[pallet::genesis_build]
	impl<T: Config> GenesisBuild<T> for GenesisConfig<T> {
		fn build(&self) {
			self.created_pools_for_staking.iter().for_each(
				|(
					account_id,
					native_token_id,
					native_token_amount,
					pooled_token_id,
					pooled_token_amount,
					liquidity_token_id,
				)| {
					if <T as Config>::Currency::exists({ *liquidity_token_id }.into()) {
						assert!(
							<Pallet<T>>::mint_liquidity(
								T::Origin::from(Some(account_id.clone()).into()),
								*native_token_id,
								*pooled_token_id,
								*native_token_amount,
								*pooled_token_amount
							)
							.is_ok(),
							"Pool mint failed"
						);
					} else {
						let created_liquidity_token_id: TokenId =
							<T as Config>::Currency::get_next_currency_id().into();
						assert!(
							created_liquidity_token_id == *liquidity_token_id,
							"Assets not initialized in the expected sequence"
						);
						assert!(
							<Pallet<T>>::create_pool(
								T::Origin::from(Some(account_id.clone()).into()),
								*native_token_id,
								*native_token_amount,
								*pooled_token_id,
								*pooled_token_amount
							)
							.is_ok(),
							"Pool creation failed"
						);
					}
				},
			)
		}
	}

	// XYK extrinsics.
	#[pallet::call]
	impl<T: Config> Pallet<T> {
		#[pallet::weight(10_000)]
		pub fn create_pool(
			origin: OriginFor<T>,
			first_asset_id: TokenId,
			first_asset_amount: Balance,
			second_asset_id: TokenId,
			second_asset_amount: Balance,
		) -> DispatchResultWithPostInfo {
			let sender = ensure_signed(origin)?;

			<Self as XykFunctionsTrait<T::AccountId>>::create_pool(
				sender,
				first_asset_id,
				first_asset_amount,
				second_asset_id,
				second_asset_amount,
			)?;

			Ok(().into())
		}

		// you will sell your sold_asset_amount of sold_asset_id to get some amount of bought_asset_id
		#[pallet::weight((10_000, Pays::No))]
		pub fn sell_asset(
			origin: OriginFor<T>,
			sold_asset_id: TokenId,
			bought_asset_id: TokenId,
			sold_asset_amount: Balance,
			min_amount_out: Balance,
		) -> DispatchResultWithPostInfo {
			let sender = ensure_signed(origin)?;

			<Self as XykFunctionsTrait<T::AccountId>>::sell_asset(
				sender,
				sold_asset_id,
				bought_asset_id,
				sold_asset_amount,
				min_amount_out,
			)?;
			Ok(Pays::No.into())
		}

		// you will sell your sold_asset_amount of sold_asset_id to get some amount of bought_asset_id
		#[pallet::weight((10_000, Pays::No))]
		pub fn buy_asset(
			origin: OriginFor<T>,
			sold_asset_id: TokenId,
			bought_asset_id: TokenId,
			bought_asset_amount: Balance,
			max_amount_in: Balance,
		) -> DispatchResultWithPostInfo {
			let sender = ensure_signed(origin)?;

			<Self as XykFunctionsTrait<T::AccountId>>::buy_asset(
				sender,
				sold_asset_id,
				bought_asset_id,
				bought_asset_amount,
				max_amount_in,
			)?;
			Ok(Pays::No.into())
		}

		#[pallet::weight(10_000)]
		pub fn mint_liquidity(
			origin: OriginFor<T>,
			first_asset_id: TokenId,
			second_asset_id: TokenId,
			first_asset_amount: Balance,
			expected_second_asset_amount: Balance,
		) -> DispatchResultWithPostInfo {
			let sender = ensure_signed(origin)?;

			<Self as XykFunctionsTrait<T::AccountId>>::mint_liquidity(
				sender,
				first_asset_id,
				second_asset_id,
				first_asset_amount,
				expected_second_asset_amount,
			)?;

			Ok(().into())
		}

		#[pallet::weight(10_000)]
		pub fn burn_liquidity(
			origin: OriginFor<T>,
			first_asset_id: TokenId,
			second_asset_id: TokenId,
			liquidity_asset_amount: Balance,
		) -> DispatchResultWithPostInfo {
			let sender = ensure_signed(origin)?;

			<Self as XykFunctionsTrait<T::AccountId>>::burn_liquidity(
				sender,
				first_asset_id,
				second_asset_id,
				liquidity_asset_amount,
			)?;

			Ok(().into())
		}

		#[pallet::weight(10_000)]
		pub fn claim_rewards(
			origin: OriginFor<T>,
			liquidity_token_id: TokenId,
			amount: Balance,
		) -> DispatchResult {
			let sender = ensure_signed(origin)?;

			<Self as XykFunctionsTrait<T::AccountId>>::claim_rewards(
				sender,
				liquidity_token_id,
				amount,
			)?;

			Ok(().into())
		}

		#[pallet::weight(10_000)]
		pub fn promote_pool(origin: OriginFor<T>, liquidity_token_id: TokenId) -> DispatchResult {
			ensure_root(origin)?;

			<Self as XykFunctionsTrait<T::AccountId>>::promote_pool(liquidity_token_id)?;

			Ok(().into())
		}
	}
}

impl<T: Config> Pallet<T> {
	fn total_fee() -> u128 {
		T::PoolFeePercentage::get() +
			T::TreasuryFeePercentage::get() +
			T::BuyAndBurnFeePercentage::get()
	}

	pub fn get_liquidity_minting_user(
		user: AccountIdOf<T>,
		liquidity_asset_id: TokenId,
		current_time: u32,
	) -> Result<(u32, U256, U256), DispatchError> {
		let liquidity_assets_amount =
			<T as Config>::Currency::total_balance(liquidity_asset_id.into(), &user).into();

		match LiquidityMiningUser::<T>::try_get((&user, &liquidity_asset_id)) {
			Ok(result) => Ok(result),
			Err(_) if liquidity_assets_amount == 0_u128 =>
				Ok((current_time, U256::from(0), U256::from(0))),
			Err(_) => {
				let pool_promotion_start = PoolPromotionStart::<T>::get(liquidity_asset_id);

				let user_work_total = Self::calculate_work(
					liquidity_assets_amount,
					current_time,
					pool_promotion_start,
					U256::from(0),
					liquidity_assets_amount.into(),
				)?;
				let time_passed = current_time
					.checked_sub(pool_promotion_start)
					.ok_or_else(|| DispatchError::from(Error::<T>::PastTimeCalculation))?;
				let user_missing_at_checkpoint = Self::calculate_missing_at_checkpoint(
					time_passed,
					Balance::try_from(0).unwrap(),
					liquidity_assets_amount.into(),
				)?;

				LiquidityMiningUser::<T>::get((&user, &liquidity_asset_id));

				Ok((current_time, user_work_total, user_missing_at_checkpoint))
			},
		}
	}

	pub fn calculate_rewards_amount(
		user: AccountIdOf<T>,
		liquidity_asset_id: TokenId,
	) -> Result<(Balance, Balance), DispatchError> {
		ensure!(
			PoolPromotionStart::<T>::contains_key(liquidity_asset_id),
			Error::<T>::NotAPromotedPool
		);
		let current_time: u32 = <frame_system::Pallet<T>>::block_number().saturated_into::<u32>() /
			T::RewardsDistributionPeriod::get();
		let work_user = Self::calculate_work_user(user.clone(), liquidity_asset_id, current_time)?;
		let work_pool = Self::calculate_work_pool(liquidity_asset_id, current_time)?;

		let burned_not_claimed_rewards =
			LiquidityMiningUserToBeClaimed::<T>::get((user, &liquidity_asset_id));

		let current_rewards = Self::calculate_rewards(work_user, work_pool, liquidity_asset_id)?;

		Ok((current_rewards, burned_not_claimed_rewards))
	}

	pub fn calculate_rewards(
		work_user: U256,
		work_pool: U256,
		liquidity_asset_id: TokenId,
	) -> Result<Balance, DispatchError> {
		let available_rewards_for_pool: U256 = U256::from(
			<T as Config>::PoolPromoteApi::get_pool_rewards(liquidity_asset_id)
				.ok_or_else(|| DispatchError::from(Error::<T>::NotAPromotedPool))?,
		);

		let mut user_mangata_rewards_amount = Balance::try_from(0).unwrap();
		if work_user != U256::from(0) && work_pool != U256::from(0) {
			user_mangata_rewards_amount = Balance::try_from(
				available_rewards_for_pool
					.checked_mul(work_user)
					.ok_or_else(|| DispatchError::from(Error::<T>::MathOverflow))?
					.checked_div(work_pool)
					.ok_or_else(|| DispatchError::from(Error::<T>::DivisionByZero))?,
			)
			.map_err(|_| DispatchError::from(Error::<T>::MathOverflow))?;
		}

		Ok(user_mangata_rewards_amount)
	}

	pub fn calculate_work(
		asymptote: Balance,
		time: u32,
		last_checkpoint: u32,
		cummulative_work_in_last_checkpoint: U256,
		missing_at_last_checkpoint: U256,
	) -> Result<U256, DispatchError> {
		let time_passed = time
			.checked_sub(last_checkpoint)
			.ok_or_else(|| DispatchError::from(Error::<T>::PastTimeCalculation))?;

		// whole formula: 	missing_at_last_checkpoint*106 - missing_at_last_checkpoint*106/q_pow
		// q_pow is multiplied by precision, thus there needs to be *precision in numenator as well
		let asymptote_u256: U256 = asymptote.into();
		let cummulative_work_new_max_possible: U256 = asymptote_u256
			.checked_mul(U256::from(time_passed))
			.ok_or_else(|| DispatchError::from(Error::<T>::MathOverflow))?;
		let base = missing_at_last_checkpoint
			.checked_mul(U256::from(106))
			.ok_or_else(|| DispatchError::from(Error::<T>::MathOverflow))? /
			U256::from(6);

		let precision: u32 = 10000;
		let q_pow = Self::calculate_q_pow(Q, time_passed);

		let cummulative_missing_new = base - base * U256::from(precision) / q_pow;
		let cummulative_work_new = cummulative_work_new_max_possible - cummulative_missing_new;
		let work_total = cummulative_work_in_last_checkpoint + cummulative_work_new;

		Ok(work_total)
	}

	//TODO MODIFY FOR POOL
	pub fn calculate_work_pool(
		liquidity_asset_id: TokenId,
		current_time: u32,
	) -> Result<U256, DispatchError> {
		let liquidity_assets_amount: Balance =
			<T as Config>::Currency::total_issuance(liquidity_asset_id.into()).into();

		let (last_checkpoint, cummulative_work_in_last_checkpoint, missing_at_last_checkpoint) =
			LiquidityMiningPool::<T>::get(&liquidity_asset_id);

		Self::calculate_work(
			liquidity_assets_amount,
			current_time,
			last_checkpoint,
			cummulative_work_in_last_checkpoint,
			missing_at_last_checkpoint,
		)
	}

	pub fn calculate_work_user(
		user: AccountIdOf<T>,
		liquidity_asset_id: TokenId,
		current_time: u32,
	) -> Result<U256, DispatchError> {
		let liquidity_assets_amount: Balance =
			<T as Config>::Currency::total_balance(liquidity_asset_id.into(), &user).into();

		let (last_checkpoint, cummulative_work_in_last_checkpoint, missing_at_last_checkpoint) =
			Self::get_liquidity_minting_user(user.clone(), liquidity_asset_id, current_time)?;

		Self::calculate_work(
			liquidity_assets_amount,
			current_time,
			last_checkpoint,
			cummulative_work_in_last_checkpoint,
			missing_at_last_checkpoint,
		)
	}

	pub fn calculate_q_pow(q: f64, pow: u32) -> u128 {
		let precision: u32 = 10000;
		libm::floor(libm::pow(q, pow as f64) * precision as f64) as u128
	}

	pub fn calculate_missing_at_checkpoint(
		time_passed: u32,
		liquidity_assets_added: Balance,
		missing_at_last_checkpoint: U256,
	) -> Result<U256, DispatchError> {
		let precision: u32 = 10000;
		let q_pow = Self::calculate_q_pow(Q, time_passed);
		let liquidity_assets_added_u256: U256 = liquidity_assets_added.into();

		let missing_at_checkpoint: U256 = liquidity_assets_added_u256 +
			missing_at_last_checkpoint * U256::from(precision) / q_pow;

		Ok(missing_at_checkpoint)
	}

	pub fn calculate_liquidity_checkpoint(
		user: AccountIdOf<T>,
		liquidity_asset_id: TokenId,
		liquidity_assets_added: Balance,
	) -> Result<(u32, U256, U256, U256, U256), DispatchError> {
		let current_time: u32 = <frame_system::Pallet<T>>::block_number().saturated_into::<u32>() /
			T::RewardsDistributionPeriod::get();

		let (
			user_last_checkpoint,
			_user_cummulative_work_in_last_checkpoint,
			user_missing_at_last_checkpoint,
		) = Self::get_liquidity_minting_user(user.clone(), liquidity_asset_id, current_time)?;

		let user_time_passed = current_time
			.checked_sub(user_last_checkpoint)
			.ok_or_else(|| DispatchError::from(Error::<T>::PastTimeCalculation))?;
		let user_missing_at_checkpoint = Self::calculate_missing_at_checkpoint(
			user_time_passed,
			liquidity_assets_added,
			user_missing_at_last_checkpoint,
		)?;
		let user_work_total =
			Self::calculate_work_user(user.clone(), liquidity_asset_id, current_time)?;

		let (
			pool_last_checkpoint,
			_pool_cummulative_work_in_last_checkpoint,
			pool_missing_at_last_checkpoint,
		) = LiquidityMiningPool::<T>::get(&liquidity_asset_id);
		let pool_time_passed = current_time
			.checked_sub(pool_last_checkpoint)
			.ok_or_else(|| DispatchError::from(Error::<T>::PastTimeCalculation))?;

		let pool_missing_at_checkpoint = Self::calculate_missing_at_checkpoint(
			pool_time_passed,
			liquidity_assets_added,
			pool_missing_at_last_checkpoint,
		)?;
		let pool_work_total = Self::calculate_work_pool(liquidity_asset_id, current_time)?;

		Ok((
			current_time,
			user_work_total,
			user_missing_at_checkpoint,
			pool_work_total,
			pool_missing_at_checkpoint,
		))
	}

	pub fn set_liquidity_minting_checkpoint(
		user: AccountIdOf<T>,
		liquidity_asset_id: TokenId,
		liquidity_assets_added: Balance,
	) -> DispatchResult {
		let (
			current_time,
			user_work_total,
			user_missing_at_checkpoint,
			pool_work_total,
			pool_missing_at_checkpoint,
		) = Self::calculate_liquidity_checkpoint(
			user.clone(),
			liquidity_asset_id,
			liquidity_assets_added,
		)?;

		LiquidityMiningUser::<T>::insert(
			(&user, &liquidity_asset_id),
			(current_time, user_work_total, user_missing_at_checkpoint),
		);
		LiquidityMiningPool::<T>::insert(
			&liquidity_asset_id,
			(current_time, pool_work_total, pool_missing_at_checkpoint),
		);

		Ok(())
	}

	pub fn set_liquidity_burning_checkpoint(
		user: AccountIdOf<T>,
		liquidity_asset_id: TokenId,
		liquidity_assets_burned: Balance,
	) -> DispatchResult {
		let (
			current_time,
			user_work_total,
			user_missing_at_checkpoint,
			pool_work_total,
			pool_missing_at_checkpoint,
		) = Self::calculate_liquidity_checkpoint(user.clone(), liquidity_asset_id, 0 as u128)?;

		let liquidity_assets_amount: Balance =
			<T as Config>::Currency::total_balance(liquidity_asset_id.into(), &user).into();
		// let input_reserve_saturated: U256 = input_reserve.into();
		let liquidity_assets_burned_u256: U256 = liquidity_assets_burned.into();

		let user_work_burned: U256 = liquidity_assets_burned_u256
			.checked_mul(user_work_total)
			.ok_or_else(|| DispatchError::from(Error::<T>::MathOverflow))?
			.checked_div(liquidity_assets_amount.into())
			.ok_or_else(|| DispatchError::from(Error::<T>::DivisionByZero))?;
		let user_missing_burned: U256 = liquidity_assets_burned_u256
			.checked_mul(user_missing_at_checkpoint)
			.ok_or_else(|| DispatchError::from(Error::<T>::MathOverflow))?
			.checked_div(liquidity_assets_amount.into())
			.ok_or_else(|| DispatchError::from(Error::<T>::DivisionByZero))?;

		LiquidityMiningUser::<T>::insert(
			(user.clone(), &liquidity_asset_id),
			(
				current_time,
				user_work_total - user_work_burned,
				user_missing_at_checkpoint - user_missing_burned,
			),
		);
		LiquidityMiningPool::<T>::insert(
			&liquidity_asset_id,
			(
				current_time,
				pool_work_total - user_work_burned,
				pool_missing_at_checkpoint - user_missing_burned,
			),
		);

		let rewards_to_be_claimed =
			LiquidityMiningUserToBeClaimed::<T>::get((user.clone(), &liquidity_asset_id));

		let rewards_amount =
			Self::calculate_rewards(user_work_burned, pool_work_total, liquidity_asset_id)?;

		let rewards_claimed_new = rewards_to_be_claimed + rewards_amount;

		<T as Config>::PoolPromoteApi::claim_pool_rewards(liquidity_asset_id, rewards_amount);
		LiquidityMiningUserToBeClaimed::<T>::insert(
			(&user, liquidity_asset_id),
			rewards_claimed_new,
		);

		Ok(())
	}

	// Sets the liquidity token's info
	// May fail if liquidity_asset_id does not exsist
	// Should not fail otherwise as the parameters for the max and min length in pallet_assets_info should be set appropriately
	pub fn set_liquidity_asset_info(
		liquidity_asset_id: TokenId,
		first_asset_id: TokenId,
		second_asset_id: TokenId,
	) -> DispatchResult {
		let mut name: Vec<u8> = Vec::<u8>::new();
		name.extend_from_slice(LIQUIDITY_TOKEN_IDENTIFIER);
		name.extend_from_slice(HEX_INDICATOR);
		for bytes in liquidity_asset_id.to_be_bytes().iter() {
			match (bytes >> 4) as u8 {
				x @ 0u8..=9u8 => name.push(x.saturating_add(48u8)),
				x => name.push(x.saturating_add(55u8)),
			}
			match (bytes & 0b0000_1111) as u8 {
				x @ 0u8..=9u8 => name.push(x.saturating_add(48u8)),
				x => name.push(x.saturating_add(55u8)),
			}
		}

		let mut symbol: Vec<u8> = Vec::<u8>::new();
		symbol.extend_from_slice(TOKEN_SYMBOL);
		symbol.extend_from_slice(HEX_INDICATOR);
		for bytes in first_asset_id.to_be_bytes().iter() {
			match (bytes >> 4) as u8 {
				x @ 0u8..=9u8 => symbol.push(x.saturating_add(48u8)),
				x => symbol.push(x.saturating_add(55u8)),
			}
			match (bytes & 0b0000_1111) as u8 {
				x @ 0u8..=9u8 => symbol.push(x.saturating_add(48u8)),
				x => symbol.push(x.saturating_add(55u8)),
			}
		}
		symbol.extend_from_slice(TOKEN_SYMBOL_SEPARATOR);
		symbol.extend_from_slice(TOKEN_SYMBOL);
		symbol.extend_from_slice(HEX_INDICATOR);
		for bytes in second_asset_id.to_be_bytes().iter() {
			match (bytes >> 4) as u8 {
				x @ 0u8..=9u8 => symbol.push(x.saturating_add(48u8)),
				x => symbol.push(x.saturating_add(55u8)),
			}
			match (bytes & 0b0000_1111) as u8 {
				x @ 0u8..=9u8 => symbol.push(x.saturating_add(48u8)),
				x => symbol.push(x.saturating_add(55u8)),
			}
		}

		let mut description: Vec<u8> = Vec::<u8>::new();
		description.extend_from_slice(LIQUIDITY_TOKEN_DESCRIPTION);

		<assets_info::Pallet<T>>::set_asset_info(
			liquidity_asset_id,
			Some(name),
			Some(symbol.to_vec()),
			Some(description),
			Some(DEFAULT_DECIMALS),
		)?;
		Ok(())
	}

	// Calculate amount of tokens to be bought by sellling sell_amount
	pub fn calculate_sell_price(
		input_reserve: Balance,
		output_reserve: Balance,
		sell_amount: Balance,
	) -> Result<Balance, DispatchError> {
		let after_fee_percentage: u128 = 10000 - Self::total_fee();
		let input_reserve_saturated: U256 = input_reserve.into();
		let output_reserve_saturated: U256 = output_reserve.into();
		let sell_amount_saturated: U256 = sell_amount.into();

		let input_amount_with_fee: U256 =
			sell_amount_saturated.saturating_mul(after_fee_percentage.into());

		let numerator: U256 = input_amount_with_fee
			.checked_mul(output_reserve_saturated)
			.ok_or_else(|| DispatchError::from(Error::<T>::MathOverflow))?;

		let denominator: U256 = input_reserve_saturated
			.saturating_mul(10000.into())
			.checked_add(input_amount_with_fee)
			.ok_or_else(|| DispatchError::from(Error::<T>::MathOverflow))?;

		let result_u256 = numerator
			.checked_div(denominator)
			.ok_or_else(|| DispatchError::from(Error::<T>::DivisionByZero))?;

		let result = Balance::try_from(result_u256)
			.map_err(|_| DispatchError::from(Error::<T>::MathOverflow))?;
		log!(
			info,
			"calculate_sell_price: ({}, {}, {}) -> {}",
			input_reserve,
			output_reserve,
			sell_amount,
			result
		);
		Ok(result)
	}

	pub fn calculate_sell_price_no_fee(
		// Callculate amount of tokens to be received by sellling sell_amount, without fee
		input_reserve: Balance,
		output_reserve: Balance,
		sell_amount: Balance,
	) -> Result<Balance, DispatchError> {
		let input_reserve_saturated: U256 = input_reserve.into();
		let output_reserve_saturated: U256 = output_reserve.into();
		let sell_amount_saturated: U256 = sell_amount.into();

		let numerator: U256 = sell_amount_saturated.saturating_mul(output_reserve_saturated);
		let denominator: U256 = input_reserve_saturated.saturating_add(sell_amount_saturated);
		let result_u256 = numerator
			.checked_div(denominator)
			.ok_or_else(|| DispatchError::from(Error::<T>::DivisionByZero))?;
		let result = Balance::try_from(result_u256)
			.map_err(|_| DispatchError::from(Error::<T>::MathOverflow))?;
		log!(
			info,
			"calculate_sell_price_no_fee: ({}, {}, {}) -> {}",
			input_reserve,
			output_reserve,
			sell_amount,
			result
		);
		Ok(result)
	}

	// Calculate amount of tokens to be paid, when buying buy_amount
	pub fn calculate_buy_price(
		input_reserve: Balance,
		output_reserve: Balance,
		buy_amount: Balance,
	) -> Result<Balance, DispatchError> {
		let after_fee_percentage: u128 = 10000 - Self::total_fee();
		let input_reserve_saturated: U256 = input_reserve.into();
		let output_reserve_saturated: U256 = output_reserve.into();
		let buy_amount_saturated: U256 = buy_amount.into();

		let numerator: U256 = input_reserve_saturated
			.saturating_mul(buy_amount_saturated)
			.checked_mul(10000.into())
			.ok_or_else(|| DispatchError::from(Error::<T>::MathOverflow))?;

		let denominator: U256 = output_reserve_saturated
			.checked_sub(buy_amount_saturated)
			.ok_or_else(|| DispatchError::from(Error::<T>::NotEnoughReserve))?
			.checked_mul(after_fee_percentage.into())
			.ok_or_else(|| DispatchError::from(Error::<T>::MathOverflow))?;

		let result_u256 = numerator
			.checked_div(denominator)
			.ok_or_else(|| DispatchError::from(Error::<T>::DivisionByZero))?
			.checked_add(1.into())
			.ok_or_else(|| DispatchError::from(Error::<T>::MathOverflow))?;

		let result = Balance::try_from(result_u256)
			.map_err(|_| DispatchError::from(Error::<T>::MathOverflow))?;
		log!(
			info,
			"calculate_buy_price: ({}, {}, {}) -> {}",
			input_reserve,
			output_reserve,
			buy_amount,
			result
		);
		Ok(result)
	}

	pub fn get_liquidity_asset(
		first_asset_id: TokenId,
		second_asset_id: TokenId,
	) -> Result<TokenId, DispatchError> {
		if LiquidityAssets::<T>::contains_key((first_asset_id, second_asset_id)) {
			LiquidityAssets::<T>::get((first_asset_id, second_asset_id))
				.ok_or_else(|| Error::<T>::UnexpectedFailure.into())
		} else {
			LiquidityAssets::<T>::get((second_asset_id, first_asset_id))
				.ok_or_else(|| Error::<T>::NoSuchPool.into())
		}
	}

	pub fn calculate_sell_price_id(
		sold_token_id: TokenId,
		bought_token_id: TokenId,
		sell_amount: Balance,
	) -> Result<Balance, DispatchError> {
		let (input_reserve, output_reserve) =
			Pallet::<T>::get_reserves(sold_token_id, bought_token_id)?;

		Self::calculate_sell_price(input_reserve, output_reserve, sell_amount)
	}

	pub fn calculate_buy_price_id(
		sold_token_id: TokenId,
		bought_token_id: TokenId,
		buy_amount: Balance,
	) -> Result<Balance, DispatchError> {
		let (input_reserve, output_reserve) =
			Pallet::<T>::get_reserves(sold_token_id, bought_token_id)?;

		Self::calculate_buy_price(input_reserve, output_reserve, buy_amount)
	}

	pub fn get_reserves(
		first_asset_id: TokenId,
		second_asset_id: TokenId,
	) -> Result<(Balance, Balance), DispatchError> {
		let mut reserves = Pools::<T>::get((first_asset_id, second_asset_id));

		if Pools::<T>::contains_key((first_asset_id, second_asset_id)) {
			return Ok((reserves.0, reserves.1))
		} else if Pools::<T>::contains_key((second_asset_id, first_asset_id)) {
			reserves = Pools::<T>::get((second_asset_id, first_asset_id));
			return Ok((reserves.1, reserves.0))
		} else {
			return Err(DispatchError::from(Error::<T>::NoSuchPool))
		}
	}

	pub fn set_reserves(
		first_asset_id: TokenId,
		first_asset_amount: Balance,
		second_asset_id: TokenId,
		second_asset_amount: Balance,
	) -> DispatchResult {
		if Pools::<T>::contains_key((first_asset_id, second_asset_id)) {
			Pools::<T>::insert(
				(first_asset_id, second_asset_id),
				(first_asset_amount, second_asset_amount),
			);
		} else if Pools::<T>::contains_key((second_asset_id, first_asset_id)) {
			Pools::<T>::insert(
				(second_asset_id, first_asset_id),
				(second_asset_amount, first_asset_amount),
			);
		} else {
			return Err(DispatchError::from(Error::<T>::NoSuchPool))
		}

		Ok(())
	}

	// Calculate first and second token amounts depending on liquidity amount to burn
	pub fn get_burn_amount(
		first_asset_id: TokenId,
		second_asset_id: TokenId,
		liquidity_asset_amount: Balance,
	) -> Result<(Balance, Balance), DispatchError> {
		// Get token reserves and liquidity asset id
		let liquidity_asset_id = Self::get_liquidity_asset(first_asset_id, second_asset_id)?;
		let (first_asset_reserve, second_asset_reserve) =
			Pallet::<T>::get_reserves(first_asset_id, second_asset_id)?;

		let (first_asset_amount, second_asset_amount) = Self::get_burn_amount_reserves(
			first_asset_reserve,
			second_asset_reserve,
			liquidity_asset_id,
			liquidity_asset_amount,
		)?;

		log!(
			info,
			"get_burn_amount: ({}, {}, {}) -> ({}, {})",
			first_asset_id,
			second_asset_id,
			liquidity_asset_amount,
			first_asset_amount,
			second_asset_amount
		);

		Ok((first_asset_amount, second_asset_amount))
	}

	pub fn get_burn_amount_reserves(
		first_asset_reserve: Balance,
		second_asset_reserve: Balance,
		liquidity_asset_id: TokenId,
		liquidity_asset_amount: Balance,
	) -> Result<(Balance, Balance), DispatchError> {
		// Get token reserves and liquidity asset id

		let total_liquidity_assets: Balance =
			<T as Config>::Currency::total_issuance(liquidity_asset_id.into()).into();

		// Calculate first and second token amount to be withdrawn
		ensure!(!total_liquidity_assets.is_zero(), Error::<T>::DivisionByZero);
		let first_asset_amount = multiply_by_rational(
			first_asset_reserve,
			liquidity_asset_amount,
			total_liquidity_assets,
		)
		.map_err(|_| Error::<T>::UnexpectedFailure)?;
		let second_asset_amount = multiply_by_rational(
			second_asset_reserve,
			liquidity_asset_amount,
			total_liquidity_assets,
		)
		.map_err(|_| Error::<T>::UnexpectedFailure)?;

		Ok((first_asset_amount, second_asset_amount))
	}

	//TODO if pool contains key !
	fn settle_treasury_and_burn(
		sold_asset_id: TokenId,
		burn_amount: Balance,
		treasury_amount: Balance,
	) -> DispatchResult {
		let vault = Self::account_id();
		let mangata_id: TokenId = T::NativeCurrencyId::get();
		let treasury_account: T::AccountId = Self::treasury_account_id();
		let bnb_treasury_account: T::AccountId = Self::bnb_treasury_account_id();

		// If settling token is mangata, treasury amount is added to treasury and burn amount is burned from corresponding pool
		if sold_asset_id == mangata_id {
			// treasury_amount of MGA is already in treasury at this point

			// MGA burned from bnb_treasury_account
			<T as Config>::Currency::burn_and_settle(
				sold_asset_id.into(),
				&bnb_treasury_account,
				burn_amount.into(),
			)?;
		}
		//If settling token is connected to mangata, token is swapped in corresponding pool to mangata without fee
		else if Pools::<T>::contains_key((sold_asset_id, mangata_id)) ||
			Pools::<T>::contains_key((mangata_id, sold_asset_id))
		{
			// Getting token reserves
			let (input_reserve, output_reserve) =
				Pallet::<T>::get_reserves(sold_asset_id, mangata_id)?;

			// Calculating swapped mangata amount
			let settle_amount_in_mangata = Self::calculate_sell_price_no_fee(
				input_reserve,
				output_reserve,
				treasury_amount + burn_amount,
			)?;
			let treasury_amount_in_mangata = settle_amount_in_mangata *
				T::TreasuryFeePercentage::get() /
				(T::TreasuryFeePercentage::get() + T::BuyAndBurnFeePercentage::get());

			let burn_amount_in_mangata = settle_amount_in_mangata - treasury_amount_in_mangata;

			// Apply changes in token pools, adding treasury and burn amounts of settling token, removing  treasury and burn amounts of mangata

			Pallet::<T>::set_reserves(
				sold_asset_id,
				input_reserve.saturating_add(treasury_amount).saturating_add(burn_amount),
				mangata_id,
				output_reserve
					.saturating_sub(treasury_amount_in_mangata)
					.saturating_sub(burn_amount_in_mangata),
			)?;

			<T as Config>::Currency::transfer(
				sold_asset_id.into(),
				&treasury_account,
				&vault,
				treasury_amount.into(),
				ExistenceRequirement::KeepAlive,
			)?;

			<T as Config>::Currency::transfer(
				mangata_id.into(),
				&vault,
				&treasury_account,
				treasury_amount_in_mangata.into(),
				ExistenceRequirement::KeepAlive,
			)?;

			<T as Config>::Currency::transfer(
				sold_asset_id.into(),
				&bnb_treasury_account,
				&vault,
				burn_amount.into(),
				ExistenceRequirement::KeepAlive,
			)?;

			// Mangata burned from pool
			<T as Config>::Currency::burn_and_settle(
				mangata_id.into(),
				&vault,
				burn_amount_in_mangata.into(),
			)?;
		}
		// Settling token has no mangata connection, settling token is added to treasuries
		else {
			// Both treasury_amount and buy_and_burn_amount of sold_asset are in their respective treasuries
		}
		Ok(())
	}

	fn account_id() -> T::AccountId {
		PALLET_ID.into_account()
	}

	fn treasury_account_id() -> T::AccountId {
		T::TreasuryPalletId::get().into_account()
	}

	fn bnb_treasury_account_id() -> T::AccountId {
		T::TreasuryPalletId::get().into_sub_account(T::BnbTreasurySubAccDerive::get())
	}
}

pub trait XykFunctionsTrait<AccountId> {
	type Balance: AtLeast32BitUnsigned
		+ FullCodec
		+ Copy
		+ MaybeSerializeDeserialize
		+ Debug
		+ Default
		+ From<Balance>
		+ Into<Balance>;

	type CurrencyId: Parameter
		+ Member
		+ Copy
		+ MaybeSerializeDeserialize
		+ Ord
		+ Default
		+ AtLeast32BitUnsigned
		+ FullCodec
		+ From<TokenId>
		+ Into<TokenId>;

	fn create_pool(
		sender: AccountId,
		first_asset_id: Self::CurrencyId,
		first_asset_amount: Self::Balance,
		second_asset_id: Self::CurrencyId,
		second_asset_amount: Self::Balance,
	) -> DispatchResult;

	fn sell_asset(
		sender: AccountId,
		sold_asset_id: Self::CurrencyId,
		bought_asset_id: Self::CurrencyId,
		sold_asset_amount: Self::Balance,
		min_amount_out: Self::Balance,
	) -> DispatchResult;

	fn buy_asset(
		sender: AccountId,
		sold_asset_id: Self::CurrencyId,
		bought_asset_id: Self::CurrencyId,
		bought_asset_amount: Self::Balance,
		max_amount_in: Self::Balance,
	) -> DispatchResult;

	fn mint_liquidity(
		sender: AccountId,
		first_asset_id: Self::CurrencyId,
		second_asset_id: Self::CurrencyId,
		first_asset_amount: Self::Balance,
		expected_second_asset_amount: Self::Balance,
	) -> DispatchResult;

	fn burn_liquidity(
		sender: AccountId,
		first_asset_id: Self::CurrencyId,
		second_asset_id: Self::CurrencyId,
		liquidity_asset_amount: Self::Balance,
	) -> DispatchResult;

	fn get_tokens_required_for_minting(
		liquidity_asset_id: Self::CurrencyId,
		liquidity_token_amount: Self::Balance,
	) -> Result<(Self::CurrencyId, Self::Balance, Self::CurrencyId, Self::Balance), DispatchError>;

	fn claim_rewards(
		sender: AccountId,
		liquidity_token_id: Self::CurrencyId,
		amount: Self::Balance,
	) -> DispatchResult;

	fn promote_pool(liquidity_token_id: TokenId) -> DispatchResult;
}

impl<T: Config> XykFunctionsTrait<T::AccountId> for Pallet<T> {
	type Balance = Balance;

	type CurrencyId = TokenId;

	fn create_pool(
		sender: T::AccountId,
		first_asset_id: Self::CurrencyId,
		first_asset_amount: Self::Balance,
		second_asset_id: Self::CurrencyId,
		second_asset_amount: Self::Balance,
	) -> DispatchResult {
		let vault: T::AccountId = Pallet::<T>::account_id();

		// Ensure pool is not created with zero amount
		ensure!(
			!first_asset_amount.is_zero() && !second_asset_amount.is_zero(),
			Error::<T>::ZeroAmount,
		);

		// Ensure pool does not exists yet
		ensure!(
			!Pools::<T>::contains_key((first_asset_id, second_asset_id)),
			Error::<T>::PoolAlreadyExists,
		);

		// Ensure pool does not exists yet
		ensure!(
			!Pools::<T>::contains_key((second_asset_id, first_asset_id)),
			Error::<T>::PoolAlreadyExists,
		);

		// Getting users token balances
		let first_asset_free_balance: Self::Balance =
			<T as Config>::Currency::free_balance(first_asset_id.into(), &sender).into();
		let second_asset_free_balance: Self::Balance =
			<T as Config>::Currency::free_balance(second_asset_id.into(), &sender).into();

		// Ensure user has enough withdrawable tokens to create pool in amounts required

		<T as Config>::Currency::ensure_can_withdraw(
			first_asset_id.into(),
			&sender,
			first_asset_amount.into(),
			WithdrawReasons::all(),
			// Does not fail due to earlier ensure
			{ first_asset_free_balance.saturating_sub(first_asset_amount) }.into(),
		)
		.or(Err(Error::<T>::NotEnoughAssets))?;

		<T as Config>::Currency::ensure_can_withdraw(
			second_asset_id.into(),
			&sender,
			second_asset_amount.into(),
			WithdrawReasons::all(),
			// Does not fail due to earlier ensure
			{ second_asset_free_balance.saturating_sub(second_asset_amount) }.into(),
		)
		.or(Err(Error::<T>::NotEnoughAssets))?;

		// Ensure pool is not created with same token in pair
		ensure!(first_asset_id != second_asset_id, Error::<T>::SameAsset,);

		// Liquidity token amount calculation
		let mut initial_liquidity = first_asset_amount / 2 + second_asset_amount / 2;
		if initial_liquidity == 0 {
			initial_liquidity = 1
		}

		Pools::<T>::insert(
			(first_asset_id, second_asset_id),
			(first_asset_amount, second_asset_amount),
		);

		// Pools::insert((second_asset_id, first_asset_id), second_asset_amount);

		// Moving tokens from user to vault
		<T as Config>::Currency::transfer(
			first_asset_id.into(),
			&sender,
			&vault,
			first_asset_amount.into(),
			ExistenceRequirement::AllowDeath,
		)?;

		<T as Config>::Currency::transfer(
			second_asset_id.into(),
			&sender,
			&vault,
			second_asset_amount.into(),
			ExistenceRequirement::AllowDeath,
		)?;

		// Creating new liquidity token and transfering it to user
		let liquidity_asset_id: Self::CurrencyId =
			<T as Config>::Currency::create(&sender, initial_liquidity.into())
				.map_err(|_| Error::<T>::LiquidityTokenCreationFailed)?
				.into();

		// Adding info about liquidity asset
		LiquidityAssets::<T>::insert((first_asset_id, second_asset_id), Some(liquidity_asset_id));
		LiquidityPools::<T>::insert(liquidity_asset_id, Some((first_asset_id, second_asset_id)));

		log!(
			info,
			"create_pool: ({:?}, {}, {}, {}, {}) -> ({}, {})",
			sender,
			first_asset_id,
			first_asset_amount,
			second_asset_id,
			second_asset_amount,
			liquidity_asset_id,
			initial_liquidity
		);

		log!(
			info,
			"pool-state: [({}, {}) -> {}, ({}, {}) -> {}]",
			first_asset_id,
			second_asset_id,
			first_asset_amount,
			second_asset_id,
			first_asset_id,
			second_asset_amount
		);
		// This, will and should, never fail
		Pallet::<T>::set_liquidity_asset_info(liquidity_asset_id, first_asset_id, second_asset_id)?;

		Pallet::<T>::deposit_event(Event::PoolCreated(
			sender,
			first_asset_id,
			first_asset_amount,
			second_asset_id,
			second_asset_amount,
		));

		Ok(())
	}

	fn sell_asset(
		sender: T::AccountId,
		sold_asset_id: Self::CurrencyId,
		bought_asset_id: Self::CurrencyId,
		sold_asset_amount: Self::Balance,
		min_amount_out: Self::Balance,
	) -> DispatchResult {
		// Ensure not selling zero amount
		ensure!(!sold_asset_amount.is_zero(), Error::<T>::ZeroAmount,);

		let buy_and_burn_amount =
			multiply_by_rational(sold_asset_amount, T::BuyAndBurnFeePercentage::get(), 10000)
				.map_err(|_| Error::<T>::UnexpectedFailure)? +
				1;

		let treasury_amount =
			multiply_by_rational(sold_asset_amount, T::TreasuryFeePercentage::get(), 10000)
				.map_err(|_| Error::<T>::UnexpectedFailure)? +
				1;

		let pool_fee_amount =
			multiply_by_rational(sold_asset_amount, T::PoolFeePercentage::get(), 10000)
				.map_err(|_| Error::<T>::UnexpectedFailure)? +
				1;

		// for future implementation of min fee if necessary
		// let min_fee: u128 = 0;
		// if buy_and_burn_amount + treasury_amount + pool_fee_amount < min_fee {
		//     buy_and_burn_amount = min_fee * Self::total_fee() / T::BuyAndBurnFeePercentage::get();
		//     treasury_amount = min_fee * Self::total_fee() / T::TreasuryFeePercentage::get();
		//     pool_fee_amount = min_fee - buy_and_burn_amount - treasury_amount;
		// }

		// Get token reserves

		let (input_reserve, output_reserve) =
			Pallet::<T>::get_reserves(sold_asset_id, bought_asset_id)?;

		ensure!(input_reserve.checked_add(sold_asset_amount).is_some(), Error::<T>::MathOverflow);

		// Calculate bought asset amount to be received by paying sold asset amount
		let bought_asset_amount =
			Pallet::<T>::calculate_sell_price(input_reserve, output_reserve, sold_asset_amount)?;

		// Getting users token balances
		let sold_asset_free_balance: Self::Balance =
			<T as Config>::Currency::free_balance(sold_asset_id.into(), &sender).into();

		// Ensure user has enough tokens to sell
		<T as Config>::Currency::ensure_can_withdraw(
			sold_asset_id.into(),
			&sender,
			sold_asset_amount.into(),
			WithdrawReasons::all(),
			// Does not fail due to earlier ensure
			{ sold_asset_free_balance.saturating_sub(sold_asset_amount) }.into(),
		)
		.or(Err(Error::<T>::NotEnoughAssets))?;

		let vault = Pallet::<T>::account_id();
		let treasury_account: T::AccountId = Self::treasury_account_id();
		let bnb_treasury_account: T::AccountId = Self::bnb_treasury_account_id();

		// Transfer of fees, before tx can fail on min amount out
		<T as Config>::Currency::transfer(
			sold_asset_id.into(),
			&sender,
			&vault,
			pool_fee_amount.into(),
			ExistenceRequirement::KeepAlive,
		)?;

		<T as Config>::Currency::transfer(
			sold_asset_id.into(),
			&sender,
			&treasury_account,
			treasury_amount.into(),
			ExistenceRequirement::KeepAlive,
		)?;

		<T as Config>::Currency::transfer(
			sold_asset_id.into(),
			&sender,
			&bnb_treasury_account,
			buy_and_burn_amount.into(),
			ExistenceRequirement::KeepAlive,
		)?;

		// Add pool fee to pool
		Pallet::<T>::set_reserves(
			sold_asset_id,
			input_reserve.saturating_add(pool_fee_amount),
			bought_asset_id,
			output_reserve,
		)?;

		// Ensure bought token amount is higher then requested minimal amount
		if bought_asset_amount >= min_amount_out {
			// Transfer the rest of sold token amount from user to vault and bought token amount from vault to user
			<T as Config>::Currency::transfer(
				sold_asset_id.into(),
				&sender,
				&vault,
				(sold_asset_amount
					.checked_sub(buy_and_burn_amount + treasury_amount + pool_fee_amount)
					.ok_or_else(|| DispatchError::from(Error::<T>::SoldAmountTooLow))?)
				.into(),
				ExistenceRequirement::KeepAlive,
			)?;
			<T as Config>::Currency::transfer(
				bought_asset_id.into(),
				&vault,
				&sender,
				bought_asset_amount.into(),
				ExistenceRequirement::KeepAlive,
			)?;

			// Apply changes in token pools, adding sold amount and removing bought amount
			// Neither should fall to zero let alone underflow, due to how pool destruction works
			// Won't overflow due to earlier ensure
			let input_reserve_updated = input_reserve
				.saturating_add(sold_asset_amount - treasury_amount - buy_and_burn_amount);
			let output_reserve_updated = output_reserve.saturating_sub(bought_asset_amount);

			Pallet::<T>::set_reserves(
				sold_asset_id,
				input_reserve_updated,
				bought_asset_id,
				output_reserve_updated,
			)?;

			log!(
				info,
				"sell_asset: ({:?}, {}, {}, {}, {}) -> {}",
				sender,
				sold_asset_id,
				bought_asset_id,
				sold_asset_amount,
				min_amount_out,
				bought_asset_amount
			);

			log!(
				info,
				"pool-state: [({}, {}) -> {}, ({}, {}) -> {}]",
				sold_asset_id,
				bought_asset_id,
				input_reserve_updated,
				bought_asset_id,
				sold_asset_id,
				output_reserve_updated
			);

			Pallet::<T>::deposit_event(Event::AssetsSwapped(
				sender,
				sold_asset_id,
				sold_asset_amount,
				bought_asset_id,
				bought_asset_amount,
			));
		}

		// Settle tokens which goes to treasury and for buy and burn purpose
		Pallet::<T>::settle_treasury_and_burn(sold_asset_id, buy_and_burn_amount, treasury_amount)?;

		if bought_asset_amount < min_amount_out {
			return Err(DispatchError::from(Error::<T>::InsufficientOutputAmount))
		}

		Ok(())
	}

	fn buy_asset(
		sender: T::AccountId,
		sold_asset_id: Self::CurrencyId,
		bought_asset_id: Self::CurrencyId,
		bought_asset_amount: Self::Balance,
		max_amount_in: Self::Balance,
	) -> DispatchResult {
		// Get token reserves
		let (input_reserve, output_reserve) =
			Pallet::<T>::get_reserves(sold_asset_id, bought_asset_id)?;

		// Ensure there are enough tokens in reserves
		ensure!(output_reserve > bought_asset_amount, Error::<T>::NotEnoughReserve,);

		// Ensure not buying zero amount
		ensure!(!bought_asset_amount.is_zero(), Error::<T>::ZeroAmount,);

		// Calculate amount to be paid from bought amount
		let sold_asset_amount =
			Pallet::<T>::calculate_buy_price(input_reserve, output_reserve, bought_asset_amount)?;

		let buy_and_burn_amount =
			multiply_by_rational(sold_asset_amount, T::BuyAndBurnFeePercentage::get(), 10000)
				.map_err(|_| Error::<T>::UnexpectedFailure)? +
				1;

		let treasury_amount =
			multiply_by_rational(sold_asset_amount, T::TreasuryFeePercentage::get(), 10000)
				.map_err(|_| Error::<T>::UnexpectedFailure)? +
				1;

		let pool_fee_amount =
			multiply_by_rational(sold_asset_amount, T::PoolFeePercentage::get(), 10000)
				.map_err(|_| Error::<T>::UnexpectedFailure)? +
				1;

		// for future implementation of min fee if necessary
		// let min_fee: u128 = 0;
		// if buy_and_burn_amount + treasury_amount + pool_fee_amount < min_fee {
		//     buy_and_burn_amount = min_fee * Self::total_fee() / T::BuyAndBurnFeePercentage::get();
		//     treasury_amount = min_fee * Self::total_fee() / T::TreasuryFeePercentage::get();
		//     pool_fee_amount = min_fee - buy_and_burn_amount - treasury_amount;
		// }

		ensure!(input_reserve.checked_add(sold_asset_amount).is_some(), Error::<T>::MathOverflow);

		// Getting users token balances
		let sold_asset_free_balance: Self::Balance =
			<T as Config>::Currency::free_balance(sold_asset_id.into(), &sender).into();

		// Ensure user has enough tokens to sell
		<T as Config>::Currency::ensure_can_withdraw(
			sold_asset_id.into(),
			&sender,
			sold_asset_amount.into(),
			WithdrawReasons::all(),
			// Does not fail due to earlier ensure
			{ sold_asset_free_balance.saturating_sub(sold_asset_amount) }.into(),
		)
		.or(Err(Error::<T>::NotEnoughAssets))?;

		let vault = Pallet::<T>::account_id();
		let treasury_account: T::AccountId = Self::treasury_account_id();
		let bnb_treasury_account: T::AccountId = Self::bnb_treasury_account_id();

		// Transfer of fees, before tx can fail on min amount out
		<T as Config>::Currency::transfer(
			sold_asset_id.into(),
			&sender,
			&vault,
			pool_fee_amount.into(),
			ExistenceRequirement::KeepAlive,
		)?;

		<T as Config>::Currency::transfer(
			sold_asset_id.into(),
			&sender,
			&treasury_account,
			treasury_amount.into(),
			ExistenceRequirement::KeepAlive,
		)?;

		<T as Config>::Currency::transfer(
			sold_asset_id.into(),
			&sender,
			&bnb_treasury_account,
			buy_and_burn_amount.into(),
			ExistenceRequirement::KeepAlive,
		)?;

		// Add pool fee to pool
		Pallet::<T>::set_reserves(
			sold_asset_id,
			input_reserve.saturating_add(pool_fee_amount),
			bought_asset_id,
			output_reserve,
		)?;

		// Ensure paid amount is less then maximum allowed price
		if sold_asset_amount <= max_amount_in {
			// Transfer sold token amount from user to vault and bought token amount from vault to user
			<T as Config>::Currency::transfer(
				sold_asset_id.into(),
				&sender,
				&vault,
				(sold_asset_amount
					.checked_sub(buy_and_burn_amount + treasury_amount + pool_fee_amount)
					.ok_or_else(|| DispatchError::from(Error::<T>::SoldAmountTooLow))?)
				.into(),
				ExistenceRequirement::KeepAlive,
			)?;
			<T as Config>::Currency::transfer(
				bought_asset_id.into(),
				&vault,
				&sender,
				bought_asset_amount.into(),
				ExistenceRequirement::KeepAlive,
			)?;

			// Apply changes in token pools, adding sold amount and removing bought amount
			// Neither should fall to zero let alone underflow, due to how pool destruction works
			// Won't overflow due to earlier ensure
			let input_reserve_updated = input_reserve
				.saturating_add(sold_asset_amount - treasury_amount - buy_and_burn_amount);
			let output_reserve_updated = output_reserve.saturating_sub(bought_asset_amount);
			Pallet::<T>::set_reserves(
				sold_asset_id,
				input_reserve_updated,
				bought_asset_id,
				output_reserve_updated,
			)?;

			log!(
				info,
				"buy_asset: ({:?}, {}, {}, {}, {}) -> {}",
				sender,
				sold_asset_id,
				bought_asset_id,
				bought_asset_amount,
				max_amount_in,
				sold_asset_amount
			);

			log!(
				info,
				"pool-state: [({}, {}) -> {}, ({}, {}) -> {}]",
				sold_asset_id,
				bought_asset_id,
				input_reserve_updated,
				bought_asset_id,
				sold_asset_id,
				output_reserve_updated
			);

			Pallet::<T>::deposit_event(Event::AssetsSwapped(
				sender,
				sold_asset_id,
				sold_asset_amount,
				bought_asset_id,
				bought_asset_amount,
			));
		}
		// Settle tokens which goes to treasury and for buy and burn purpose
		Pallet::<T>::settle_treasury_and_burn(sold_asset_id, buy_and_burn_amount, treasury_amount)?;

		if sold_asset_amount > max_amount_in {
			return Err(DispatchError::from(Error::<T>::InsufficientInputAmount))
		}

		Ok(())
	}

	fn mint_liquidity(
		sender: T::AccountId,
		first_asset_id: Self::CurrencyId,
		second_asset_id: Self::CurrencyId,
		first_asset_amount: Self::Balance,
		expected_second_asset_amount: Self::Balance,
	) -> DispatchResult {
		let vault = Pallet::<T>::account_id();

		// Ensure pool exists
		ensure!(
			(LiquidityAssets::<T>::contains_key((first_asset_id, second_asset_id)) ||
				LiquidityAssets::<T>::contains_key((second_asset_id, first_asset_id))),
			Error::<T>::NoSuchPool,
		);

		// TODO move ensure in get_liq_asset ?
		// Get liquidity token id
		let liquidity_asset_id = Pallet::<T>::get_liquidity_asset(first_asset_id, second_asset_id)?;

		// Get token reserves
		let (first_asset_reserve, second_asset_reserve) =
			Pallet::<T>::get_reserves(first_asset_id, second_asset_id)?;
		let total_liquidity_assets: Self::Balance =
			<T as Config>::Currency::total_issuance(liquidity_asset_id.into()).into();

		// Calculation of required second asset amount and received liquidity token amount
		ensure!(!first_asset_reserve.is_zero(), Error::<T>::DivisionByZero);
		let second_asset_amount =
			multiply_by_rational(first_asset_amount, second_asset_reserve, first_asset_reserve)
				.map_err(|_| Error::<T>::UnexpectedFailure)?
				.checked_add(1)
				.ok_or_else(|| DispatchError::from(Error::<T>::MathOverflow))?;
		let liquidity_assets_minted =
			multiply_by_rational(first_asset_amount, total_liquidity_assets, first_asset_reserve)
				.map_err(|_| Error::<T>::UnexpectedFailure)?;

		ensure!(
			second_asset_amount <= expected_second_asset_amount,
			Error::<T>::SecondAssetAmountExceededExpectations,
		);

		// Ensure minting amounts are not zero
		ensure!(
			!first_asset_amount.is_zero() && !second_asset_amount.is_zero(),
			Error::<T>::ZeroAmount,
		);

		// Getting users token balances
		let first_asset_free_balance: Self::Balance =
			<T as Config>::Currency::free_balance(first_asset_id.into(), &sender).into();
		let second_asset_free_balance: Self::Balance =
			<T as Config>::Currency::free_balance(second_asset_id.into(), &sender).into();

		// Ensure user has enough withdrawable tokens to create pool in amounts required

		<T as Config>::Currency::ensure_can_withdraw(
			first_asset_id.into(),
			&sender,
			first_asset_amount.into(),
			WithdrawReasons::all(),
			// Does not fail due to earlier ensure
			{ first_asset_free_balance.saturating_sub(first_asset_amount) }.into(),
		)
		.or(Err(Error::<T>::NotEnoughAssets))?;

		<T as Config>::Currency::ensure_can_withdraw(
			second_asset_id.into(),
			&sender,
			second_asset_amount.into(),
			WithdrawReasons::all(),
			// Does not fail due to earlier ensure
			{ second_asset_free_balance.saturating_sub(second_asset_amount) }.into(),
		)
		.or(Err(Error::<T>::NotEnoughAssets))?;

		// Transfer of token amounts from user to vault
		<T as Config>::Currency::transfer(
			first_asset_id.into(),
			&sender,
			&vault,
			first_asset_amount.into(),
			ExistenceRequirement::KeepAlive,
		)?;
		<T as Config>::Currency::transfer(
			second_asset_id.into(),
			&sender,
			&vault,
			second_asset_amount.into(),
			ExistenceRequirement::KeepAlive,
		)?;
		// Liquidity minting functions not triggered on not promoted pool
		if <T as Config>::PoolPromoteApi::get_pool_rewards(liquidity_asset_id).is_some() {
			Pallet::<T>::set_liquidity_minting_checkpoint(
				sender.clone(),
				liquidity_asset_id,
				liquidity_assets_minted,
			)?;
		}
		// Creating new liquidity tokens to user
		<T as Config>::Currency::mint(
			liquidity_asset_id.into(),
			&sender,
			liquidity_assets_minted.into(),
		)?;

		// Apply changes in token pools, adding minted amounts
		// Won't overflow due earlier ensure
		let first_asset_reserve_updated = first_asset_reserve.saturating_add(first_asset_amount);
		let second_asset_reserve_updated = second_asset_reserve.saturating_add(second_asset_amount);
		Pallet::<T>::set_reserves(
			first_asset_id,
			first_asset_reserve_updated,
			second_asset_id,
			second_asset_reserve_updated,
		)?;

		log!(
			info,
			"mint_liquidity: ({:?}, {}, {}, {}) -> ({}, {}, {})",
			sender,
			first_asset_id,
			second_asset_id,
			first_asset_amount,
			second_asset_amount,
			liquidity_asset_id,
			liquidity_assets_minted
		);

		log!(
			info,
			"pool-state: [({}, {}) -> {}, ({}, {}) -> {}]",
			first_asset_id,
			second_asset_id,
			first_asset_reserve_updated,
			second_asset_id,
			first_asset_id,
			second_asset_reserve_updated
		);

		Pallet::<T>::deposit_event(Event::LiquidityMinted(
			sender,
			first_asset_id,
			first_asset_amount,
			second_asset_id,
			second_asset_amount,
			liquidity_asset_id,
			liquidity_assets_minted,
		));

		Ok(())
	}

	fn burn_liquidity(
		sender: T::AccountId,
		first_asset_id: Self::CurrencyId,
		second_asset_id: Self::CurrencyId,
		liquidity_asset_amount: Self::Balance,
	) -> DispatchResult {
		let vault = Pallet::<T>::account_id();

		// Get token reserves and liquidity asset id
		let (first_asset_reserve, second_asset_reserve) =
			Pallet::<T>::get_reserves(first_asset_id, second_asset_id)?;
		let liquidity_asset_id = Pallet::<T>::get_liquidity_asset(first_asset_id, second_asset_id)?;

		// Ensure user has enought liquidity tokens to burn
		ensure!(
			<T as Config>::Currency::can_slash(
				liquidity_asset_id.into(),
				&sender,
				liquidity_asset_amount.into()
			),
			Error::<T>::NotEnoughAssets,
		);
		let new_balance: Self::Balance =
			<T as Config>::Currency::free_balance(liquidity_asset_id.into(), &sender)
				.into()
				.checked_sub(liquidity_asset_amount)
				.ok_or_else(|| DispatchError::from(Error::<T>::NotEnoughAssets))?;

		<T as Config>::Currency::ensure_can_withdraw(
			liquidity_asset_id.into(),
			&sender,
			liquidity_asset_amount.into(),
			WithdrawReasons::all(),
			new_balance.into(),
		)
		.or(Err(Error::<T>::NotEnoughAssets))?;

		// Calculate first and second token amounts depending on liquidity amount to burn
		let (first_asset_amount, second_asset_amount) = Pallet::<T>::get_burn_amount_reserves(
			first_asset_reserve,
			second_asset_reserve,
			liquidity_asset_id,
			liquidity_asset_amount,
		)?;

		let total_liquidity_assets: Balance =
			<T as Config>::Currency::total_issuance(liquidity_asset_id.into()).into();

		// If all liquidity assets are being burned then
		// both asset amounts must be equal to their reserve values
		// All storage values related to this pool must be destroyed
		if liquidity_asset_amount == total_liquidity_assets {
			ensure!(
				(first_asset_reserve == first_asset_amount) &&
					(second_asset_reserve == second_asset_amount),
				Error::<T>::UnexpectedFailure
			);
		} else {
			ensure!(
				(first_asset_reserve >= first_asset_amount) &&
					(second_asset_reserve >= second_asset_amount),
				Error::<T>::UnexpectedFailure
			);
		}
		// If all liquidity assets are not being burned then
		// both asset amounts must be less than their reserve values

		// Ensure not withdrawing zero amounts
		ensure!(
			!first_asset_amount.is_zero() && !second_asset_amount.is_zero(),
			Error::<T>::ZeroAmount,
		);

		// Transfer withdrawn amounts from vault to user
		<T as Config>::Currency::transfer(
			first_asset_id.into(),
			&vault,
			&sender,
			first_asset_amount.into(),
			ExistenceRequirement::KeepAlive,
		)?;
		<T as Config>::Currency::transfer(
			second_asset_id.into(),
			&vault,
			&sender,
			second_asset_amount.into(),
			ExistenceRequirement::KeepAlive,
		)?;

		log!(
			info,
			"burn_liquidity: ({:?}, {}, {}, {}) -> ({}, {})",
			sender,
			first_asset_id,
			second_asset_id,
			liquidity_asset_amount,
			first_asset_amount,
			second_asset_amount
		);

		if <T as Config>::PoolPromoteApi::get_pool_rewards(liquidity_asset_id).is_some() {
			if <T as Config>::Currency::free_balance(liquidity_asset_id.into(), &sender).into() ==
				liquidity_asset_amount
			{
				LiquidityMiningUser::<T>::remove((sender.clone(), liquidity_asset_id));
			} else {
				Pallet::<T>::set_liquidity_burning_checkpoint(
					sender.clone(),
					liquidity_asset_id,
					liquidity_asset_amount,
				)?;
			}
		}

		if liquidity_asset_amount == total_liquidity_assets {
			log!(
				info,
				"pool-state: [({}, {}) -> Removed, ({}, {}) -> Removed]",
				first_asset_id,
				second_asset_id,
				second_asset_id,
				first_asset_id,
			);
			Pools::<T>::remove((first_asset_id, second_asset_id));
			Pools::<T>::remove((second_asset_id, first_asset_id));
			LiquidityAssets::<T>::remove((first_asset_id, second_asset_id));
			LiquidityAssets::<T>::remove((second_asset_id, first_asset_id));
			LiquidityPools::<T>::remove(liquidity_asset_id);
		} else {
			// Apply changes in token pools, removing withdrawn amounts
			// Cannot underflow due to earlier ensure
			// check was executed in get_reserves call
			let first_asset_reserve_updated =
				first_asset_reserve.saturating_sub(first_asset_amount);
			let second_asset_reserve_updated =
				second_asset_reserve.saturating_sub(second_asset_amount);
			Pallet::<T>::set_reserves(
				first_asset_id,
				first_asset_reserve_updated,
				second_asset_id,
				second_asset_reserve_updated,
			)?;

			log!(
				info,
				"pool-state: [({}, {}) -> {}, ({}, {}) -> {}]",
				first_asset_id,
				second_asset_id,
				first_asset_reserve_updated,
				second_asset_id,
				first_asset_id,
				second_asset_reserve_updated
			);
		}

		// Destroying burnt liquidity tokens
		<T as Config>::Currency::burn_and_settle(
			liquidity_asset_id.into(),
			&sender,
			liquidity_asset_amount.into(),
		)?;

		Pallet::<T>::deposit_event(Event::LiquidityBurned(
			sender,
			first_asset_id,
			first_asset_amount,
			second_asset_id,
			second_asset_amount,
			liquidity_asset_id,
			liquidity_asset_amount,
		));

		Ok(())
	}

	fn claim_rewards(
		user: T::AccountId,
		liquidity_asset_id: Self::CurrencyId,
		mangata_amount: Self::Balance,
	) -> DispatchResult {
		let mangata_id: TokenId = T::NativeCurrencyId::get();

		let (current_rewards, burned_not_claimed_rewards) =
			Pallet::<T>::calculate_rewards_amount(user.clone(), liquidity_asset_id)?;

		let total_claimable_rewards = current_rewards + burned_not_claimed_rewards;
		ensure!(mangata_amount <= total_claimable_rewards, Error::<T>::NotEnoughtRewardsEarned);

		// user is taking out rewards from LP which was already removed from pool
		if mangata_amount <= burned_not_claimed_rewards {
			let burned_not_claimed_rewards_new = burned_not_claimed_rewards - mangata_amount;
			LiquidityMiningUserToBeClaimed::<T>::insert(
				(&user, liquidity_asset_id),
				burned_not_claimed_rewards_new,
			);
		}
		// user is taking out more rewards then rewards from LP which was already removed from pool, additional work needs to be removed from pool and user
		else {
			LiquidityMiningUserToBeClaimed::<T>::insert((&user, liquidity_asset_id), 0 as u128);
			// rewards to burn on top of rewards from LP which was already removed from pool
			let rewards_to_burn = mangata_amount - burned_not_claimed_rewards;

			let (
				current_time,
				user_work_total,
				user_missing_at_checkpoint,
				pool_work_total,
				pool_missing_at_checkpoint,
			) = Self::calculate_liquidity_checkpoint(user.clone(), liquidity_asset_id, 0 as u128)?;

			let work_to_burn = U256::from(
				multiply_by_rational(
					Balance::try_from(user_work_total)?,
					rewards_to_burn,
					current_rewards,
				)
				.map_err(|_| Error::<T>::UnexpectedFailure)?,
			);

			let new_work_user = user_work_total
				.checked_sub(work_to_burn)
				.ok_or_else(|| DispatchError::from(Error::<T>::NotEnoughtRewardsEarned))?;
			let new_work_pool = pool_work_total
				.checked_sub(work_to_burn)
				.ok_or_else(|| DispatchError::from(Error::<T>::NotEnoughtRewardsEarned))?;

			LiquidityMiningUser::<T>::insert(
				(&user, &liquidity_asset_id),
				(current_time, new_work_user, user_missing_at_checkpoint),
			);
			LiquidityMiningPool::<T>::insert(
				&liquidity_asset_id,
				(current_time, new_work_pool, pool_missing_at_checkpoint),
			);
			<T as Config>::PoolPromoteApi::claim_pool_rewards(liquidity_asset_id, rewards_to_burn);
		}

		<T as Config>::Currency::transfer(
			mangata_id.into(),
			&<T as Config>::LiquidityMiningIssuanceVault::get(),
			&user,
			mangata_amount.into(),
			ExistenceRequirement::KeepAlive,
		)?;

		Ok(())
	}

	fn promote_pool(liquidity_token_id: TokenId) -> DispatchResult {
		ensure!(
			!PoolPromotionStart::<T>::contains_key(liquidity_token_id),
			Error::<T>::PoolAlreadyPromoted,
		);
		let current_time = <frame_system::Pallet<T>>::block_number().saturated_into::<u32>() /
			T::RewardsDistributionPeriod::get();

		PoolPromotionStart::<T>::insert(&liquidity_token_id, current_time);

		let liquidity_assets_amount: Balance =
			<T as Config>::Currency::total_issuance(liquidity_token_id.into()).into();

		LiquidityMiningPool::<T>::insert(
			&liquidity_token_id,
			(current_time, U256::from(0), U256::from(liquidity_assets_amount)),
		);
		Pallet::<T>::deposit_event(Event::PoolPromoted(liquidity_token_id));

		Ok(())
	}

	// This function has not been verified
	fn get_tokens_required_for_minting(
		liquidity_asset_id: Self::CurrencyId,
		liquidity_token_amount: Self::Balance,
	) -> Result<(Self::CurrencyId, Self::Balance, Self::CurrencyId, Self::Balance), DispatchError> {
		let (first_asset_id, second_asset_id) =
			LiquidityPools::<T>::get(liquidity_asset_id).ok_or(Error::<T>::NoSuchLiquidityAsset)?;
		let (first_asset_reserve, second_asset_reserve) =
			Pallet::<T>::get_reserves(first_asset_id, second_asset_id)?;
		let total_liquidity_assets: Balance =
			<T as Config>::Currency::total_issuance(liquidity_asset_id.into()).into();

		ensure!(!total_liquidity_assets.is_zero(), Error::<T>::DivisionByZero);
		let second_asset_amount = multiply_by_rational(
			liquidity_token_amount,
			second_asset_reserve,
			total_liquidity_assets,
		)
		.map_err(|_| Error::<T>::UnexpectedFailure)?
		.checked_add(1)
		.ok_or_else(|| DispatchError::from(Error::<T>::MathOverflow))?;
		let first_asset_amount = multiply_by_rational(
			liquidity_token_amount,
			first_asset_reserve,
			total_liquidity_assets,
		)
		.map_err(|_| Error::<T>::UnexpectedFailure)?
		.checked_add(1)
		.ok_or_else(|| DispatchError::from(Error::<T>::MathOverflow))?;

		log!(
			info,
			"get_tokens_required_for_minting: ({}, {}) -> ({}, {}, {}, {})",
			liquidity_asset_id,
			liquidity_token_amount,
			first_asset_id,
			first_asset_amount,
			second_asset_id,
			second_asset_amount,
		);

		Ok((first_asset_id, first_asset_amount, second_asset_id, second_asset_amount))
	}
}

pub trait Valuate {
	type Balance: AtLeast32BitUnsigned
		+ FullCodec
		+ Copy
		+ MaybeSerializeDeserialize
		+ Debug
		+ Default
		+ From<Balance>
		+ Into<Balance>;

	type CurrencyId: Parameter
		+ Member
		+ Copy
		+ MaybeSerializeDeserialize
		+ Ord
		+ Default
		+ AtLeast32BitUnsigned
		+ FullCodec
		+ From<TokenId>
		+ Into<TokenId>;

	fn get_liquidity_asset(
		first_asset_id: Self::CurrencyId,
		second_asset_id: Self::CurrencyId,
	) -> Result<TokenId, DispatchError>;

	fn get_liquidity_token_mga_pool(
		liquidity_token_id: Self::CurrencyId,
	) -> Result<(Self::CurrencyId, Self::CurrencyId), DispatchError>;

	fn valuate_liquidity_token(
		liquidity_token_id: Self::CurrencyId,
		liquidity_token_amount: Self::Balance,
	) -> Self::Balance;

	fn scale_liquidity_by_mga_valuation(
		mga_valuation: Self::Balance,
		liquidity_token_amount: Self::Balance,
		mga_token_amount: Self::Balance,
	) -> Self::Balance;

	fn get_pool_state(liquidity_token_id: Self::CurrencyId) -> Option<(Balance, Balance)>;
}

impl<T: Config> Valuate for Pallet<T> {
	type Balance = Balance;

	type CurrencyId = TokenId;

	fn get_liquidity_asset(
		first_asset_id: Self::CurrencyId,
		second_asset_id: Self::CurrencyId,
	) -> Result<TokenId, DispatchError> {
		Pallet::<T>::get_liquidity_asset(first_asset_id, second_asset_id)
	}

	fn get_liquidity_token_mga_pool(
		liquidity_token_id: Self::CurrencyId,
	) -> Result<(Self::CurrencyId, Self::CurrencyId), DispatchError> {
		let (first_token_id, second_token_id) =
			LiquidityPools::<T>::get(liquidity_token_id).ok_or(Error::<T>::NoSuchLiquidityAsset)?;
		let native_currency_id = T::NativeCurrencyId::get();
		match native_currency_id {
			_ if native_currency_id == first_token_id => Ok((first_token_id, second_token_id)),
			_ if native_currency_id == second_token_id => Ok((second_token_id, first_token_id)),
			_ => Err(Error::<T>::NotMangataLiquidityAsset.into()),
		}
	}

	fn valuate_liquidity_token(
		liquidity_token_id: Self::CurrencyId,
		liquidity_token_amount: Self::Balance,
	) -> Self::Balance {
		let (mga_token_id, other_token_id) =
			match Self::get_liquidity_token_mga_pool(liquidity_token_id) {
				Ok(pool) => pool,
				Err(_) => return Default::default(),
			};

		let mga_token_reserve = match Pallet::<T>::get_reserves(mga_token_id, other_token_id) {
			Ok(reserves) => reserves.0,
			Err(_) => return Default::default(),
		};

		let liquidity_token_reserve: Balance =
			<T as Config>::Currency::total_issuance(liquidity_token_id.into()).into();

		if liquidity_token_reserve.is_zero() {
			return Default::default()
		}

		multiply_by_rational(mga_token_reserve, liquidity_token_amount, liquidity_token_reserve)
			.unwrap_or_else(|_| Balance::max_value())
	}

	fn scale_liquidity_by_mga_valuation(
		mga_valuation: Self::Balance,
		liquidity_token_amount: Self::Balance,
		mga_token_amount: Self::Balance,
	) -> Self::Balance {
		if mga_valuation.is_zero() {
			return Default::default()
		}

		multiply_by_rational(liquidity_token_amount, mga_token_amount, mga_valuation)
			.unwrap_or_else(|_| Balance::max_value())
	}

	fn get_pool_state(
		liquidity_token_id: Self::CurrencyId,
	) -> Option<(Self::Balance, Self::Balance)> {
		let (mga_token_id, other_token_id) =
			match Self::get_liquidity_token_mga_pool(liquidity_token_id) {
				Ok(pool) => pool,
				Err(_) => return None,
			};

		let mga_token_reserve = match Pallet::<T>::get_reserves(mga_token_id, other_token_id) {
			Ok(reserves) => reserves.0,
			Err(_) => return None,
		};

		let liquidity_token_reserve: Balance =
			<T as Config>::Currency::total_issuance(liquidity_token_id.into()).into();

		if liquidity_token_reserve.is_zero() {
			return None
		}

		Some((mga_token_reserve, liquidity_token_reserve))
	}
}<|MERGE_RESOLUTION|>--- conflicted
+++ resolved
@@ -359,16 +359,13 @@
 		LiquidityTokenCreationFailed,
 		/// Not enought rewards earned
 		NotEnoughtRewardsEarned,
-<<<<<<< HEAD
 		/// Not a promoted pool
 		NotAPromotedPool,
 		/// Past time calculation
 		PastTimeCalculation,
 		/// Pool already promoted
 		PoolAlreadyPromoted,
-=======
 		SoldAmountTooLow,
->>>>>>> 3d8686f6
 	}
 
 	#[pallet::event]
