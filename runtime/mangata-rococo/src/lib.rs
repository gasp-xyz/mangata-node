#![cfg_attr(not(feature = "std"), no_std)]
// `construct_runtime!` does a lot of recursion and requires us to increase the limit to 256.
#![recursion_limit = "256"]

pub use artemis_asset;
pub use artemis_erc20_app;
pub use artemis_eth_app;
use codec::{Decode, Encode};
use frame_support::{
	construct_runtime,
	dispatch::DispatchResult,
	parameter_types,
	traits::{
		tokens::currency::{MultiTokenCurrency, MultiTokenImbalanceWithZeroTrait},
		Contains, EnsureOrigin, EnsureOriginWithArg, Everything, ExistenceRequirement, Get,
		Imbalance, LockIdentifier, Nothing, U128CurrencyToVote, WithdrawReasons,
	},
	unsigned::TransactionValidityError,
	weights::{
		constants::{RocksDbWeight, WEIGHT_PER_MICROS, WEIGHT_PER_MILLIS, WEIGHT_PER_SECOND},
		ConstantMultiplier, DispatchClass, Weight,
	},
	PalletId,
};
#[cfg(any(feature = "std", test))]
pub use frame_system::Call as SystemCall;
use frame_system::{
	limits::{BlockLength, BlockWeights},
	EnsureRoot,
};
pub use orml_tokens;
use orml_tokens::{MultiTokenCurrencyExtended, TransferDust};
use orml_traits::{
	asset_registry::{AssetMetadata, AssetProcessor},
	parameter_type_with_key,
};
pub use pallet_sudo;
use pallet_transaction_payment::{Multiplier, OnChargeTransaction, TargetedFeeAdjustment};
pub use pallet_verifier;
use pallet_vesting_mangata_rpc_runtime_api::VestingInfosWithLockedAt;
// Polkadot Imports
use polkadot_runtime_common::BlockHashCount;
use scale_info::TypeInfo;
use sp_api::impl_runtime_apis;
pub use sp_consensus_aura::sr25519::AuthorityId as AuraId;
use sp_core::{crypto::KeyTypeId, OpaqueMetadata};
#[cfg(any(feature = "std", test))]
pub use sp_runtime::BuildStorage;
use sp_runtime::{
	create_runtime_str, generic, impl_opaque_keys,
	traits::{
		AccountIdConversion, AccountIdLookup, BlakeTwo256, Block as BlockT, Convert, ConvertInto,
		DispatchInfoOf, PostDispatchInfoOf, Saturating, StaticLookup, Zero,
	},
	transaction_validity::{InvalidTransaction, TransactionSource, TransactionValidity},
	ApplyExtrinsicResult, DispatchError, FixedPointNumber, Percent, Perquintill,
};
pub use sp_runtime::{MultiAddress, Perbill, Permill};
use sp_std::{
	cmp::Ordering,
	convert::{TryFrom, TryInto},
	marker::PhantomData,
	prelude::*,
};
#[cfg(feature = "std")]
use sp_version::NativeVersion;
use sp_version::RuntimeVersion;
use static_assertions::const_assert;
pub use xcm::{latest::prelude::*, VersionedMultiLocation};

pub use constants::{fee::*, parachains::*};
pub use currency::*;
pub use mangata_types::{
	assets::{CustomMetadata, XcmMetadata},
	AccountId, Address, Amount, Balance, BlockNumber, Hash, Index, Signature, TokenId,
};
pub use pallet_bridge;
pub use pallet_issuance::{IssuanceInfo, PoolPromoteApi};
pub use pallet_sudo_origin;
pub use pallet_xyk;
// XCM Imports
use pallet_xyk::AssetMetadataMutationTrait;
use xyk_runtime_api::{RpcAmountsResult, XYKRpcResult};

// Make the WASM binary available.
#[cfg(feature = "std")]
include!(concat!(env!("OUT_DIR"), "/wasm_binary.rs"));

pub const MGR_TOKEN_ID: TokenId = 0;
pub const ROC_TOKEN_ID: TokenId = 4;
pub const KAR_TOKEN_ID: TokenId = 6;
pub const TUR_TOKEN_ID: TokenId = 7;

pub mod constants;
mod weights;
pub mod xcm_config;

/// Block header type as expected by this runtime.
pub type Header = generic::HeaderVer<BlockNumber, BlakeTwo256>;
/// Block type as expected by this runtime.
pub type Block = generic::Block<Header, UncheckedExtrinsic>;
/// A Block signed with a Justification
pub type SignedBlock = generic::SignedBlock<Block>;
/// BlockId type as expected by this runtime.
pub type BlockId = generic::BlockId<Block>;
/// The SignedExtension to the basic transaction logic.
pub type SignedExtra = (
	frame_system::CheckSpecVersion<Runtime>,
	frame_system::CheckTxVersion<Runtime>,
	frame_system::CheckGenesis<Runtime>,
	frame_system::CheckEra<Runtime>,
	frame_system::CheckNonce<Runtime>,
	frame_system::CheckWeight<Runtime>,
	pallet_transaction_payment::ChargeTransactionPayment<Runtime>,
);
/// The payload being signed in transactions.
pub type SignedPayload = generic::SignedPayload<Call, SignedExtra>;

/// Unchecked extrinsic type as expected by this runtime.
pub type UncheckedExtrinsic = generic::UncheckedExtrinsic<Address, Call, Signature, SignedExtra>;

/// Extrinsic type that has already been checked.
pub type CheckedExtrinsic = generic::CheckedExtrinsic<AccountId, Call, SignedExtra>;

/// Executive: handles dispatch to the various modules.
pub type Executive = frame_executive::Executive<
	Runtime,
	Block,
	frame_system::ChainContext<Runtime>,
	Runtime,
	AllPalletsWithSystem,
>;

/// Opaque types. These are used by the CLI to instantiate machinery that don't need to know
/// the specifics of the runtime. They can then be made to be agnostic over specific formats
/// of data like extrinsics, allowing for them to continue syncing the network through upgrades
/// to even the core data structures.
pub mod opaque {
	pub use sp_runtime::OpaqueExtrinsic as UncheckedExtrinsic;
	use sp_runtime::{generic, traits::BlakeTwo256};

	use super::*;

	/// Opaque block header type.
	pub type Header = generic::HeaderVer<BlockNumber, BlakeTwo256>;
	/// Opaque block type.
	pub type Block = generic::Block<Header, UncheckedExtrinsic>;
	/// Opaque block identifier type.
	pub type BlockId = generic::BlockId<Block>;
}

impl_opaque_keys! {
	pub struct SessionKeys {
		pub aura: Aura,
	}
}

#[sp_version::runtime_version]
pub const VERSION: RuntimeVersion = RuntimeVersion {
	spec_name: create_runtime_str!("mangata-parachain"),
	impl_name: create_runtime_str!("mangata-parachain"),
	authoring_version: 10,
	spec_version: 10,
	impl_version: 0,
	apis: RUNTIME_API_VERSIONS,
	transaction_version: 10,
	state_version: 0,
};

mod currency {
	use super::Balance;

	pub const MILLICENTS: Balance = CENTS / 1000;
	pub const CENTS: Balance = DOLLARS / 100; // assume this is worth about a cent.
	pub const DOLLARS: Balance = super::UNIT;

	pub const fn deposit(items: u32, bytes: u32) -> Balance {
		items as Balance * 15 * CENTS + (bytes as Balance) * 6 * CENTS
	}
}

/// This determines the average expected block time that we are targeting.
/// Blocks will be produced at a minimum duration defined by `SLOT_DURATION`.
/// `SLOT_DURATION` is picked up by `pallet_timestamp` which is in turn picked
/// up by `pallet_aura` to implement `fn slot_duration()`.
///
/// Change this to adjust the block time.
pub const MILLISECS_PER_BLOCK: u64 = 12000;

// NOTE: Currently it is not possible to change the slot duration after the chain has started.
//       Attempting to do so will brick block production.
pub const SLOT_DURATION: u64 = MILLISECS_PER_BLOCK;

// Time is measured by number of blocks.
pub const MINUTES: BlockNumber = 60_000 / (MILLISECS_PER_BLOCK as BlockNumber);
pub const HOURS: BlockNumber = MINUTES * 60;
pub const DAYS: BlockNumber = HOURS * 24;

// Unit = the base number of indivisible units for balance
pub const UNIT: Balance = 1_000_000_000_000_000_000;
pub const MILLIUNIT: Balance = 1_000_000_000_000_000;
pub const MICROUNIT: Balance = 1_000_000_000_000;

/// The existential deposit. Set to 1/10 of the Connected Relay Chain.
pub const EXISTENTIAL_DEPOSIT: Balance = MILLIUNIT;

/// We assume that ~5% of the block weight is consumed by `on_initialize` handlers. This is
/// used to limit the maximal weight of a single extrinsic.
const AVERAGE_ON_INITIALIZE_RATIO: Perbill = Perbill::from_percent(5);

/// We allow `Normal` extrinsics to fill up the block up to 75%, the rest can be used by
/// `Operational` extrinsics.
const NORMAL_DISPATCH_RATIO: Perbill = Perbill::from_percent(75);

/// We allow for 0.5 of a second of compute with a 12 second average block time.
/// NOTE: reduced by half comparing to origin impl as we want to fill block only up to 50%
/// so there is room for new extrinsics in the next block
const MAXIMUM_BLOCK_WEIGHT: Weight = WEIGHT_PER_SECOND / 4;

/// The version information used to identify this runtime when compiled natively.
#[cfg(feature = "std")]
pub fn native_version() -> NativeVersion {
	NativeVersion { runtime_version: VERSION, can_author_with: Default::default() }
}

parameter_types! {
	pub const Version: RuntimeVersion = VERSION;

	// taken from dedicated benchmark (run on reference machine)
	//
	// $ cargo bench --features=disable-execution
	// ...
	// Block production/full block shuffling without executing extrinsics
	//                         time:   [12.025 ms 12.029 ms 12.032 ms]
	//                         change: [-59.043% -59.005% -58.974%] (p = 0.00 < 0.05)
	//
	// ...
	pub const MangataBlockExecutionWeight: Weight = 12 * WEIGHT_PER_MILLIS;

	// taken from dedicated benchmark (run on reference machine)
	//
	// $ cargo bench --features=disable-execution
	// ...
	// avarege execution time of 5067 noop extrinsic : 946200 microseconds => 186
	// ...
	pub const MangataExtrinsicBaseWeight: Weight = 186 * WEIGHT_PER_MICROS;

	// This part is copied from Substrate's `bin/node/runtime/src/lib.rs`.
	//  The `RuntimeBlockLength` and `RuntimeBlockWeights` exist here because the
	// `DeletionWeightLimit` and `DeletionQueueDepth` depend on those to parameterize
	// the lazy contract deletion.
	pub RuntimeBlockLength: BlockLength =
		BlockLength::max_with_normal_ratio(5 * 1024 * 1024, NORMAL_DISPATCH_RATIO);
	pub RuntimeBlockWeights: BlockWeights = BlockWeights::builder()
		.base_block(MangataBlockExecutionWeight::get())
		.for_class(DispatchClass::all(), |weights| {
			weights.base_extrinsic = MangataExtrinsicBaseWeight::get();
		})
		.for_class(DispatchClass::Normal, |weights| {
			weights.max_total = Some(NORMAL_DISPATCH_RATIO * MAXIMUM_BLOCK_WEIGHT);
		})
		.for_class(DispatchClass::Operational, |weights| {
			weights.max_total = Some(MAXIMUM_BLOCK_WEIGHT);
			// Operational transactions have some extra reserved space, so that they
			// are included even if block reached `MAXIMUM_BLOCK_WEIGHT`.
			weights.reserved = Some(
				MAXIMUM_BLOCK_WEIGHT - NORMAL_DISPATCH_RATIO * MAXIMUM_BLOCK_WEIGHT
			);
		})
		.avg_block_initialization(AVERAGE_ON_INITIALIZE_RATIO)
		.build_or_panic();
	pub const SS58Prefix: u16 = 42;
}

parameter_types! {
	pub const MgrTokenId: TokenId = MGR_TOKEN_ID;
	pub const RocTokenId: TokenId = ROC_TOKEN_ID;
	pub const TurTokenId: TokenId = TUR_TOKEN_ID;
}

// Configure FRAME pallets to include in runtime.

impl frame_system::Config for Runtime {
	/// The identifier used to distinguish between accounts.
	type AccountId = AccountId;
	/// The aggregated dispatch type that is available for extrinsics.
	type Call = Call;
	/// The lookup mechanism to get account ID from whatever is passed in dispatchers.
	type Lookup = AccountIdLookup<AccountId, ()>;
	/// The index type for storing how many extrinsics an account has signed.
	type Index = Index;
	/// The index type for blocks.
	type BlockNumber = BlockNumber;
	/// The type for hashing blocks and tries.
	type Hash = Hash;
	/// The hashing algorithm used.
	type Hashing = BlakeTwo256;
	/// The header type.
	type Header = generic::HeaderVer<BlockNumber, BlakeTwo256>;
	/// The ubiquitous event type.
	type Event = Event;
	/// The ubiquitous origin type.
	type Origin = Origin;
	/// Maximum number of block number to block hash mappings to keep (oldest pruned first).
	type BlockHashCount = BlockHashCount;
	/// Runtime version.
	type Version = Version;
	/// Converts a module to an index of this module in the runtime.
	type PalletInfo = PalletInfo;
	/// The data to be stored in an account.
	type AccountData = ();
	/// What to do if a new account is created.
	type OnNewAccount = ();
	/// What to do if an account is fully reaped from the system.
	type OnKilledAccount = ();
	/// The weight of database operations that the runtime can invoke.
	type DbWeight = RocksDbWeight;
	/// The basic call filter to use in dispatchable.
	type BaseCallFilter = Everything;
	/// Weight information for the extrinsics of this pallet.
	type SystemWeightInfo = weights::frame_system_weights::ModuleWeight<Runtime>;
	/// Block & extrinsics weights: base values and limits.
	type BlockWeights = RuntimeBlockWeights;
	/// The maximum length of a block (in bytes).
	type BlockLength = RuntimeBlockLength;
	/// This is used as an identifier of the chain. 42 is the generic substrate prefix.
	type SS58Prefix = SS58Prefix;
	/// The action to take on a Runtime Upgrade
	type OnSetCode = cumulus_pallet_parachain_system::ParachainSetCode<Self>;
	/// The maximum number of consumers allowed on a single account.
	type MaxConsumers = frame_support::traits::ConstU32<16>;
}

parameter_types! {
	pub const MinimumPeriod: u64 = SLOT_DURATION / 2;
}

impl pallet_timestamp::Config for Runtime {
	/// A timestamp: milliseconds since the unix epoch.
	type Moment = u64;
	type OnTimestampSet = ();
	type MinimumPeriod = MinimumPeriod;
	type WeightInfo = weights::pallet_timestamp_weights::ModuleWeight<Runtime>;
}

parameter_types! {
	pub const UncleGenerations: u32 = 0;
}

impl pallet_authorship::Config for Runtime {
	type FindAuthor = pallet_session::FindAccountFromAuthorIndex<Self, Aura>;
	type UncleGenerations = UncleGenerations;
	type FilterUncle = ();
	type EventHandler = ParachainStaking;
}

parameter_types! {
	pub const ProposalBond: Permill = Permill::from_percent(5);
	pub const ProposalBondMinimum: Balance = 1 * DOLLARS;
	pub const ProposalBondMaximum: Option<Balance> = None;
	pub const SpendPeriod: BlockNumber = 1 * DAYS;
	pub const Burn: Permill = Permill::from_percent(0);
	pub const TipCountdown: BlockNumber = 1 * DAYS;
	pub const TipFindersFee: Percent = Percent::from_percent(20);
	pub const TipReportDepositBase: Balance = 1 * DOLLARS;
	pub const DataDepositPerByte: Balance = 1 * CENTS;
	pub const BountyDepositBase: Balance = 1 * DOLLARS;
	pub const BountyDepositPayoutDelay: BlockNumber = 1 * DAYS;
	pub const TreasuryPalletId: PalletId = PalletId(*b"py/trsry");
	pub const BnbTreasurySubAccDerive: [u8; 4] = *b"bnbt";
	pub const BountyUpdatePeriod: BlockNumber = 14 * DAYS;
	pub const MaximumReasonLength: u32 = 16384;
	pub const BountyCuratorDeposit: Permill = Permill::from_percent(50);
	pub const BountyValueMinimum: Balance = 5 * DOLLARS;
	pub const MaxApprovals: u32 = 100;
}

impl pallet_treasury::Config for Runtime {
	type PalletId = TreasuryPalletId;
	type Currency = orml_tokens::CurrencyAdapter<Runtime, MgrTokenId>;
	type ApproveOrigin = EnsureRoot<AccountId>;
	type RejectOrigin = EnsureRoot<AccountId>;
	type Event = Event;
	type OnSlash = ();
	type ProposalBond = ProposalBond;
	type ProposalBondMinimum = ProposalBondMinimum;
	type ProposalBondMaximum = ProposalBondMaximum;
	type SpendPeriod = SpendPeriod;
	type Burn = Burn;
	type BurnDestination = ();
	type SpendFunds = ();
	type WeightInfo = weights::pallet_treasury_weights::ModuleWeight<Runtime>;
	type MaxApprovals = MaxApprovals;
	type SpendOrigin = frame_support::traits::NeverEnsureOrigin<u128>;
}

// TODO: discuiss existential deposit feature
// https://trello.com/c/P5rYYQcS/424-discuiss-orml-tokens-existential-deposit
parameter_type_with_key! {
	pub ExistentialDeposits: |_currency_id: TokenId| -> Balance {
		0
		// match currency_id {
		// 	&MGR_TOKEN_ID => 100,
		// 	_ => 0,
		// }
	};
}

parameter_types! {
	pub TreasuryAccount: AccountId = TreasuryPalletId::get().into_account_truncating();
	pub const MaxLocks: u32 = 50;
}

// The MaxLocks (on a who-token_id pair) that is allowed by orml_tokens
// must exceed the total possible locks that can be applied to it, ALL pallets considered
// This is because orml_tokens uses BoundedVec for Locks storage item and does not inform on failure
// Balances uses WeakBoundedVec and so does not fail
const_assert!(
	MaxLocks::get() >= <Runtime as pallet_vesting_mangata::Config>::MAX_VESTING_SCHEDULES
);

pub struct DustRemovalWhitelist;
impl Contains<AccountId> for DustRemovalWhitelist {
	fn contains(a: &AccountId) -> bool {
		*a == TreasuryAccount::get()
	}
}

impl orml_tokens::Config for Runtime {
	type Event = Event;
	type Balance = Balance;
	type Amount = Amount;
	type CurrencyId = TokenId;
	type WeightInfo = weights::orml_tokens_weights::ModuleWeight<Runtime>;
	type ExistentialDeposits = ExistentialDeposits;
	type OnDust = TransferDust<Runtime, TreasuryAccount>;
	type MaxLocks = MaxLocks;
	type DustRemovalWhitelist = DustRemovalWhitelist;
}

<<<<<<< HEAD
pub struct RewardsForAllAccountProvider<T: frame_system::Config>(PhantomData<T>);
impl<T: frame_system::Config> Get<T::AccountId> for RewardsForAllAccountProvider<T> {
	fn get() -> T::AccountId {
		let account32: sp_runtime::AccountId32 =
			hex_literal::hex!["0000000000000000000000000000000000000000000000000000000000000000"]
				.into();
		let mut init_account32 = sp_runtime::AccountId32::as_ref(&account32);
		let init_account = T::AccountId::decode(&mut init_account32).unwrap();
		init_account
=======
pub struct AssetMetadataMutation;
impl AssetMetadataMutationTrait for AssetMetadataMutation {
	fn set_asset_info(
		asset: TokenId,
		name: Vec<u8>,
		symbol: Vec<u8>,
		decimals: u32,
	) -> DispatchResult {
		let metadata = AssetMetadata {
			name,
			symbol,
			decimals,
			existential_deposit: Default::default(),
			additional: Default::default(),
			location: None,
		};
		orml_asset_registry::Pallet::<Runtime>::do_register_asset_without_asset_processor(
			metadata, asset,
		)?;
		Ok(())
>>>>>>> 8b08f586
	}
}

impl pallet_xyk::Config for Runtime {
	type Event = Event;
	type ActivationReservesProvider = MultiPurposeLiquidity;
	type Currency = orml_tokens::MultiTokenCurrencyAdapter<Runtime>;
	type NativeCurrencyId = MgrTokenId;
	type TreasuryPalletId = TreasuryPalletId;
	type BnbTreasurySubAccDerive = BnbTreasurySubAccDerive;
	type LiquidityMiningIssuanceVault = LiquidityMiningIssuanceVault;
	type PoolPromoteApi = Issuance;
	type PoolFeePercentage = frame_support::traits::ConstU128<20>;
	type TreasuryFeePercentage = frame_support::traits::ConstU128<5>;
	type BuyAndBurnFeePercentage = frame_support::traits::ConstU128<5>;
	type RewardsDistributionPeriod = frame_support::traits::ConstU32<1200>;
	type VestingProvider = Vesting;
	type DisallowedPools = Bootstrap;
	type DisabledTokens = Nothing;
	type AssetMetadataMutation = AssetMetadataMutation;
	type WeightInfo = weights::pallet_xyk_weights::ModuleWeight<Runtime>;
	type RewardsForAllAccount = RewardsForAllAccountProvider<Self>;
}

parameter_types! {
	pub const BootstrapUpdateBuffer: BlockNumber = 300;
}

impl pallet_bootstrap::BootstrapBenchmarkingConfig for Runtime {}

impl pallet_bootstrap::Config for Runtime {
	type Event = Event;
	type PoolCreateApi = Xyk;
	type BootstrapUpdateBuffer = BootstrapUpdateBuffer;
	type Currency = orml_tokens::MultiTokenCurrencyAdapter<Runtime>;
	type VestingProvider = Vesting;
	type TreasuryPalletId = TreasuryPalletId;
	type RewardsApi = Xyk;
	type WeightInfo = weights::pallet_bootstrap_weights::ModuleWeight<Runtime>;
}

impl pallet_utility::Config for Runtime {
	type Event = Event;
	type Call = Call;
	type PalletsOrigin = OriginCaller;
	type WeightInfo = weights::pallet_utility_weights::ModuleWeight<Runtime>;
}

type ORMLCurrencyAdapterNegativeImbalance =
	<orml_tokens::MultiTokenCurrencyAdapter<Runtime> as MultiTokenCurrency<
		AccountId,
	>>::NegativeImbalance;

pub trait OnMultiTokenUnbalanced<
	Imbalance: frame_support::traits::TryDrop + MultiTokenImbalanceWithZeroTrait<TokenId>,
>
{
	/// Handler for some imbalances. The different imbalances might have different origins or
	/// meanings, dependent on the context. Will default to simply calling on_unbalanced for all
	/// of them. Infallible.
	fn on_unbalanceds<B>(token_id: TokenId, amounts: impl Iterator<Item = Imbalance>)
	where
		Imbalance: frame_support::traits::Imbalance<B>,
	{
		Self::on_unbalanced(amounts.fold(Imbalance::from_zero(token_id), |i, x| x.merge(i)))
	}

	/// Handler for some imbalance. Infallible.
	fn on_unbalanced(amount: Imbalance) {
		amount.try_drop().unwrap_or_else(Self::on_nonzero_unbalanced)
	}

	/// Actually handle a non-zero imbalance. You probably want to implement this rather than
	/// `on_unbalanced`.
	fn on_nonzero_unbalanced(amount: Imbalance) {
		drop(amount);
	}
}

pub struct ToAuthor;
impl OnMultiTokenUnbalanced<ORMLCurrencyAdapterNegativeImbalance> for ToAuthor {
	fn on_nonzero_unbalanced(amount: ORMLCurrencyAdapterNegativeImbalance) {
		if let Some(author) = Authorship::author() {
			<orml_tokens::MultiTokenCurrencyAdapter<Runtime> as MultiTokenCurrency<
				AccountId,
			>>::resolve_creating(amount.0, &author, amount);
		}
	}
}

parameter_types! {
	pub const TransactionByteFee: Balance = 5 * MILLIUNIT;
	pub const OperationalFeeMultiplier: u8 = 5;
}

#[derive(Encode, Decode, Clone, TypeInfo)]
pub struct ThreeCurrencyOnChargeAdapter<C, OU, T1, T2, T3, SF2, SF3>(
	PhantomData<(C, OU, T1, T2, T3, SF2, SF3)>,
);

type NegativeImbalanceOf<C, T> =
	<C as MultiTokenCurrency<<T as frame_system::Config>::AccountId>>::NegativeImbalance;

/// Default implementation for a Currency and an OnUnbalanced handler.
///
/// The unbalance handler is given 2 unbalanceds in [`OnUnbalanced::on_unbalanceds`]: fee and
/// then tip.
impl<T, C, OU, T1, T2, T3, SF2, SF3> OnChargeTransaction<T>
	for ThreeCurrencyOnChargeAdapter<C, OU, T1, T2, T3, SF2, SF3>
where
	T: pallet_transaction_payment::Config,
	T::LengthToFee: frame_support::weights::WeightToFee<
		Balance = <C as MultiTokenCurrency<<T as frame_system::Config>::AccountId>>::Balance,
	>,
	C: MultiTokenCurrency<<T as frame_system::Config>::AccountId>,
	C::PositiveImbalance: Imbalance<
		<C as MultiTokenCurrency<<T as frame_system::Config>::AccountId>>::Balance,
		Opposite = C::NegativeImbalance,
	>,
	C::NegativeImbalance: Imbalance<
		<C as MultiTokenCurrency<<T as frame_system::Config>::AccountId>>::Balance,
		Opposite = C::PositiveImbalance,
	>,
	OU: OnMultiTokenUnbalanced<NegativeImbalanceOf<C, T>>,
	NegativeImbalanceOf<C, T>: MultiTokenImbalanceWithZeroTrait<TokenId>,
	<C as MultiTokenCurrency<<T as frame_system::Config>::AccountId>>::Balance:
		scale_info::TypeInfo,
	T1: Get<TokenId>,
	T2: Get<TokenId>,
	T3: Get<TokenId>,
	SF2: Get<u128>,
	SF3: Get<u128>,
{
	type LiquidityInfo = Option<(TokenId, NegativeImbalanceOf<C, T>)>;
	type Balance = <C as MultiTokenCurrency<<T as frame_system::Config>::AccountId>>::Balance;

	/// Withdraw the predicted fee from the transaction origin.
	///
	/// Note: The `fee` already includes the `tip`.
	fn withdraw_fee(
		who: &T::AccountId,
		_call: &T::Call,
		_info: &DispatchInfoOf<T::Call>,
		fee: Self::Balance,
		tip: Self::Balance,
	) -> Result<Self::LiquidityInfo, TransactionValidityError> {
		if fee.is_zero() {
			return Ok(None)
		}

		let withdraw_reason = if tip.is_zero() {
			WithdrawReasons::TRANSACTION_PAYMENT
		} else {
			WithdrawReasons::TRANSACTION_PAYMENT | WithdrawReasons::TIP
		};

		match C::withdraw(
			T1::get().into(),
			who,
			fee,
			withdraw_reason,
			ExistenceRequirement::KeepAlive,
		) {
			Ok(imbalance) => Ok(Some((T1::get(), imbalance))),
			// TODO make sure atleast 1 planck KSM is charged
			Err(_) => match C::withdraw(
				T2::get().into(),
				who,
				fee / SF2::get().into(),
				withdraw_reason,
				ExistenceRequirement::KeepAlive,
			) {
				Ok(imbalance) => Ok(Some((T2::get(), imbalance))),
				Err(_) => match C::withdraw(
					T3::get().into(),
					who,
					fee / SF3::get().into(),
					withdraw_reason,
					ExistenceRequirement::KeepAlive,
				) {
					Ok(imbalance) => Ok(Some((T3::get(), imbalance))),
					Err(_) => Err(InvalidTransaction::Payment.into()),
				},
			},
		}
	}

	/// Hand the fee and the tip over to the `[OnUnbalanced]` implementation.
	/// Since the predicted fee might have been too high, parts of the fee may
	/// be refunded.
	///
	/// Note: The `corrected_fee` already includes the `tip`.
	fn correct_and_deposit_fee(
		who: &T::AccountId,
		_dispatch_info: &DispatchInfoOf<T::Call>,
		_post_info: &PostDispatchInfoOf<T::Call>,
		corrected_fee: Self::Balance,
		tip: Self::Balance,
		already_withdrawn: Self::LiquidityInfo,
	) -> Result<(), TransactionValidityError> {
		if let Some((token_id, paid)) = already_withdrawn {
			let (corrected_fee, tip) = if token_id == T3::get() {
				(corrected_fee / SF3::get().into(), tip / SF3::get().into())
			} else if token_id == T2::get() {
				(corrected_fee / SF2::get().into(), tip / SF2::get().into())
			} else {
				(corrected_fee, tip)
			};
			// Calculate how much refund we should return
			let refund_amount = paid.peek().saturating_sub(corrected_fee);
			// refund to the the account that paid the fees. If this fails, the
			// account might have dropped below the existential balance. In
			// that case we don't refund anything.
			let refund_imbalance = C::deposit_into_existing(token_id.into(), &who, refund_amount)
				.unwrap_or_else(|_| C::PositiveImbalance::from_zero(token_id.into()));
			// merge the imbalance caused by paying the fees and refunding parts of it again.
			let adjusted_paid = paid
				.offset(refund_imbalance)
				.same()
				.map_err(|_| TransactionValidityError::Invalid(InvalidTransaction::Payment))?;
			// Call someone else to handle the imbalance (fee and tip separately)
			let (tip, fee) = adjusted_paid.split(tip);
			OU::on_unbalanceds(token_id, Some(fee).into_iter().chain(Some(tip)));
		}
		Ok(())
	}
}

parameter_types! {
	// We want no variability, the other parameters are superfluous
	pub const TargetBlockFullness: Perquintill = Perquintill::from_percent(25);
	pub AdjustmentVariable: Multiplier = Multiplier::saturating_from_rational(0, 100_000);
	pub MinimumMultiplier: Multiplier = Multiplier::saturating_from_rational(1, 1);
}

impl pallet_transaction_payment::Config for Runtime {
	type Event = Event;
	type OnChargeTransaction = ThreeCurrencyOnChargeAdapter<
		orml_tokens::MultiTokenCurrencyAdapter<Runtime>,
		ToAuthor,
		MgrTokenId,
		RocTokenId,
		TurTokenId,
		frame_support::traits::ConstU128<ROC_MGR_SCALE_FACTOR>,
		frame_support::traits::ConstU128<TUR_MGR_SCALE_FACTOR>,
	>;
	type LengthToFee = ConstantMultiplier<Balance, TransactionByteFee>;
	type WeightToFee = WeightToFee;
	type FeeMultiplierUpdate =
		TargetedFeeAdjustment<Self, TargetBlockFullness, AdjustmentVariable, MinimumMultiplier>;
	type OperationalFeeMultiplier = OperationalFeeMultiplier;
}

parameter_types! {
	pub const ReservedXcmpWeight: Weight = MAXIMUM_BLOCK_WEIGHT / 4;
	pub const ReservedDmpWeight: Weight = MAXIMUM_BLOCK_WEIGHT / 4;
}

impl cumulus_pallet_parachain_system::Config for Runtime {
	type Event = Event;
	type OnSystemEvent = ();
	type SelfParaId = ParachainInfo;
	type DmpMessageHandler = DmpQueue;
	type ReservedDmpWeight = ReservedDmpWeight;
	type OutboundXcmpMessageSource = XcmpQueue;
	type XcmpMessageHandler = XcmpQueue;
	type ReservedXcmpWeight = ReservedXcmpWeight;
	type CheckAssociatedRelayNumber = cumulus_pallet_parachain_system::AnyRelayNumber;
}

impl parachain_info::Config for Runtime {}

impl cumulus_pallet_aura_ext::Config for Runtime {}

parameter_types! {
	pub const Period: u32 = 6 * HOURS;
	pub const Offset: u32 = 0;
	pub const MaxAuthorities: u32 = 100_000;
}

impl pallet_session::Config for Runtime {
	type Event = Event;
	type ValidatorId = <Self as frame_system::Config>::AccountId;
	// we don't have stash and controller, thus we don't need the convert as well.
	type ValidatorIdOf = ConvertInto;
	type ShouldEndSession = ParachainStaking;
	type NextSessionRotation = ParachainStaking;
	type SessionManager = ParachainStaking;
	// Essentially just Aura, but lets be pedantic.
	type SessionHandler = <SessionKeys as sp_runtime::traits::OpaqueKeys>::KeyTypeIdProviders;
	type Keys = SessionKeys;
	type WeightInfo = weights::pallet_session_weights::ModuleWeight<Runtime>;
}

impl pallet_aura::Config for Runtime {
	type AuthorityId = AuraId;
	type DisabledValidators = ();
	type MaxAuthorities = MaxAuthorities;
}

parameter_types! {
	pub const MinLengthName: usize = 1;
	pub const MaxLengthName: usize = 255;
	pub const MinLengthSymbol: usize = 1;
	pub const MaxLengthSymbol: usize = 255;
	pub const MinLengthDescription: usize = 1;
	pub const MaxLengthDescription: usize = 255;
	pub const MaxDecimals: u32 = 255;
}

impl pallet_bridge::Config for Runtime {
	type Event = Event;
	type Verifier = pallet_verifier::Pallet<Runtime>;
	type AppETH = artemis_eth_app::Module<Runtime>;
	type AppERC20 = artemis_erc20_app::Module<Runtime>;
}

impl pallet_verifier::Config for Runtime {
	type Event = Event;
}

impl artemis_asset::Config for Runtime {
	type Event = Event;
	type Currency = orml_tokens::MultiTokenCurrencyAdapter<Runtime>;
}

impl artemis_eth_app::Config for Runtime {
	type Event = Event;
}

impl artemis_erc20_app::Config for Runtime {
	type Event = Event;
}

impl pallet_sudo::Config for Runtime {
	type Event = Event;
	type Call = Call;
}

impl pallet_sudo_origin::Config for Runtime {
	type Event = Event;
	type Call = Call;
	type SudoOrigin =
		pallet_collective::EnsureProportionMoreThan<AccountId, CouncilCollective, 1, 2>;
}

parameter_types! {
	pub const CouncilMotionDuration: BlockNumber = 5 * DAYS;
	pub const CouncilMaxProposals: u32 = 100;
	pub const CouncilMaxMembers: u32 = 100;
}

type CouncilCollective = pallet_collective::Instance1;
impl pallet_collective::Config<CouncilCollective> for Runtime {
	type Origin = Origin;
	type Proposal = Call;
	type Event = Event;
	type MotionDuration = CouncilMotionDuration;
	type MaxProposals = CouncilMaxProposals;
	type MaxMembers = CouncilMaxMembers;
	type DefaultVote = pallet_collective::PrimeDefaultVote;
	type WeightInfo = weights::pallet_collective_weights::ModuleWeight<Runtime>;
}

parameter_types! {
	pub const CandidacyBond: Balance = 10 * DOLLARS;
	// 1 storage item created, key size is 32 bytes, value size is 16+16.
	pub const VotingBondBase: Balance = deposit(1, 64);
	// additional data per vote is 32 bytes (account id).
	pub const VotingBondFactor: Balance = deposit(0, 32);
	pub const TermDuration: BlockNumber = 120 * DAYS;
	pub const DesiredMembers: u32 = 9;
	pub const DesiredRunnersUp: u32 = 7;
	pub const MaxVoters: u32 = 10 * 1000;
	pub const MaxCandidates: u32 = 1000;
	pub const ElectionsPhragmenPalletId: LockIdentifier = *b"phrelect";
}

// Make sure that there are no more than `MaxMembers` members elected via elections-phragmen.
const_assert!(DesiredMembers::get() <= CouncilMaxMembers::get());

impl pallet_elections_phragmen::Config for Runtime {
	type Event = Event;
	type PalletId = ElectionsPhragmenPalletId;
	type Currency = orml_tokens::CurrencyAdapter<Runtime, MgrTokenId>;
	type ChangeMembers = Council;
	// NOTE: this implies that council's genesis members cannot be set directly and must come from
	// this module.
	type InitializeMembers = Council;
	type CurrencyToVote = U128CurrencyToVote;
	type CandidacyBond = CandidacyBond;
	type VotingBondBase = VotingBondBase;
	type VotingBondFactor = VotingBondFactor;
	type LoserCandidate = Treasury;
	type KickedMember = Treasury;
	type DesiredMembers = DesiredMembers;
	type DesiredRunnersUp = DesiredRunnersUp;
	type TermDuration = TermDuration;
	type MaxVoters = MaxVoters;
	type MaxCandidates = MaxCandidates;
	type WeightInfo = weights::pallet_elections_phragmen_weights::ModuleWeight<Runtime>;
}

parameter_types! {
	/// Default BlocksPerRound is every 4 hours (1200 * 12 second block times)
	pub const BlocksPerRound: u32 = 4 * HOURS;
	/// Collator candidate exit delay (number of rounds)
	pub const LeaveCandidatesDelay: u32 = 2;
	/// Collator candidate bond increases/decreases delay (number of rounds)
	pub const CandidateBondDelay: u32 = 2;
	/// Delegator exit delay (number of rounds)
	pub const LeaveDelegatorsDelay: u32 = 2;
	/// Delegation revocations delay (number of rounds)
	pub const RevokeDelegationDelay: u32 = 2;
	/// Delegation bond increases/decreases delay (number of rounds)
	pub const DelegationBondDelay: u32 = 2;
	/// Reward payments delay (number of rounds)
	pub const RewardPaymentDelay: u32 = 2;
	/// Minimum collators selected per round, default at genesis and minimum forever after
	pub const MinSelectedCandidates: u32 = 25;
	/// Maximum collator candidates allowed
	pub const MaxCollatorCandidates: u32 = 35;
	/// Maximum delegators allowed per candidate
	pub const MaxTotalDelegatorsPerCandidate: u32 = 25;
	/// Maximum delegators counted per candidate
	pub const MaxDelegatorsPerCandidate: u32 = 12;
	/// Maximum delegations per delegator
	pub const MaxDelegationsPerDelegator: u32 = 30;
	/// Default fixed percent a collator takes off the top of due rewards
	pub const DefaultCollatorCommission: Perbill = Perbill::from_percent(20);
	/// Minimum stake required to become a collator
	pub const MinCollatorStk: u128 = 10 * DOLLARS;
	/// Minimum stake required to be reserved to be a candidate
	pub const MinCandidateStk: u128 = 1 * DOLLARS;
	/// Minimum stake required to be reserved to be a delegator
	pub const MinDelegatorStk: u128 = 1 * CENTS;
}

// To ensure that BlocksPerRound is not zero, breaking issuance calculations
// Also since 1 block is used for session change, atleast 1 block more needed for extrinsics to work
const_assert!(BlocksPerRound::get() >= 2);

impl parachain_staking::Config for Runtime {
	type Event = Event;
	type StakingReservesProvider = MultiPurposeLiquidity;
	type Currency = orml_tokens::MultiTokenCurrencyAdapter<Runtime>;
	type MonetaryGovernanceOrigin = EnsureRoot<AccountId>;
	type BlocksPerRound = BlocksPerRound;
	type LeaveCandidatesDelay = LeaveCandidatesDelay;
	type CandidateBondDelay = CandidateBondDelay;
	type LeaveDelegatorsDelay = LeaveDelegatorsDelay;
	type RevokeDelegationDelay = RevokeDelegationDelay;
	type DelegationBondDelay = DelegationBondDelay;
	type RewardPaymentDelay = RewardPaymentDelay;
	type MinSelectedCandidates = MinSelectedCandidates;
	type MaxCollatorCandidates = MaxCollatorCandidates;
	type MaxTotalDelegatorsPerCandidate = MaxTotalDelegatorsPerCandidate;
	type MaxDelegatorsPerCandidate = MaxDelegatorsPerCandidate;
	type MaxDelegationsPerDelegator = MaxDelegationsPerDelegator;
	type DefaultCollatorCommission = DefaultCollatorCommission;
	type MinCollatorStk = MinCollatorStk;
	type MinCandidateStk = MinCandidateStk;
	type MinDelegation = MinDelegatorStk;
	type NativeTokenId = MgrTokenId;
	type StakingLiquidityTokenValuator = Xyk;
	type Issuance = Issuance;
	type StakingIssuanceVault = StakingIssuanceVault;
	type FallbackProvider = Council;
	type WeightInfo = weights::parachain_staking_weights::ModuleWeight<Runtime>;
}

impl parachain_staking::StakingBenchmarkConfig for Runtime {}

parameter_types! {
	pub const HistoryLimit: u32 = 10u32;

	pub const LiquidityMiningIssuanceVaultId: PalletId = PalletId(*b"py/lqmiv");
	pub LiquidityMiningIssuanceVault: AccountId = LiquidityMiningIssuanceVaultId::get().into_account_truncating();
	pub const StakingIssuanceVaultId: PalletId = PalletId(*b"py/stkiv");
	pub StakingIssuanceVault: AccountId = StakingIssuanceVaultId::get().into_account_truncating();

	pub const TotalCrowdloanAllocation: Balance = 330_000_000 * DOLLARS;
	pub const IssuanceCap: Balance = 4_000_000_000 * DOLLARS;
	pub const LinearIssuanceBlocks: u32 = 13_140_000u32; // 5 years
	pub const LiquidityMiningSplit: Perbill = Perbill::from_parts(555555556);
	pub const StakingSplit: Perbill = Perbill::from_parts(444444444);
	pub const ImmediateTGEReleasePercent: Percent = Percent::from_percent(20);
	pub const TGEReleasePeriod: u32 = 5_256_000u32; // 2 years
	pub const TGEReleaseBegin: u32 = 100_800u32; // Two weeks into chain start
}

// Issuance history must be kept for atleast the staking reward delay
const_assert!(RewardPaymentDelay::get() <= HistoryLimit::get());

impl pallet_issuance::Config for Runtime {
	type Event = Event;
	type NativeCurrencyId = MgrTokenId;
	type Tokens = orml_tokens::MultiTokenCurrencyAdapter<Runtime>;
	type BlocksPerRound = BlocksPerRound;
	type HistoryLimit = HistoryLimit;
	type LiquidityMiningIssuanceVault = LiquidityMiningIssuanceVault;
	type StakingIssuanceVault = StakingIssuanceVault;
	type TotalCrowdloanAllocation = TotalCrowdloanAllocation;
	type IssuanceCap = IssuanceCap;
	type LinearIssuanceBlocks = LinearIssuanceBlocks;
	type LiquidityMiningSplit = LiquidityMiningSplit;
	type StakingSplit = StakingSplit;
	type ImmediateTGEReleasePercent = ImmediateTGEReleasePercent;
	type TGEReleasePeriod = TGEReleasePeriod;
	type TGEReleaseBegin = TGEReleaseBegin;
	type VestingProvider = Vesting;
	type WeightInfo = weights::pallet_issuance_weights::ModuleWeight<Runtime>;
	type ActivedPoolQueryApiType = Xyk;
}

parameter_types! {
	pub const MinVestedTransfer: Balance = 100 * DOLLARS;
}

impl pallet_vesting_mangata::Config for Runtime {
	type Event = Event;
	type Tokens = orml_tokens::MultiTokenCurrencyAdapter<Runtime>;
	type BlockNumberToBalance = ConvertInto;
	type MinVestedTransfer = MinVestedTransfer;
	type WeightInfo = weights::pallet_vesting_mangata_weights::ModuleWeight<Runtime>;
	// `VestingInfo` encode length is 36bytes. 28 schedules gets encoded as 1009 bytes, which is the
	// highest number of schedules that encodes less than 2^10.
	const MAX_VESTING_SCHEDULES: u32 = 50;
}

parameter_types! {
	pub const Initialized: bool = false;
	pub const InitializationPayment: Perbill = Perbill::from_parts(214285700);
	pub const MaxInitContributorsBatchSizes: u32 = 100;
	pub const MinimumReward: Balance = 0;
	pub const RelaySignaturesThreshold: Perbill = Perbill::from_percent(100);
	pub const SigantureNetworkIdentifier: &'static [u8] = b"mangata-";
}

impl pallet_crowdloan_rewards::Config for Runtime {
	type Event = Event;
	type Initialized = Initialized;
	type InitializationPayment = InitializationPayment;
	type MaxInitContributors = MaxInitContributorsBatchSizes;
	type MinimumReward = MinimumReward;
	type RewardAddressRelayVoteThreshold = RelaySignaturesThreshold;
	type NativeTokenId = MgrTokenId;
	type Tokens = orml_tokens::MultiTokenCurrencyAdapter<Runtime>;
	type RelayChainAccountId = sp_runtime::AccountId32;
	type RewardAddressChangeOrigin = EnsureRoot<AccountId>;
	type SignatureNetworkIdentifier = SigantureNetworkIdentifier;
	type RewardAddressAssociateOrigin = EnsureRoot<AccountId>;
	type VestingBlockNumber = BlockNumber;
	type VestingBlockProvider = System;
	type WeightInfo = weights::pallet_crowdloan_rewards_weights::ModuleWeight<Runtime>;
}

impl pallet_multipurpose_liquidity::Config for Runtime {
	type Event = Event;
	type MaxRelocks = MaxLocks;
	type Tokens = orml_tokens::MultiTokenCurrencyAdapter<Runtime>;
	type NativeCurrencyId = MgrTokenId;
	type VestingProvider = Vesting;
	type Xyk = Xyk;
	type WeightInfo = weights::pallet_multipurpose_liquidity_weights::ModuleWeight<Runtime>;
}

impl orml_unknown_tokens::Config for Runtime {
	type Event = Event;
}

impl orml_xcm::Config for Runtime {
	type Event = Event;
	type SovereignOrigin = EnsureRoot<AccountId>;
}

pub type AssetMetadataOf = AssetMetadata<Balance, CustomMetadata>;
type CurrencyAdapter = orml_tokens::MultiTokenCurrencyAdapter<Runtime>;

pub struct SequentialIdWithCreation<T>(PhantomData<T>);
impl<T: orml_asset_registry::Config> AssetProcessor<TokenId, AssetMetadataOf>
	for SequentialIdWithCreation<T>
{
	fn pre_register(
		id: Option<TokenId>,
		asset_metadata: AssetMetadataOf,
	) -> Result<(TokenId, AssetMetadataOf), DispatchError> {
		let next_id = CurrencyAdapter::get_next_currency_id();
		let asset_id = id.unwrap_or(next_id);
		match asset_id.cmp(&next_id) {
			Ordering::Equal => CurrencyAdapter::create(&TreasuryAccount::get(), Default::default())
				.and_then(|created_asset_id| match created_asset_id.cmp(&asset_id) {
					Ordering::Equal => Ok((asset_id, asset_metadata)),
					_ => Err(orml_asset_registry::Error::<T>::InvalidAssetId.into()),
				}),
			Ordering::Less => Ok((asset_id, asset_metadata)),
			_ => Err(orml_asset_registry::Error::<T>::InvalidAssetId.into()),
		}
	}
}

pub struct AssetAuthority;
impl EnsureOriginWithArg<Origin, Option<u32>> for AssetAuthority {
	type Success = ();

	fn try_origin(origin: Origin, _asset_id: &Option<u32>) -> Result<Self::Success, Origin> {
		EnsureRoot::try_origin(origin)
	}

	#[cfg(feature = "runtime-benchmarks")]
	fn successful_origin(_asset_id: &Option<u32>) -> Origin {
		EnsureRoot::successful_origin()
	}
}

impl orml_asset_registry::Config for Runtime {
	type Event = Event;
	type CustomMetadata = CustomMetadata;
	type AssetId = TokenId;
	type AuthorityOrigin = AssetAuthority;
	type AssetProcessor = SequentialIdWithCreation<Runtime>;
	type Balance = Balance;
	type WeightInfo = weights::orml_asset_registry_weights::ModuleWeight<Runtime>;
}

// Create the runtime by composing the FRAME pallets that were previously configured.
construct_runtime!(
	pub enum Runtime where
		Block = Block,
		NodeBlock = opaque::Block,
		UncheckedExtrinsic = UncheckedExtrinsic,
	{
		// System support stuff.
		System: frame_system::{Pallet, Call, Config, Storage, Event<T>} = 0,
		ParachainSystem: cumulus_pallet_parachain_system::{
			Pallet, Call, Config, Storage, Inherent, Event<T>, ValidateUnsigned,
		} = 1,
		Timestamp: pallet_timestamp::{Pallet, Call, Storage, Inherent} = 2,
		ParachainInfo: parachain_info::{Pallet, Storage, Config} = 3,

		// Snowbridge stuff
		Bridge: pallet_bridge::{Pallet, Call, Config, Storage, Event} = 4,
		Verifier: pallet_verifier::{Pallet, Call, Storage, Event, Config<T>} = 5,
		BridgedAsset: artemis_asset::{Pallet, Call, Config<T>, Storage, Event<T>} = 6,
		ETH: artemis_eth_app::{Pallet, Call, Storage, Event<T>} = 7,
		ERC20: artemis_erc20_app::{Pallet, Call, Storage, Event<T>} = 8,

		// Monetary stuff.
		Tokens: orml_tokens::{Pallet, Storage, Call, Event<T>, Config<T>} = 10,
		TransactionPayment: pallet_transaction_payment::{Pallet, Storage, Event<Runtime>} = 11,

		// Xyk stuff
		Xyk: pallet_xyk::{Pallet, Call, Storage, Event<T>, Config<T>} = 13,

		// Vesting
		Vesting: pallet_vesting_mangata::{Pallet, Call, Storage, Event<T>} = 17,

		// Crowdloan
		Crowdloan: pallet_crowdloan_rewards::{Pallet, Call, Storage, Event<T>} = 18,

		// Issuance
		Issuance: pallet_issuance::{Pallet, Event<T>, Storage, Call} = 19,

		// Collator support. The order of these 4 are important and shall not change.
		Authorship: pallet_authorship::{Pallet, Call, Storage} = 20,
		ParachainStaking: parachain_staking::{Pallet, Call, Storage, Event<T>, Config<T>} = 21,
		Session: pallet_session::{Pallet, Call, Storage, Event, Config<T>} = 22,
		Aura: pallet_aura::{Pallet, Storage, Config<T>} = 23,
		AuraExt: cumulus_pallet_aura_ext::{Pallet, Storage, Config} = 24,

		// MultiPurposeLiquidity
		MultiPurposeLiquidity: pallet_multipurpose_liquidity::{Pallet, Call, Storage, Event<T>} = 25,

		// XCM helpers.
		XcmpQueue: cumulus_pallet_xcmp_queue::{Pallet, Call, Storage, Event<T>} = 30,
		PolkadotXcm: pallet_xcm::{Pallet, Storage, Call, Event<T>, Origin, Config} = 31,
		CumulusXcm: cumulus_pallet_xcm::{Pallet, Event<T>, Origin} = 32,
		DmpQueue: cumulus_pallet_dmp_queue::{Pallet, Call, Storage, Event<T>} = 33,

		// ORML XCM
		XTokens: orml_xtokens::{Pallet, Storage, Call, Event<T>} = 35,
		UnknownTokens: orml_unknown_tokens::{Pallet, Storage, Event} = 36,
		OrmlXcm: orml_xcm::{Pallet, Call, Event<T>} = 37,
		AssetRegistry: orml_asset_registry::{Pallet, Call, Storage, Event<T>, Config<T>} = 38,

		// Governance stuff
		Treasury: pallet_treasury::{Pallet, Call, Storage, Config, Event<T>} = 41,
		Sudo: pallet_sudo::{Pallet, Call, Config<T>, Storage, Event<T>} = 49,
		SudoOrigin: pallet_sudo_origin::{Pallet, Call, Event<T>} = 50,
		Council: pallet_collective::<Instance1>::{Pallet, Call, Storage, Origin<T>, Event<T>, Config<T>} = 51,
		Elections: pallet_elections_phragmen::{Pallet, Call, Storage, Event<T>, Config<T>} = 52,

		// Bootstrap
		Bootstrap: pallet_bootstrap::{Pallet, Call, Storage, Event<T>} = 53,
		Utility: pallet_utility::{Pallet, Call, Event} = 54,
	}
);

#[cfg(feature = "runtime-benchmarks")]
#[macro_use]
extern crate frame_benchmarking;

#[cfg(feature = "runtime-benchmarks")]
mod benches {
	define_benchmarks!(
		[frame_system, SystemBench::<Runtime>]
		[pallet_session, SessionBench::<Runtime>]
		[pallet_timestamp, Timestamp]
		[orml_tokens, Tokens]
		[orml_asset_registry, AssetRegistry]
		[parachain_staking, ParachainStaking]
		[pallet_xyk, Xyk]
		[pallet_treasury, Treasury]
		[pallet_collective, Council]
		[pallet_elections_phragmen, Elections]
		[pallet_bootstrap, Bootstrap]
		[pallet_crowdloan_rewards, Crowdloan]
		[pallet_utility, Utility]
		[pallet_vesting_mangata, Vesting]
		[pallet_issuance, Issuance]
		[pallet_multipurpose_liquidity, MultiPurposeLiquidity]
	);
}

impl pallet_xyk::XykBenchmarkingConfig for Runtime {}

impl_runtime_apis! {

	impl ver_api::VerApi<Block> for Runtime {
		fn get_signer(
			tx: <Block as BlockT>::Extrinsic,
		) -> Option<(sp_runtime::AccountId32, u32)> {
			if let Some(sig) = tx.signature.clone(){
				let nonce: frame_system::CheckNonce<_> = sig.2.4;
				<Runtime as frame_system::Config>::Lookup::lookup(sig.0)
					.map(|addr| Some((addr, nonce.0))).expect("unknown address for signed extrinsic")
			}else{
				None
			}
		}

		fn is_storage_migration_scheduled() -> bool{
			System::read_events_no_consensus()
				.iter()
				.any(|record|
					matches!(record.event,
						Event::ParachainSystem( cumulus_pallet_parachain_system::Event::<Runtime>::ValidationFunctionApplied{relay_chain_block_num: _})))
		}

		fn store_seed(seed: sp_core::H256){
			// initialize has been called already so we can fetch number from the storage
			System::set_block_seed(&seed);
		}
	}

	impl xyk_runtime_api::XykApi<Block, Balance, TokenId, AccountId> for Runtime {
		fn calculate_sell_price(
			input_reserve: Balance,
			output_reserve: Balance,
			sell_amount: Balance
		) -> XYKRpcResult<Balance> {
			XYKRpcResult {
				price: Xyk::calculate_sell_price(input_reserve, output_reserve, sell_amount)
					.map_err(|e|
						{
							log::warn!(target:"xyk", "rpc 'XYK::calculate_sell_price' error: '{:?}', returning default value instead", e);
							e
						}
					).unwrap_or_default()
			}
		}

		fn calculate_buy_price(
			input_reserve: Balance,
			output_reserve: Balance,
			buy_amount: Balance
		) -> XYKRpcResult<Balance> {
			XYKRpcResult {
				price: Xyk::calculate_buy_price(input_reserve, output_reserve, buy_amount)
					.map_err(|e|
						{
							log::warn!(target:"xyk", "rpc 'XYK::calculate_buy_price' error: '{:?}', returning default value instead", e);
							e
						}
					).unwrap_or_default()

			}
		}

		fn calculate_sell_price_id(
			sold_token_id: TokenId,
			bought_token_id: TokenId,
			sell_amount: Balance
		) -> XYKRpcResult<Balance> {
			XYKRpcResult {
				price: Xyk::calculate_sell_price_id(sold_token_id, bought_token_id, sell_amount)
					.map_err(|e|
						{
							log::warn!(target:"xyk", "rpc 'XYK::calculate_sell_price_id' error: '{:?}', returning default value instead", e);
							e
						}
					).unwrap_or_default()
			}
		}

		fn calculate_buy_price_id(
			sold_token_id: TokenId,
			bought_token_id: TokenId,
			buy_amount: Balance
		) -> XYKRpcResult<Balance> {
			XYKRpcResult {
				price: Xyk::calculate_buy_price_id(sold_token_id, bought_token_id, buy_amount)
					.map_err(|e|
						{
							log::warn!(target:"xyk", "rpc 'XYK::calculate_buy_price_id' error: '{:?}', returning default value instead", e);
							e
						}
					).unwrap_or_default()
			}
		}

		fn get_burn_amount(
			first_asset_id: TokenId,
			second_asset_id: TokenId,
			liquidity_asset_amount: Balance
		) -> RpcAmountsResult<Balance> {
			match Xyk::get_burn_amount(first_asset_id, second_asset_id, liquidity_asset_amount){
				Ok((first_asset_amount, second_asset_amount)) => RpcAmountsResult{
																	first_asset_amount,
																	second_asset_amount
																},
				Err(e) => {
					log::warn!(target:"xyk", "rpc 'XYK::get_burn_amount' error: '{:?}', returning default value instead", e);
					Default::default()
				},
			}
		}

		fn get_max_instant_burn_amount(
			user: AccountId,
			liquidity_asset_id: TokenId,
		) -> Balance {
			Xyk::get_max_instant_burn_amount(&user, liquidity_asset_id)
		}

		fn get_max_instant_unreserve_amount(
			user: AccountId,
			liquidity_asset_id: TokenId,
		) -> Balance {
			Xyk::get_max_instant_unreserve_amount(&user, liquidity_asset_id)
		}
<<<<<<< HEAD

		fn calculate_rewards_amount_v2(
			user: AccountId,
			liquidity_asset_id: TokenId,
		) -> XYKRpcResult<Balance> {
			match Xyk::calculate_rewards_amount_v2(user, liquidity_asset_id){
				Ok(claimable_rewards) => XYKRpcResult{
					price:claimable_rewards
				},
				Err(e) => {
						log::warn!(target:"xyk", "rpc 'XYK::calculate_rewards_amount_v2' error: '{:?}', returning default value instead", e);
						Default::default()
				},
			}
		}
=======
>>>>>>> 8b08f586
	}

	impl sp_consensus_aura::AuraApi<Block, AuraId> for Runtime {
		fn slot_duration() -> sp_consensus_aura::SlotDuration {
			sp_consensus_aura::SlotDuration::from_millis(Aura::slot_duration())
		}

		fn authorities() -> Vec<AuraId> {
			Aura::authorities().into_inner()
		}
	}

	impl pallet_vesting_mangata_rpc_runtime_api::VestingMangataApi<Block, AccountId, TokenId, Balance, BlockNumber> for Runtime {
		fn get_vesting_locked_at(who: AccountId, token_id: TokenId, at_block_number: Option<BlockNumber>) -> VestingInfosWithLockedAt<Balance, BlockNumber>
		{
			match Vesting::get_vesting_locked_at(&who, token_id, at_block_number){
				Ok(vesting_infos_with_locked_at) => VestingInfosWithLockedAt{
					vesting_infos_with_locked_at: vesting_infos_with_locked_at
				},
				Err(e) => {
						log::warn!(target:"vesting", "rpc 'Vesting::get_vesting_locked_at' error: '{:?}', returning default value instead", e);
						Default::default()
				},
			}
		}
	}

	impl sp_api::Core<Block> for Runtime {
		fn version() -> RuntimeVersion {
			VERSION
		}

		fn execute_block(block: Block) {
			let key = cumulus_pallet_aura_ext::get_block_signer_pub_key::<Runtime,Block>(&block);
			Executive::execute_block_ver_impl(block, key);
		}

		fn initialize_block(header: &<Block as BlockT>::Header) {
			Executive::initialize_block(header)
		}
	}

	impl sp_api::Metadata<Block> for Runtime {
		fn metadata() -> OpaqueMetadata {
			OpaqueMetadata::new(Runtime::metadata().into())
		}
	}

	impl sp_block_builder::BlockBuilder<Block> for Runtime {
		fn apply_extrinsic(extrinsic: <Block as BlockT>::Extrinsic) -> ApplyExtrinsicResult {
			Executive::apply_extrinsic(extrinsic)
		}

		fn finalize_block() -> <Block as BlockT>::Header {
			Executive::finalize_block()
		}

		fn inherent_extrinsics(data: sp_inherents::InherentData) -> Vec<<Block as BlockT>::Extrinsic> {
			data.create_extrinsics()
		}

		fn check_inherents(
			block: Block,
			data: sp_inherents::InherentData,
		) -> sp_inherents::CheckInherentsResult {
			data.check_extrinsics(&block)
		}
	}

	impl sp_transaction_pool::runtime_api::TaggedTransactionQueue<Block> for Runtime {
		fn validate_transaction(
			source: TransactionSource,
			tx: <Block as BlockT>::Extrinsic,
			block_hash: <Block as BlockT>::Hash,
		) -> TransactionValidity {
			Executive::validate_transaction(source, tx, block_hash)
		}
	}

	impl sp_offchain::OffchainWorkerApi<Block> for Runtime {
		fn offchain_worker(header: &<Block as BlockT>::Header) {
			Executive::offchain_worker(header)
		}
	}

	impl sp_session::SessionKeys<Block> for Runtime {
		fn generate_session_keys(seed: Option<Vec<u8>>) -> Vec<u8> {
			SessionKeys::generate(seed)
		}

		fn decode_session_keys(
			encoded: Vec<u8>,
		) -> Option<Vec<(Vec<u8>, KeyTypeId)>> {
			SessionKeys::decode_into_raw_public_keys(&encoded)
		}
	}

	impl frame_system_rpc_runtime_api::AccountNonceApi<Block, AccountId, Index> for Runtime {
		fn account_nonce(account: AccountId) -> Index {
			System::account_nonce(account)
		}
	}

	impl pallet_transaction_payment_rpc_runtime_api::TransactionPaymentApi<Block, Balance> for Runtime {
		fn query_info(
			uxt: <Block as BlockT>::Extrinsic,
			len: u32,
		) -> pallet_transaction_payment_rpc_runtime_api::RuntimeDispatchInfo<Balance> {
			TransactionPayment::query_info(uxt, len)
		}
		fn query_fee_details(
			uxt: <Block as BlockT>::Extrinsic,
			len: u32,
		) -> pallet_transaction_payment::FeeDetails<Balance> {
			TransactionPayment::query_fee_details(uxt, len)
		}
	}

	impl cumulus_primitives_core::CollectCollationInfo<Block> for Runtime {
		fn collect_collation_info(header: &<Block as BlockT>::Header) -> cumulus_primitives_core::CollationInfo {
			ParachainSystem::collect_collation_info(header)
		}
	}

	#[cfg(feature = "try-runtime")]
	impl frame_try_runtime::TryRuntime<Block> for Runtime {
		fn on_runtime_upgrade() -> (Weight, Weight) {
			log::info!("try-runtime::on_runtime_upgrade parachain-template.");
			let weight = Executive::try_runtime_upgrade().unwrap();
			(weight, RuntimeBlockWeights::get().max_block)
		}

		fn execute_block_no_check(block: Block) -> Weight {
			Executive::execute_block_no_check(block)
		}
	}

	#[cfg(feature = "runtime-benchmarks")]
	impl frame_benchmarking::Benchmark<Block> for Runtime {
		fn benchmark_metadata(extra: bool) -> (
			Vec<frame_benchmarking::BenchmarkList>,
			Vec<frame_support::traits::StorageInfo>,
		) {
			use frame_benchmarking::{list_benchmark, Benchmarking, BenchmarkList};
			use frame_support::traits::StorageInfoTrait;
			use frame_system_benchmarking::Pallet as SystemBench;
			use cumulus_pallet_session_benchmarking::Pallet as SessionBench;

			let mut list = Vec::<BenchmarkList>::new();

			list_benchmarks!(list, extra);

			let storage_info = AllPalletsWithSystem::storage_info();

			return (list, storage_info)
		}

		fn dispatch_benchmark(
			config: frame_benchmarking::BenchmarkConfig
		) -> Result<Vec<frame_benchmarking::BenchmarkBatch>, sp_runtime::RuntimeString> {
			use frame_benchmarking::{Benchmarking, BenchmarkBatch, add_benchmark, TrackedStorageKey};

			use frame_system_benchmarking::Pallet as SystemBench;
			impl frame_system_benchmarking::Config for Runtime {}

			use cumulus_pallet_session_benchmarking::Pallet as SessionBench;
			impl cumulus_pallet_session_benchmarking::Config for Runtime {}

			let whitelist: Vec<TrackedStorageKey> = vec![
				// Block Number
				hex_literal::hex!("26aa394eea5630e07c48ae0c9558cef702a5c1b19ab7a04f536c519aca4983ac").to_vec().into(),
				// Total Issuance
				hex_literal::hex!("c2261276cc9d1f8598ea4b6a74b15c2f57c875e4cff74148e4628f264b974c80").to_vec().into(),
				// Execution Phase
				hex_literal::hex!("26aa394eea5630e07c48ae0c9558cef7ff553b5a9862a516939d82b3d3d8661a").to_vec().into(),
				// Event Count
				hex_literal::hex!("26aa394eea5630e07c48ae0c9558cef70a98fdbe9ce6c55837576c60c7af3850").to_vec().into(),
				// System Events
				hex_literal::hex!("26aa394eea5630e07c48ae0c9558cef780d41e5e16056765bc8461851072c9d7").to_vec().into(),
			];

			let mut batches = Vec::<BenchmarkBatch>::new();
			let params = (&config, &whitelist);

			add_benchmarks!(params, batches);

			if batches.is_empty() { return Err("Benchmark not found for this pallet.".into()) }
			Ok(batches)
		}
	}
}

struct CheckInherents;

impl cumulus_pallet_parachain_system::CheckInherents<Block> for CheckInherents {
	fn check_inherents(
		block: &Block,
		relay_state_proof: &cumulus_pallet_parachain_system::RelayChainStateProof,
	) -> sp_inherents::CheckInherentsResult {
		let relay_chain_slot = relay_state_proof
			.read_slot()
			.expect("Could not read the relay chain slot from the proof");

		let inherent_data =
			cumulus_primitives_timestamp::InherentDataProvider::from_relay_chain_slot_and_duration(
				relay_chain_slot,
				sp_std::time::Duration::from_secs(6),
			)
			.create_inherent_data()
			.expect("Could not create the timestamp inherent data");
		inherent_data.check_extrinsics(block)
	}
}

// replace validate block function with its expanded version
#[doc(hidden)]
mod parachain_validate_block {
	use super::*;

	#[no_mangle]
	#[cfg(not(feature = "std"))]
	unsafe fn validate_block(arguments: *const u8, arguments_len: usize) -> u64 {
		let params =
			cumulus_pallet_parachain_system::validate_block::polkadot_parachain::load_params(
				arguments,
				arguments_len,
			);
		let res =
            cumulus_pallet_parachain_system::validate_block::implementation::validate_block::<<Runtime
                                                                                              as
                                                                                              cumulus_pallet_parachain_system::validate_block::GetRuntimeBlockType>::RuntimeBlock,
                                                                                              cumulus_pallet_aura_ext::BlockExecutorVer<Runtime, Executive>,
                                                                                              Runtime,
                                                                                              CheckInherents>(params);
		cumulus_pallet_parachain_system::validate_block::polkadot_parachain::write_result(&res)
	}
}<|MERGE_RESOLUTION|>--- conflicted
+++ resolved
@@ -438,7 +438,6 @@
 	type DustRemovalWhitelist = DustRemovalWhitelist;
 }
 
-<<<<<<< HEAD
 pub struct RewardsForAllAccountProvider<T: frame_system::Config>(PhantomData<T>);
 impl<T: frame_system::Config> Get<T::AccountId> for RewardsForAllAccountProvider<T> {
 	fn get() -> T::AccountId {
@@ -448,7 +447,6 @@
 		let mut init_account32 = sp_runtime::AccountId32::as_ref(&account32);
 		let init_account = T::AccountId::decode(&mut init_account32).unwrap();
 		init_account
-=======
 pub struct AssetMetadataMutation;
 impl AssetMetadataMutationTrait for AssetMetadataMutation {
 	fn set_asset_info(
@@ -469,7 +467,6 @@
 			metadata, asset,
 		)?;
 		Ok(())
->>>>>>> 8b08f586
 	}
 }
 
@@ -1321,7 +1318,6 @@
 		) -> Balance {
 			Xyk::get_max_instant_unreserve_amount(&user, liquidity_asset_id)
 		}
-<<<<<<< HEAD
 
 		fn calculate_rewards_amount_v2(
 			user: AccountId,
@@ -1337,8 +1333,6 @@
 				},
 			}
 		}
-=======
->>>>>>> 8b08f586
 	}
 
 	impl sp_consensus_aura::AuraApi<Block, AuraId> for Runtime {
