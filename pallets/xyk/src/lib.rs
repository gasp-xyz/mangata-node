--- conflicted
+++ resolved
@@ -365,10 +365,6 @@
 		PoolAlreadyPromoted,
 		/// Sold Amount too low
 		SoldAmountTooLow,
-<<<<<<< HEAD
-		CalcWorkMathOverflow1,
-		CalcWorkMathOverflow2,
-		CalcWorkMathOverflow3,
 		MathOverflow1,
 		MathOverflow2,
 		MathOverflow3,
@@ -395,8 +391,6 @@
 		MathOverflow24,
 		MathOverflow25,
 		MathOverflow26,
-=======
->>>>>>> 6db4f439
 	}
 
 	#[pallet::event]
@@ -856,16 +850,12 @@
 		log!(info, "calculate_work::q_pow output = {}", q_pow,);
 
 		let cummulative_missing_new = base - base * U256::from(precision) / q_pow;
-<<<<<<< HEAD
 		log!(
 			info,
 			"cummulative_work_new_max_possible = {}, cummulative_missing_new = {}",
 			cummulative_work_new_max_possible,
 			cummulative_missing_new
 		);
-=======
-
->>>>>>> 6db4f439
 		let cummulative_work_new = cummulative_work_new_max_possible
 			.checked_sub(cummulative_missing_new)
 			.ok_or_else(|| DispatchError::from(Error::<T>::MathOverflow3))?;
