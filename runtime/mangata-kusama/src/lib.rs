#![cfg_attr(not(feature = "std"), no_std)]
// `construct_runtime!` does a lot of recursion and requires us to increase the limit to 256.
#![recursion_limit = "256"]

use codec::{Decode, Encode, MaxEncodedLen};
use frame_support::{
	construct_runtime,
	dispatch::{DispatchClass, DispatchResult},
	ensure, parameter_types,
	traits::{
		tokens::currency::{MultiTokenCurrency, MultiTokenImbalanceWithZeroTrait},
		Contains, EnsureOrigin, EnsureOriginWithArg, Everything, ExistenceRequirement, Get,
		Imbalance, InstanceFilter, WithdrawReasons,
	},
	unsigned::TransactionValidityError,
	weights::{
		constants::{RocksDbWeight, WEIGHT_REF_TIME_PER_SECOND},
		ConstantMultiplier, Weight,
	},
	PalletId,
};
#[cfg(any(feature = "std", test))]
pub use frame_system::Call as SystemCall;
use frame_system::{
	limits::{BlockLength, BlockWeights},
	EnsureRoot,
};
pub use orml_tokens;
use orml_tokens::MultiTokenCurrencyExtended;
use orml_traits::{
	asset_registry::{AssetMetadata, AssetProcessor},
	parameter_type_with_key,
};
pub use pallet_sudo_mangata;
use pallet_transaction_payment_mangata::{ConstFeeMultiplier, Multiplier, OnChargeTransaction};
use pallet_vesting_mangata_rpc_runtime_api::VestingInfosWithLockedAt;
// Polkadot Imports
pub use polkadot_runtime_common::BlockHashCount;
use scale_info::TypeInfo;
use sp_api::impl_runtime_apis;
pub use sp_consensus_aura::sr25519::AuthorityId as AuraId;
use sp_core::{crypto::KeyTypeId, OpaqueMetadata};
#[cfg(any(feature = "std", test))]
pub use sp_runtime::BuildStorage;
use sp_runtime::{
	create_runtime_str, generic, impl_opaque_keys,
	traits::{
		AccountIdConversion, AccountIdLookup, BlakeTwo256, Block as BlockT, Convert, ConvertInto,
		DispatchInfoOf, PostDispatchInfoOf, Saturating, StaticLookup, Zero,
	},
	transaction_validity::{InvalidTransaction, TransactionSource, TransactionValidity},
	ApplyExtrinsicResult, DispatchError, FixedPointNumber, Percent, RuntimeDebug,
};
pub use sp_runtime::{MultiAddress, Perbill, Permill};
use sp_std::{
	cmp::Ordering,
	convert::{TryFrom, TryInto},
	marker::PhantomData,
	prelude::*,
};
#[cfg(feature = "std")]
use sp_version::NativeVersion;
use sp_version::RuntimeVersion;
use static_assertions::const_assert;
pub use xcm::{latest::prelude::*, VersionedMultiLocation};

pub use constants::{fee::*, parachains::*};
pub use currency::*;
pub use mangata_types::{
	assets::{CustomMetadata, XcmMetadata, XykMetadata},
	AccountId, Address, Amount, Balance, BlockNumber, Hash, Index, Signature, TokenId,
};
use mp_bootstrap::AssetRegistryApi;
use mp_traits::{FeeLockTriggerTrait, PreValidateSwaps};
pub use pallet_issuance::{IssuanceInfo, PoolPromoteApi};
pub use pallet_sudo_origin;
pub use pallet_xyk;
// XCM Imports
use pallet_xyk::AssetMetadataMutationTrait;
use xyk_runtime_api::{RpcAmountsResult, XYKRpcResult};

// Make the WASM binary available.
#[cfg(feature = "std")]
include!(concat!(env!("OUT_DIR"), "/wasm_binary.rs"));

pub const MGX_TOKEN_ID: TokenId = 0;
pub const KSM_TOKEN_ID: TokenId = 4;
pub const KAR_TOKEN_ID: TokenId = 6;
pub const TUR_TOKEN_ID: TokenId = 7;

pub mod constants;
mod weights;
pub mod xcm_config;

/// Block header type as expected by this runtime.
pub type Header = generic::HeaderVer<BlockNumber, BlakeTwo256>;
/// Block type as expected by this runtime.
pub type Block = generic::Block<Header, UncheckedExtrinsic>;
/// A Block signed with a Justification
pub type SignedBlock = generic::SignedBlock<Block>;
/// BlockId type as expected by this runtime.
pub type BlockId = generic::BlockId<Block>;
/// The SignedExtension to the basic transaction logic.
pub type SignedExtra = (
	frame_system::CheckSpecVersion<Runtime>,
	frame_system::CheckTxVersion<Runtime>,
	frame_system::CheckGenesis<Runtime>,
	frame_system::CheckEra<Runtime>,
	frame_system::CheckNonce<Runtime>,
	frame_system::CheckWeight<Runtime>,
	pallet_transaction_payment_mangata::ChargeTransactionPayment<Runtime>,
);
/// The payload being signed in transactions.
pub type SignedPayload = generic::SignedPayload<RuntimeCall, SignedExtra>;

/// Unchecked extrinsic type as expected by this runtime.
pub type UncheckedExtrinsic =
	generic::UncheckedExtrinsic<Address, RuntimeCall, Signature, SignedExtra>;

/// Extrinsic type that has already been checked.
pub type CheckedExtrinsic = generic::CheckedExtrinsic<AccountId, RuntimeCall, SignedExtra>;

/// Executive: handles dispatch to the various modules.
pub type Executive = frame_executive::Executive<
	Runtime,
	Block,
	frame_system::ChainContext<Runtime>,
	Runtime,
	AllPalletsWithSystem,
	(),
>;

/// Opaque types. These are used by the CLI to instantiate machinery that don't need to know
/// the specifics of the runtime. They can then be made to be agnostic over specific formats
/// of data like extrinsics, allowing for them to continue syncing the network through upgrades
/// to even the core data structures.
pub mod opaque {
	pub use sp_runtime::OpaqueExtrinsic as UncheckedExtrinsic;
	use sp_runtime::{generic, traits::BlakeTwo256};

	use super::*;

	/// Opaque block header type.
	pub type Header = generic::HeaderVer<BlockNumber, BlakeTwo256>;
	/// Opaque block type.
	pub type Block = generic::Block<Header, UncheckedExtrinsic>;
	/// Opaque block identifier type.
	pub type BlockId = generic::BlockId<Block>;
}

impl_opaque_keys! {
	pub struct SessionKeys {
		pub aura: Aura,
	}
}

// match curently deployed versions
#[cfg(feature = "try-runtime")]
#[sp_version::runtime_version]
pub const VERSION: RuntimeVersion = RuntimeVersion {
	spec_name: create_runtime_str!("mangata-parachain"),
	impl_name: create_runtime_str!("mangata-parachain"),
	authoring_version: 14,
	spec_version: 14,
	impl_version: 0,
	apis: RUNTIME_API_VERSIONS,
	transaction_version: 14,
	state_version: 0,
};

#[cfg(not(feature = "try-runtime"))]
#[sp_version::runtime_version]
pub const VERSION: RuntimeVersion = RuntimeVersion {
	spec_name: create_runtime_str!("mangata-parachain"),
	impl_name: create_runtime_str!("mangata-parachain"),
	authoring_version: 15,
<<<<<<< HEAD
	spec_version: 2800,
	impl_version: 0,
	apis: RUNTIME_API_VERSIONS,
	transaction_version: 2800,
=======
	spec_version: 15,
	impl_version: 0,
	apis: RUNTIME_API_VERSIONS,
	transaction_version: 15,
>>>>>>> 4efca8e7
	state_version: 0,
};

mod currency {
	use super::Balance;

	pub const MILLICENTS: Balance = CENTS / 1000;
	pub const CENTS: Balance = DOLLARS / 100; // assume this is worth about a cent.
	pub const DOLLARS: Balance = super::UNIT;

	pub const fn deposit(items: u32, bytes: u32) -> Balance {
		items as Balance * 5000 * DOLLARS + (bytes as Balance) * 60 * CENTS
	}
}

/// This determines the average expected block time that we are targeting.
/// Blocks will be produced at a minimum duration defined by `SLOT_DURATION`.
/// `SLOT_DURATION` is picked up by `pallet_timestamp` which is in turn picked
/// up by `pallet_aura` to implement `fn slot_duration()`.
///
/// Change this to adjust the block time.
pub const MILLISECS_PER_BLOCK: u64 = 12000;

// NOTE: Currently it is not possible to change the slot duration after the chain has started.
//       Attempting to do so will brick block production.
pub const SLOT_DURATION: u64 = MILLISECS_PER_BLOCK;

// Time is measured by number of blocks.
pub const MINUTES: BlockNumber = 60_000 / (MILLISECS_PER_BLOCK as BlockNumber);
pub const HOURS: BlockNumber = MINUTES * 60;
pub const DAYS: BlockNumber = HOURS * 24;

// Unit = the base number of indivisible units for balance
pub const UNIT: Balance = 1_000_000_000_000_000_000;
pub const MILLIUNIT: Balance = 1_000_000_000_000_000;
pub const MICROUNIT: Balance = 1_000_000_000_000;

/// The existential deposit. Set to 1/10 of the Connected Relay Chain.
pub const EXISTENTIAL_DEPOSIT: Balance = MILLIUNIT;

/// We assume that ~5% of the block weight is consumed by `on_initialize` handlers. This is
/// used to limit the maximal weight of a single extrinsic.
const AVERAGE_ON_INITIALIZE_RATIO: Perbill = Perbill::from_percent(5);

/// We allow `Normal` extrinsics to fill up the block up to 75%, the rest can be used by
/// `Operational` extrinsics.
const NORMAL_DISPATCH_RATIO: Perbill = Perbill::from_percent(75);

/// We allow for 0.5 of a second of compute with a 12 second average block time.
/// NOTE: reduced by half comparing to origin impl as we want to fill block only up to 50%
/// so there is room for new extrinsics in the next block
// const MAXIMUM_BLOCK_WEIGHT: Weight =
// 	WEIGHT_PER_SECOND.saturating_div(4).set_proof_size((cumulus_primitives_core::relay_chain::v2::MAX_POV_SIZE as u64).saturating_div(2));
const MAXIMUM_BLOCK_WEIGHT: Weight =
	Weight::from_parts(WEIGHT_REF_TIME_PER_SECOND.saturating_mul(2), u64::MAX);

/// The version information used to identify this runtime when compiled natively.
#[cfg(feature = "std")]
pub fn native_version() -> NativeVersion {
	NativeVersion { runtime_version: VERSION, can_author_with: Default::default() }
}

parameter_types! {
	pub const Version: RuntimeVersion = VERSION;

	// This part is copied from Substrate's `bin/node/runtime/src/lib.rs`.
	//  The `RuntimeBlockLength` and `RuntimeBlockWeights` exist here because the
	// `DeletionWeightLimit` and `DeletionQueueDepth` depend on those to parameterize
	// the lazy contract deletion.
	pub RuntimeBlockLength: BlockLength =
		BlockLength::max_with_normal_ratio(5 * 1024 * 1024, NORMAL_DISPATCH_RATIO);
	pub RuntimeBlockWeights: BlockWeights = BlockWeights::builder()
		.base_block(weights::VerBlockExecutionWeight::get())
		.for_class(DispatchClass::all(), |weights| {
			weights.base_extrinsic = weights::VerExtrinsicBaseWeight::get();
		})
		.for_class(DispatchClass::Normal, |weights| {
			weights.max_total = Some(NORMAL_DISPATCH_RATIO * MAXIMUM_BLOCK_WEIGHT);
		})
		.for_class(DispatchClass::Operational, |weights| {
			weights.max_total = Some(MAXIMUM_BLOCK_WEIGHT);
			// Operational transactions have some extra reserved space, so that they
			// are included even if block reached `MAXIMUM_BLOCK_WEIGHT`.
			weights.reserved = Some(
				MAXIMUM_BLOCK_WEIGHT - NORMAL_DISPATCH_RATIO * MAXIMUM_BLOCK_WEIGHT
			);
		})
		.avg_block_initialization(AVERAGE_ON_INITIALIZE_RATIO)
		.build_or_panic();
	pub const SS58Prefix: u16 = 42;
}

parameter_types! {
	pub const MgxTokenId: TokenId = MGX_TOKEN_ID;
	pub const KsmTokenId: TokenId = KSM_TOKEN_ID;
	pub const TurTokenId: TokenId = TUR_TOKEN_ID;
}

// Configure FRAME pallets to include in runtime.

impl frame_system::Config for Runtime {
	/// The basic call filter to use in dispatchable.
	type BaseCallFilter = Everything;
	/// Block & extrinsics weights: base values and limits.
	type BlockWeights = RuntimeBlockWeights;
	/// The maximum length of a block (in bytes).
	type BlockLength = RuntimeBlockLength;
	/// The ubiquitous origin type.
	type RuntimeOrigin = RuntimeOrigin;
	/// The aggregated dispatch type that is available for extrinsics.
	type RuntimeCall = RuntimeCall;
	/// The index type for storing how many extrinsics an account has signed.
	type Index = Index;
	/// The index type for blocks.
	type BlockNumber = BlockNumber;
	/// The type for hashing blocks and tries.
	type Hash = Hash;
	/// The hashing algorithm used.
	type Hashing = BlakeTwo256;
	/// The identifier used to distinguish between accounts.
	type AccountId = AccountId;
	/// The lookup mechanism to get account ID from whatever is passed in dispatchers.
	type Lookup = AccountIdLookup<AccountId, ()>;
	/// The header type.
	type Header = generic::HeaderVer<BlockNumber, BlakeTwo256>;
	/// The ubiquitous event type.
	type RuntimeEvent = RuntimeEvent;
	/// Maximum number of block number to block hash mappings to keep (oldest pruned first).
	type BlockHashCount = BlockHashCount;
	/// The weight of database operations that the runtime can invoke.
	type DbWeight = RocksDbWeight;
	/// Runtime version.
	type Version = Version;
	/// Converts a module to an index of this module in the runtime.
	type PalletInfo = PalletInfo;
	/// The data to be stored in an account.
	type AccountData = ();
	/// What to do if a new account is created.
	type OnNewAccount = ();
	/// What to do if an account is fully reaped from the system.
	type OnKilledAccount = ();
	/// Weight information for the extrinsics of this pallet.
	type SystemWeightInfo = weights::frame_system_weights::ModuleWeight<Runtime>;
	/// This is used as an identifier of the chain. 42 is the generic substrate prefix.
	type SS58Prefix = SS58Prefix;
	/// The action to take on a Runtime Upgrade
	type OnSetCode = cumulus_pallet_parachain_system::ParachainSetCode<Self>;
	/// The maximum number of consumers allowed on a single account.
	type MaxConsumers = frame_support::traits::ConstU32<16>;
}

parameter_types! {
	pub const MinimumPeriod: u64 = SLOT_DURATION / 2;
}

impl pallet_timestamp::Config for Runtime {
	/// A timestamp: milliseconds since the unix epoch.
	type Moment = u64;
	type OnTimestampSet = ();
	type MinimumPeriod = MinimumPeriod;
	type WeightInfo = weights::pallet_timestamp_weights::ModuleWeight<Runtime>;
}

parameter_types! {
	pub const UncleGenerations: u32 = 0;
}

impl pallet_authorship::Config for Runtime {
	type FindAuthor = pallet_session::FindAccountFromAuthorIndex<Self, Aura>;
	type UncleGenerations = UncleGenerations;
	type FilterUncle = ();
	type EventHandler = ParachainStaking;
}

parameter_types! {
	pub const ProposalBond: Permill = Permill::from_percent(5);
	pub const ProposalBondMinimum: Balance = 1 * DOLLARS;
	pub const ProposalBondMaximum: Option<Balance> = None;
	pub const SpendPeriod: BlockNumber = 1 * DAYS;
	pub const Burn: Permill = Permill::from_percent(0);
	pub const TipCountdown: BlockNumber = 1 * DAYS;
	pub const TipFindersFee: Percent = Percent::from_percent(20);
	pub const TipReportDepositBase: Balance = 1 * DOLLARS;
	pub const DataDepositPerByte: Balance = 1 * CENTS;
	pub const BountyDepositBase: Balance = 1 * DOLLARS;
	pub const BountyDepositPayoutDelay: BlockNumber = 1 * DAYS;
	pub const TreasuryPalletId: PalletId = PalletId(*b"py/trsry");
	pub const BnbTreasurySubAccDerive: [u8; 4] = *b"bnbt";
	pub const BountyUpdatePeriod: BlockNumber = 14 * DAYS;
	pub const MaximumReasonLength: u32 = 16384;
	pub const BountyCuratorDeposit: Permill = Permill::from_percent(50);
	pub const BountyValueMinimum: Balance = 5 * DOLLARS;
	pub const MaxApprovals: u32 = 100;
}

impl pallet_treasury::Config for Runtime {
	type PalletId = TreasuryPalletId;
	type Currency = orml_tokens::CurrencyAdapter<Runtime, MgxTokenId>;
	type ApproveOrigin = EnsureRoot<AccountId>;
	type RejectOrigin = EnsureRoot<AccountId>;
	type RuntimeEvent = RuntimeEvent;
	type OnSlash = ();
	type ProposalBond = ProposalBond;
	type ProposalBondMinimum = ProposalBondMinimum;
	type ProposalBondMaximum = ProposalBondMaximum;
	type SpendPeriod = SpendPeriod;
	type Burn = Burn;
	type BurnDestination = ();
	type SpendFunds = ();
	type WeightInfo = weights::pallet_treasury_weights::ModuleWeight<Runtime>;
	type MaxApprovals = MaxApprovals;
	type SpendOrigin = frame_support::traits::NeverEnsureOrigin<u128>;
}

// TODO: discuiss existential deposit feature
// https://trello.com/c/P5rYYQcS/424-discuiss-orml-tokens-existential-deposit
parameter_type_with_key! {
	pub ExistentialDeposits: |_currency_id: TokenId| -> Balance {
		0
		// match currency_id {
		// 	&MGX_TOKEN_ID => 100,
		// 	_ => 0,
		// }
	};
}

parameter_types! {
	pub TreasuryAccount: AccountId = TreasuryPalletId::get().into_account_truncating();
	pub const MaxLocks: u32 = 50;
}

// The MaxLocks (on a who-token_id pair) that is allowed by orml_tokens
// must exceed the total possible locks that can be applied to it, ALL pallets considered
// This is because orml_tokens uses BoundedVec for Locks storage item and does not inform on failure
// Balances uses WeakBoundedVec and so does not fail
const_assert!(
	MaxLocks::get() >= <Runtime as pallet_vesting_mangata::Config>::MAX_VESTING_SCHEDULES
);

pub struct DustRemovalWhitelist;
impl Contains<AccountId> for DustRemovalWhitelist {
	fn contains(a: &AccountId) -> bool {
		*a == TreasuryAccount::get()
	}
}

impl orml_tokens::Config for Runtime {
	type RuntimeEvent = RuntimeEvent;
	type Balance = Balance;
	type Amount = Amount;
	type CurrencyId = TokenId;
	type WeightInfo = weights::orml_tokens_weights::ModuleWeight<Runtime>;
	type ExistentialDeposits = ExistentialDeposits;
	type MaxLocks = MaxLocks;
	type DustRemovalWhitelist = DustRemovalWhitelist;
	type CurrencyHooks = ();
	type MaxReserves = ();
	type ReserveIdentifier = [u8; 8];
}

pub struct TestTokensFilter;
impl Contains<TokenId> for TestTokensFilter {
	fn contains(token_id: &TokenId) -> bool {
		// we dont want to allow doing anything with dummy assets previously
		// used for testing
		*token_id == 2 || *token_id == 3
	}
}

pub struct RewardsMigrationAccountProvider<T: frame_system::Config>(PhantomData<T>);
impl<T: frame_system::Config> Get<T::AccountId> for RewardsMigrationAccountProvider<T> {
	fn get() -> T::AccountId {
		let account32: sp_runtime::AccountId32 =
			hex_literal::hex!["0e33df23356eb2e9e3baf0e8a5faae15bc70a6a5cce88f651a9faf6e8e937324"]
				.into();
		let mut init_account32 = sp_runtime::AccountId32::as_ref(&account32);
		let init_account = T::AccountId::decode(&mut init_account32).unwrap();
		init_account
	}
}

pub struct AssetRegisterFilter;
impl Contains<TokenId> for AssetRegisterFilter {
	fn contains(t: &TokenId) -> bool {
		let meta: Option<AssetMetadataOf> = orml_asset_registry::Metadata::<Runtime>::get(t);
		if let Some(xyk) = meta.and_then(|m| m.additional.xyk) {
			return xyk.operations_disabled
		}
		return false
	}
}

pub struct AssetMetadataMutation;
impl AssetMetadataMutationTrait for AssetMetadataMutation {
	fn set_asset_info(
		asset: TokenId,
		name: Vec<u8>,
		symbol: Vec<u8>,
		decimals: u32,
	) -> DispatchResult {
		let metadata = AssetMetadata {
			name,
			symbol,
			decimals,
			existential_deposit: Default::default(),
			additional: Default::default(),
			location: None,
		};
		orml_asset_registry::Pallet::<Runtime>::do_register_asset_without_asset_processor(
			metadata, asset,
		)?;
		Ok(())
	}
}

type SessionLenghtOf<T> = <T as parachain_staking::Config>::BlocksPerRound;

impl pallet_xyk::Config for Runtime {
	type RuntimeEvent = RuntimeEvent;
	type MaintenanceStatusProvider = Maintenance;
	type ActivationReservesProvider = MultiPurposeLiquidity;
	type Currency = orml_tokens::MultiTokenCurrencyAdapter<Runtime>;
	type NativeCurrencyId = MgxTokenId;
	type TreasuryPalletId = TreasuryPalletId;
	type BnbTreasurySubAccDerive = BnbTreasurySubAccDerive;
	type LiquidityMiningIssuanceVault = LiquidityMiningIssuanceVault;
	type PoolPromoteApi = Issuance;
	type PoolFeePercentage = frame_support::traits::ConstU128<20>;
	type TreasuryFeePercentage = frame_support::traits::ConstU128<5>;
	type BuyAndBurnFeePercentage = frame_support::traits::ConstU128<5>;
	type RewardsDistributionPeriod = SessionLenghtOf<Runtime>;
	type VestingProvider = Vesting;
	type DisallowedPools = Bootstrap;
	type DisabledTokens = (TestTokensFilter, AssetRegisterFilter);
	type AssetMetadataMutation = AssetMetadataMutation;
	type WeightInfo = weights::pallet_xyk_weights::ModuleWeight<Runtime>;
	type RewardsMigrateAccount = RewardsMigrationAccountProvider<Self>;
}

pub struct EnableAssetPoolApi;
impl AssetRegistryApi for EnableAssetPoolApi {
	fn enable_pool_creation(assets: (TokenId, TokenId)) -> bool {
		for &asset in [assets.0, assets.1].iter() {
			let meta_maybe: Option<AssetMetadataOf> =
				orml_asset_registry::Metadata::<Runtime>::get(asset);
			if let Some(xyk) = meta_maybe.clone().and_then(|m| m.additional.xyk) {
				let mut additional = meta_maybe.unwrap().additional;
				if xyk.operations_disabled {
					additional.xyk = Some(XykMetadata { operations_disabled: false });
					match orml_asset_registry::Pallet::<Runtime>::do_update_asset(
						asset,
						None,
						None,
						None,
						None,
						None,
						Some(additional),
					) {
						Ok(_) => {},
						Err(e) => {
							log::error!(target: "bootstrap", "cannot modify {} asset: {:?}!", asset, e);
							return false
						},
					}
				}
			}
		}
		true
	}
}

parameter_types! {
	pub const BootstrapUpdateBuffer: BlockNumber = 300;
	pub const DefaultBootstrapPromotedPoolWeight: u8 = 0u8;
}

impl pallet_bootstrap::BootstrapBenchmarkingConfig for Runtime {}

impl pallet_bootstrap::Config for Runtime {
	type RuntimeEvent = RuntimeEvent;
	type MaintenanceStatusProvider = Maintenance;
	type PoolCreateApi = Xyk;
	type DefaultBootstrapPromotedPoolWeight = DefaultBootstrapPromotedPoolWeight;
	type BootstrapUpdateBuffer = BootstrapUpdateBuffer;
	type Currency = orml_tokens::MultiTokenCurrencyAdapter<Runtime>;
	type VestingProvider = Vesting;
	type TreasuryPalletId = TreasuryPalletId;
	type RewardsApi = Xyk;
	type WeightInfo = weights::pallet_bootstrap_weights::ModuleWeight<Runtime>;
	type AssetRegistryApi = EnableAssetPoolApi;
}

#[derive(
	Copy,
	Clone,
	Eq,
	PartialEq,
	Ord,
	PartialOrd,
	Encode,
	Decode,
	RuntimeDebug,
	MaxEncodedLen,
	TypeInfo,
)]
pub struct DisallowedInBatch;

impl Contains<RuntimeCall> for DisallowedInBatch {
	fn contains(c: &RuntimeCall) -> bool {
		match c {
			RuntimeCall::Xyk(pallet_xyk::Call::sell_asset { .. }) |
			RuntimeCall::Xyk(pallet_xyk::Call::buy_asset { .. }) |
			RuntimeCall::Xyk(pallet_xyk::Call::multiswap_sell_asset { .. }) |
<<<<<<< HEAD
			RuntimeCall::Xyk(pallet_xyk::Call::multiswap_buy_asset { .. }) => true,
=======
			RuntimeCall::Xyk(pallet_xyk::Call::multiswap_buy_asset { .. }) |
			RuntimeCall::Xyk(pallet_xyk::Call::compound_rewards { .. }) |
			RuntimeCall::Xyk(pallet_xyk::Call::provide_liquidity_with_conversion { .. }) => true,
>>>>>>> 4efca8e7
			_ => false,
		}
	}
}

impl pallet_utility_mangata::Config for Runtime {
	type RuntimeEvent = RuntimeEvent;
	type RuntimeCall = RuntimeCall;
	type DisallowedInBatch = DisallowedInBatch;
	type PalletsOrigin = OriginCaller;
	type WeightInfo = weights::pallet_utility_mangata_weights::ModuleWeight<Runtime>;
}

type ORMLCurrencyAdapterNegativeImbalance =
	<orml_tokens::MultiTokenCurrencyAdapter<Runtime> as MultiTokenCurrency<
		AccountId,
	>>::NegativeImbalance;

pub trait OnMultiTokenUnbalanced<
	Imbalance: frame_support::traits::TryDrop + MultiTokenImbalanceWithZeroTrait<TokenId>,
>
{
	/// Handler for some imbalances. The different imbalances might have different origins or
	/// meanings, dependent on the context. Will default to simply calling on_unbalanced for all
	/// of them. Infallible.
	fn on_unbalanceds<B>(token_id: TokenId, amounts: impl Iterator<Item = Imbalance>)
	where
		Imbalance: frame_support::traits::Imbalance<B>,
	{
		Self::on_unbalanced(amounts.fold(Imbalance::from_zero(token_id), |i, x| x.merge(i)))
	}

	/// Handler for some imbalance. Infallible.
	fn on_unbalanced(amount: Imbalance) {
		amount.try_drop().unwrap_or_else(Self::on_nonzero_unbalanced)
	}

	/// Actually handle a non-zero imbalance. You probably want to implement this rather than
	/// `on_unbalanced`.
	fn on_nonzero_unbalanced(amount: Imbalance) {
		drop(amount);
	}
}

pub struct ToAuthor;
impl OnMultiTokenUnbalanced<ORMLCurrencyAdapterNegativeImbalance> for ToAuthor {
	fn on_nonzero_unbalanced(amount: ORMLCurrencyAdapterNegativeImbalance) {
		if let Some(author) = Authorship::author() {
			<orml_tokens::MultiTokenCurrencyAdapter<Runtime> as MultiTokenCurrency<
				AccountId,
			>>::resolve_creating(amount.0, &author, amount);
		}
	}
}

#[derive(Encode, Decode, TypeInfo)]
pub enum LiquidityInfoEnum<C: MultiTokenCurrency<T::AccountId>, T: frame_system::Config> {
	Imbalance((TokenId, NegativeImbalanceOf<C, T>)),
	FeeLock,
}

#[derive(Encode, Decode, Clone, TypeInfo)]
<<<<<<< HEAD
pub struct OnChargeHandler<C, OU, OCA, OFLA>(PhantomData<(C, OU, OCA, OFLA)>);

impl<C, OU, OCA, OFLA> OnChargeHandler<C, OU, OCA, OFLA> {}
=======
pub struct OnChargeHandler<C, OCA, OFLA>(PhantomData<(C, OCA, OFLA)>);

impl<C, OCA, OFLA> OnChargeHandler<C, OCA, OFLA> {}
>>>>>>> 4efca8e7

/// Default implementation for a Currency and an OnUnbalanced handler.
///
/// The unbalance handler is given 2 unbalanceds in [`OnUnbalanced::on_unbalanceds`]: fee and
/// then tip.
<<<<<<< HEAD
impl<T, C, OU, OCA, OFLA> OnChargeTransaction<T> for OnChargeHandler<C, OU, OCA, OFLA>
=======
impl<T, C, OCA, OFLA> OnChargeTransaction<T> for OnChargeHandler<C, OCA, OFLA>
>>>>>>> 4efca8e7
where
	T: pallet_transaction_payment_mangata::Config + pallet_xyk::Config,
	T::LengthToFee: frame_support::weights::WeightToFee<
		Balance = <C as MultiTokenCurrency<<T as frame_system::Config>::AccountId>>::Balance,
	>,
	C: MultiTokenCurrency<<T as frame_system::Config>::AccountId>,
	C::PositiveImbalance: Imbalance<
		<C as MultiTokenCurrency<<T as frame_system::Config>::AccountId>>::Balance,
		Opposite = C::NegativeImbalance,
	>,
	C::NegativeImbalance: Imbalance<
		<C as MultiTokenCurrency<<T as frame_system::Config>::AccountId>>::Balance,
		Opposite = C::PositiveImbalance,
	>,
	OU: OnMultiTokenUnbalanced<NegativeImbalanceOf<C, T>>,
	NegativeImbalanceOf<C, T>: MultiTokenImbalanceWithZeroTrait<TokenId>,
	OCA: OnChargeTransaction<
		T,
		LiquidityInfo = Option<LiquidityInfoEnum<C, T>>,
		Balance = <C as MultiTokenCurrency<<T as frame_system::Config>::AccountId>>::Balance,
	>,
	OFLA: FeeLockTriggerTrait<<T as frame_system::Config>::AccountId>,
	T: frame_system::Config<RuntimeCall = RuntimeCall>,
	T::AccountId: From<sp_runtime::AccountId32> + Into<sp_runtime::AccountId32>,
	Balance: From<<C as MultiTokenCurrency<<T as frame_system::Config>::AccountId>>::Balance>,
	sp_runtime::AccountId32: From<<T as frame_system::Config>::AccountId>,
{
	type LiquidityInfo = Option<LiquidityInfoEnum<C, T>>;
	type Balance = <C as MultiTokenCurrency<<T as frame_system::Config>::AccountId>>::Balance;

	/// Withdraw the predicted fee from the transaction origin.
	///
	/// Note: The `fee` already includes the `tip`.
	fn withdraw_fee(
		who: &T::AccountId,
		call: &T::RuntimeCall,
		info: &DispatchInfoOf<T::RuntimeCall>,
		fee: Self::Balance,
		tip: Self::Balance,
	) -> Result<Self::LiquidityInfo, TransactionValidityError> {
		// THIS IS NOT PROXY PALLET COMPATIBLE, YET
		// Also ugly implementation to keep it maleable for now
		match call {
			RuntimeCall::Xyk(pallet_xyk::Call::sell_asset {
				sold_asset_id,
				sold_asset_amount,
				bought_asset_id,
				min_amount_out,
				..
			}) => {
				ensure!(
					tip.is_zero(),
					TransactionValidityError::Invalid(
						InvalidTransaction::TippingNotAllowedForSwaps.into(),
					)
				);

				// If else tree for easy edits

				// Check if fee locks are initiazed or not
				if let Some(fee_lock_metadata) = FeeLock::get_fee_lock_metadata() {
					// Check if either of the tokens are whitelisted or not
					if FeeLock::is_whitelisted(*sold_asset_id) ||
						FeeLock::is_whitelisted(*bought_asset_id)
					{
						// ensure swap cannot fail
						// This is to ensure that xyk swap fee is always charged
						// We also ensure that the user has enough funds to transact
						let (_, _, _, _, _, bought_asset_amount) =
							<Xyk as PreValidateSwaps>::pre_validate_sell_asset(
								&who.clone().into(),
								*sold_asset_id,
								*bought_asset_id,
								*sold_asset_amount,
								*min_amount_out,
							)
							.map_err(|_| {
								TransactionValidityError::Invalid(
									InvalidTransaction::SwapPrevalidation.into(),
								)
							})?;

						let mut is_high_value = false;

						match (
							FeeLock::is_whitelisted(*sold_asset_id),
							OFLA::get_swap_valuation_for_token(*sold_asset_id, *sold_asset_amount),
						) {
							(true, Some(value))
								if value >= fee_lock_metadata.swap_value_threshold =>
							{
								is_high_value = true;
							},
							_ => {
								match (
									FeeLock::is_whitelisted(*bought_asset_id),
									OFLA::get_swap_valuation_for_token(
										*bought_asset_id,
										bought_asset_amount,
									),
								) {
									(true, Some(value))
										if value >= fee_lock_metadata.swap_value_threshold =>
									{
										is_high_value = true;
									},
									_ => {},
								}
							},
						}

						if is_high_value {
							// This is the "high value swap on curated token" branch
							// Attempt to unlock fee, do not return if fails
							let _ = OFLA::unlock_fee(who);
							Ok(Some(LiquidityInfoEnum::FeeLock))
						} else {
							// This is the "low value swap on curated token" branch
							OFLA::process_fee_lock(who).map_err(|_| {
								TransactionValidityError::Invalid(
									InvalidTransaction::ProcessFeeLock.into(),
								)
							})?;
							Ok(Some(LiquidityInfoEnum::FeeLock))
						}
					} else {
						// "swap on non-whitelisted tokens" branch
						OFLA::process_fee_lock(who).map_err(|_| {
							TransactionValidityError::Invalid(
								InvalidTransaction::ProcessFeeLock.into(),
							)
						})?;
						Ok(Some(LiquidityInfoEnum::FeeLock))
					}
				} else {
					// FeeLocks are not activated branch
					OCA::withdraw_fee(who, call, info, fee, tip)
				}
			},

			RuntimeCall::Xyk(pallet_xyk::Call::multiswap_sell_asset {
				swap_token_list: swap_token_list,
				sold_asset_amount: sold_asset_amount,
				min_amount_out: min_amount_out,
				..
			}) => {
<<<<<<< HEAD
				ensure!(
					tip.is_zero(),
					TransactionValidityError::Invalid(
						InvalidTransaction::TippingNotAllowedForSwaps.into(),
					)
				);

=======
>>>>>>> 4efca8e7
				// If else tree for easy edits

				// Check if fee locks are initiazed or not
				if let Some(fee_lock_metadata) = FeeLock::get_fee_lock_metadata() {
					// ensure swap cannot fail
					// This is to ensure that xyk swap fee is always charged
					// We also ensure that the user has enough funds to transact
					let _ = <Xyk as PreValidateSwaps>::pre_validate_multiswap_sell_asset(
						&who.clone().into(),
						swap_token_list.clone(),
						*sold_asset_amount,
						*min_amount_out,
					)
					.map_err(|_| {
						TransactionValidityError::Invalid(
							InvalidTransaction::SwapPrevalidation.into(),
						)
					})?;

					// This is the "low value swap on curated token" branch
					OFLA::process_fee_lock(who).map_err(|_| {
						TransactionValidityError::Invalid(InvalidTransaction::ProcessFeeLock.into())
					})?;
					Ok(Some(LiquidityInfoEnum::FeeLock))
				} else {
					// FeeLocks are not activated branch
					OCA::withdraw_fee(who, call, info, fee, tip)
				}
			},

			RuntimeCall::Xyk(pallet_xyk::Call::buy_asset {
				sold_asset_id,
				bought_asset_amount,
				bought_asset_id,
				max_amount_in,
				..
			}) => {
				ensure!(
					tip.is_zero(),
					TransactionValidityError::Invalid(
						InvalidTransaction::TippingNotAllowedForSwaps.into(),
					)
				);

				// If else tree for easy edits

				// Check if fee locks are initiazed or not
				if let Some(fee_lock_metadata) = FeeLock::get_fee_lock_metadata() {
					// Check if either of the tokens are whitelisted or not
					if FeeLock::is_whitelisted(*sold_asset_id) ||
						FeeLock::is_whitelisted(*bought_asset_id)
					{
						// ensure swap cannot fail
						// This is to ensure that xyk swap fee is always charged
						// We also ensure that the user has enough funds to transact
						let (
							_buy_and_burn_amount,
							_treasury_amount,
							_pool_fee_amount,
							_input_reserve,
							_output_reserve,
							sold_asset_amount,
						) = <Xyk as PreValidateSwaps>::pre_validate_buy_asset(
							&who.clone().into(),
							*sold_asset_id,
							*bought_asset_id,
							*bought_asset_amount,
							*max_amount_in,
						)
						.map_err(|_| {
							TransactionValidityError::Invalid(
								InvalidTransaction::SwapPrevalidation.into(),
							)
						})?;

						let mut is_high_value = false;

						match (
							FeeLock::is_whitelisted(*sold_asset_id),
							OFLA::get_swap_valuation_for_token(*sold_asset_id, sold_asset_amount),
						) {
							(true, Some(value))
								if value >= fee_lock_metadata.swap_value_threshold =>
							{
								is_high_value = true;
							},
							_ => {
								match (
									FeeLock::is_whitelisted(*bought_asset_id),
									OFLA::get_swap_valuation_for_token(
										*bought_asset_id,
										*bought_asset_amount,
									),
								) {
									(true, Some(value))
										if value >= fee_lock_metadata.swap_value_threshold =>
									{
										is_high_value = true;
									},
									_ => {},
								}
							},
						}

						if is_high_value {
							// This is the "high value swap on curated token" branch
							// Attempt to unlock fee, do not return if fails
							let _ = OFLA::unlock_fee(who);
							Ok(Some(LiquidityInfoEnum::FeeLock))
						} else {
							// This is the "low value swap on curated token" branch
							OFLA::process_fee_lock(who).map_err(|_| {
								TransactionValidityError::Invalid(
									InvalidTransaction::ProcessFeeLock.into(),
								)
							})?;
							Ok(Some(LiquidityInfoEnum::FeeLock))
						}
					} else {
						// "swap on non-curated token" branch
						OFLA::process_fee_lock(who).map_err(|_| {
							TransactionValidityError::Invalid(
								InvalidTransaction::ProcessFeeLock.into(),
							)
						})?;
						Ok(Some(LiquidityInfoEnum::FeeLock))
					}
				} else {
					// FeeLocks are not activated branch
					OCA::withdraw_fee(who, call, info, fee, tip)
				}
			},

			RuntimeCall::Xyk(pallet_xyk::Call::multiswap_buy_asset {
				swap_token_list: swap_token_list,
				bought_asset_amount: bought_asset_amount,
				max_amount_in: max_amount_in,
				..
			}) => {
<<<<<<< HEAD
				ensure!(
					tip.is_zero(),
					TransactionValidityError::Invalid(
						InvalidTransaction::TippingNotAllowedForSwaps.into(),
					)
				);

=======
>>>>>>> 4efca8e7
				// If else tree for easy edits

				// Check if fee locks are initiazed or not
				if let Some(fee_lock_metadata) = FeeLock::get_fee_lock_metadata() {
					// ensure swap cannot fail
					// This is to ensure that xyk swap fee is always charged
					// We also ensure that the user has enough funds to transact
					let _ = <Xyk as PreValidateSwaps>::pre_validate_multiswap_buy_asset(
						&who.clone().into(),
						swap_token_list.clone(),
						*bought_asset_amount,
						*max_amount_in,
					)
					.map_err(|_| {
						TransactionValidityError::Invalid(
							InvalidTransaction::SwapPrevalidation.into(),
						)
					})?;

					// This is the "low value swap on curated token" branch
					OFLA::process_fee_lock(who).map_err(|_| {
						TransactionValidityError::Invalid(InvalidTransaction::ProcessFeeLock.into())
					})?;
					Ok(Some(LiquidityInfoEnum::FeeLock))
				} else {
					// FeeLocks are not activated branch
					OCA::withdraw_fee(who, call, info, fee, tip)
				}
			},

			RuntimeCall::FeeLock(pallet_fee_lock::Call::unlock_fee { .. }) => {
<<<<<<< HEAD
				let imb = C::withdraw(
					MgxTokenId::get().into(),
					who,
					Balance::from(tip).into(),
					WithdrawReasons::TIP,
					ExistenceRequirement::KeepAlive,
				)
				.map_err(|_| {
					TransactionValidityError::Invalid(InvalidTransaction::Payment.into())
				})?;

				OU::on_unbalanceds(MgxTokenId::get().into(), Some(imb).into_iter());
				TransactionPayment::deposit_event(pallet_transaction_payment_mangata::Event::<
					Runtime,
				>::TransactionFeePaid {
					who: sp_runtime::AccountId32::from(who.clone()),
					actual_fee: Balance::zero().into(),
					tip: Balance::from(tip),
				});

=======
>>>>>>> 4efca8e7
				OFLA::can_unlock_fee(who).map_err(|_| {
					TransactionValidityError::Invalid(InvalidTransaction::UnlockFee.into())
				})?;
				Ok(Some(LiquidityInfoEnum::FeeLock))
			},
			_ => OCA::withdraw_fee(who, call, info, fee, tip),
		}
	}

	/// Hand the fee and the tip over to the `[OnUnbalanced]` implementation.
	/// Since the predicted fee might have been too high, parts of the fee may
	/// be refunded.
	///
	/// Note: The `corrected_fee` already includes the `tip`.
	fn correct_and_deposit_fee(
		who: &T::AccountId,
		dispatch_info: &DispatchInfoOf<T::RuntimeCall>,
		post_info: &PostDispatchInfoOf<T::RuntimeCall>,
		corrected_fee: Self::Balance,
		tip: Self::Balance,
		already_withdrawn: Self::LiquidityInfo,
	) -> Result<(), TransactionValidityError> {
		match already_withdrawn {
			Some(LiquidityInfoEnum::Imbalance(_)) => OCA::correct_and_deposit_fee(
				who,
				dispatch_info,
				post_info,
				corrected_fee,
				tip,
				already_withdrawn,
			),
			Some(LiquidityInfoEnum::FeeLock) => Ok(()),
			None => Ok(()),
		}
	}
}

parameter_types! {
	pub const TransactionByteFee: Balance = 5 * MILLIUNIT;
	pub const OperationalFeeMultiplier: u8 = 5;
}

#[derive(Encode, Decode, Clone, TypeInfo)]
pub struct ThreeCurrencyOnChargeAdapter<C, OU, T1, T2, T3, SF2, SF3>(
	PhantomData<(C, OU, T1, T2, T3, SF2, SF3)>,
);

type NegativeImbalanceOf<C, T> =
	<C as MultiTokenCurrency<<T as frame_system::Config>::AccountId>>::NegativeImbalance;

/// Default implementation for a Currency and an OnUnbalanced handler.
///
/// The unbalance handler is given 2 unbalanceds in [`OnUnbalanced::on_unbalanceds`]: fee and
/// then tip.
impl<T, C, OU, T1, T2, T3, SF2, SF3> OnChargeTransaction<T>
	for ThreeCurrencyOnChargeAdapter<C, OU, T1, T2, T3, SF2, SF3>
where
	T: pallet_transaction_payment_mangata::Config,
	T::LengthToFee: frame_support::weights::WeightToFee<
		Balance = <C as MultiTokenCurrency<<T as frame_system::Config>::AccountId>>::Balance,
	>,
	C: MultiTokenCurrency<<T as frame_system::Config>::AccountId>,
	C::PositiveImbalance: Imbalance<
		<C as MultiTokenCurrency<<T as frame_system::Config>::AccountId>>::Balance,
		Opposite = C::NegativeImbalance,
	>,
	C::NegativeImbalance: Imbalance<
		<C as MultiTokenCurrency<<T as frame_system::Config>::AccountId>>::Balance,
		Opposite = C::PositiveImbalance,
	>,
	OU: OnMultiTokenUnbalanced<NegativeImbalanceOf<C, T>>,
	NegativeImbalanceOf<C, T>: MultiTokenImbalanceWithZeroTrait<TokenId>,
	<C as MultiTokenCurrency<<T as frame_system::Config>::AccountId>>::Balance:
		scale_info::TypeInfo,
	T1: Get<TokenId>,
	T2: Get<TokenId>,
	T3: Get<TokenId>,
	SF2: Get<u128>,
	SF3: Get<u128>,
	Balance: From<<C as MultiTokenCurrency<<T as frame_system::Config>::AccountId>>::Balance>,
	sp_runtime::AccountId32: From<<T as frame_system::Config>::AccountId>,
{
	type LiquidityInfo = Option<LiquidityInfoEnum<C, T>>;
	type Balance = <C as MultiTokenCurrency<<T as frame_system::Config>::AccountId>>::Balance;

	/// Withdraw the predicted fee from the transaction origin.
	///
	/// Note: The `fee` already includes the `tip`.
	fn withdraw_fee(
		who: &T::AccountId,
		_call: &T::RuntimeCall,
		_info: &DispatchInfoOf<T::RuntimeCall>,
		fee: Self::Balance,
		tip: Self::Balance,
	) -> Result<Self::LiquidityInfo, TransactionValidityError> {
		if fee.is_zero() {
			return Ok(None)
		}

		let withdraw_reason = if tip.is_zero() {
			WithdrawReasons::TRANSACTION_PAYMENT
		} else {
			WithdrawReasons::TRANSACTION_PAYMENT | WithdrawReasons::TIP
		};

		match C::withdraw(
			T1::get().into(),
			who,
			fee,
			withdraw_reason,
			ExistenceRequirement::KeepAlive,
		) {
			Ok(imbalance) => Ok(Some(LiquidityInfoEnum::Imbalance((T1::get(), imbalance)))),
			// TODO make sure atleast 1 planck KSM is charged
			Err(_) => match C::withdraw(
				T2::get().into(),
				who,
				fee / SF2::get().into(),
				withdraw_reason,
				ExistenceRequirement::KeepAlive,
			) {
				Ok(imbalance) => Ok(Some(LiquidityInfoEnum::Imbalance((T2::get(), imbalance)))),
				Err(_) => match C::withdraw(
					T3::get().into(),
					who,
					fee / SF3::get().into(),
					withdraw_reason,
					ExistenceRequirement::KeepAlive,
				) {
					Ok(imbalance) => Ok(Some(LiquidityInfoEnum::Imbalance((T3::get(), imbalance)))),
					Err(_) => Err(InvalidTransaction::Payment.into()),
				},
			},
		}
	}

	/// Hand the fee and the tip over to the `[OnUnbalanced]` implementation.
	/// Since the predicted fee might have been too high, parts of the fee may
	/// be refunded.
	///
	/// Note: The `corrected_fee` already includes the `tip`.
	fn correct_and_deposit_fee(
		who: &T::AccountId,
		_dispatch_info: &DispatchInfoOf<T::RuntimeCall>,
		_post_info: &PostDispatchInfoOf<T::RuntimeCall>,
		corrected_fee: Self::Balance,
		tip: Self::Balance,
		already_withdrawn: Self::LiquidityInfo,
	) -> Result<(), TransactionValidityError> {
		if let Some(LiquidityInfoEnum::Imbalance((token_id, paid))) = already_withdrawn {
			let (corrected_fee, tip) = if token_id == T3::get() {
				(corrected_fee / SF3::get().into(), tip / SF3::get().into())
			} else if token_id == T2::get() {
				(corrected_fee / SF2::get().into(), tip / SF2::get().into())
			} else {
				(corrected_fee, tip)
			};
			// Calculate how much refund we should return
			let refund_amount = paid.peek().saturating_sub(corrected_fee);
			// refund to the the account that paid the fees. If this fails, the
			// account might have dropped below the existential balance. In
			// that case we don't refund anything.
			let refund_imbalance = C::deposit_into_existing(token_id.into(), &who, refund_amount)
				.unwrap_or_else(|_| C::PositiveImbalance::from_zero(token_id.into()));
			// merge the imbalance caused by paying the fees and refunding parts of it again.
			let adjusted_paid = paid
				.offset(refund_imbalance)
				.same()
				.map_err(|_| TransactionValidityError::Invalid(InvalidTransaction::Payment))?;
			// Call someone else to handle the imbalance (fee and tip separately)
			let (tip_imb, fee) = adjusted_paid.split(tip);
			OU::on_unbalanceds(token_id, Some(fee).into_iter().chain(Some(tip_imb)));
			TransactionPayment::deposit_event(
				pallet_transaction_payment_mangata::Event::<Runtime>::TransactionFeePaid {
					who: sp_runtime::AccountId32::from(who.clone()),
					actual_fee: corrected_fee.into(),
					tip: Balance::from(tip),
				},
			);
		}
		Ok(())
	}
}

parameter_types! {
	pub ConstFeeMultiplierValue: Multiplier = Multiplier::saturating_from_rational(1, 1);
}

impl pallet_transaction_payment_mangata::Config for Runtime {
	type RuntimeEvent = RuntimeEvent;
	type OnChargeTransaction = OnChargeHandler<
		orml_tokens::MultiTokenCurrencyAdapter<Runtime>,
		ToAuthor,
		ThreeCurrencyOnChargeAdapter<
			orml_tokens::MultiTokenCurrencyAdapter<Runtime>,
			ToAuthor,
			MgxTokenId,
			KsmTokenId,
			TurTokenId,
			frame_support::traits::ConstU128<KSM_MGX_SCALE_FACTOR>,
			frame_support::traits::ConstU128<TUR_MGX_SCALE_FACTOR>,
		>,
		FeeLock,
	>;
	type LengthToFee = ConstantMultiplier<Balance, TransactionByteFee>;
	type WeightToFee = WeightToFee;
	type FeeMultiplierUpdate = ConstFeeMultiplier<ConstFeeMultiplierValue>;
	type OperationalFeeMultiplier = OperationalFeeMultiplier;
}

parameter_types! {
	pub const MaxCuratedTokens: u32 = 100;
}

impl pallet_fee_lock::Config for Runtime {
	type RuntimeEvent = RuntimeEvent;
	type MaxCuratedTokens = MaxCuratedTokens;
	type Tokens = orml_tokens::MultiTokenCurrencyAdapter<Runtime>;
	type PoolReservesProvider = Xyk;
	type NativeTokenId = MgxTokenId;
	type WeightInfo = weights::pallet_fee_lock_weights::ModuleWeight<Runtime>;
}

parameter_types! {
	pub const ReservedXcmpWeight: Weight = MAXIMUM_BLOCK_WEIGHT.saturating_div(4);
	pub const ReservedDmpWeight: Weight = MAXIMUM_BLOCK_WEIGHT.saturating_div(4);
}

impl cumulus_pallet_parachain_system::Config for Runtime {
	type RuntimeEvent = RuntimeEvent;
	type MaintenanceStatusProvider = Maintenance;
	type OnSystemEvent = ();
	type SelfParaId = ParachainInfo;
	type DmpMessageHandler = DmpQueue;
	type ReservedDmpWeight = ReservedDmpWeight;
	type OutboundXcmpMessageSource = XcmpQueue;
	type XcmpMessageHandler = XcmpQueue;
	type ReservedXcmpWeight = ReservedXcmpWeight;
	type CheckAssociatedRelayNumber = cumulus_pallet_parachain_system::AnyRelayNumber;
}

impl parachain_info::Config for Runtime {}

impl cumulus_pallet_aura_ext::Config for Runtime {}

parameter_types! {
	pub const Period: u32 = 6 * HOURS;
	pub const Offset: u32 = 0;
	pub const MaxAuthorities: u32 = 100_000;
}

impl pallet_session::Config for Runtime {
	type RuntimeEvent = RuntimeEvent;
	type ValidatorId = <Self as frame_system::Config>::AccountId;
	// we don't have stash and controller, thus we don't need the convert as well.
	type ValidatorIdOf = ConvertInto;
	type ShouldEndSession = ParachainStaking;
	type NextSessionRotation = ParachainStaking;
	type SessionManager = ParachainStaking;
	// Essentially just Aura, but lets be pedantic.
	type SessionHandler = <SessionKeys as sp_runtime::traits::OpaqueKeys>::KeyTypeIdProviders;
	type Keys = SessionKeys;
	type WeightInfo = weights::pallet_session_weights::ModuleWeight<Runtime>;
}

impl pallet_aura::Config for Runtime {
	type AuthorityId = AuraId;
	type DisabledValidators = ();
	type MaxAuthorities = MaxAuthorities;
}

impl pallet_sudo_mangata::Config for Runtime {
	type RuntimeEvent = RuntimeEvent;
	type RuntimeCall = RuntimeCall;
}

impl pallet_sudo_origin::Config for Runtime {
	type RuntimeEvent = RuntimeEvent;
	type RuntimeCall = RuntimeCall;
	type SudoOrigin =
		pallet_collective_mangata::EnsureProportionMoreThan<AccountId, CouncilCollective, 1, 2>;
}

#[cfg(not(feature = "fast-runtime"))]
parameter_types! {
	pub const CouncilProposalCloseDelay: BlockNumber = 3 * DAYS;
}

#[cfg(feature = "fast-runtime")]
parameter_types! {
	pub const CouncilProposalCloseDelay: BlockNumber = 6 * MINUTES;
}

parameter_types! {
	pub const CouncilMotionDuration: BlockNumber = 5 * DAYS;
	pub const CouncilMaxProposals: u32 = 100;
	pub const CouncilMaxMembers: u32 = 100;
}

type CouncilCollective = pallet_collective_mangata::Instance1;
impl pallet_collective_mangata::Config<CouncilCollective> for Runtime {
	type RuntimeOrigin = RuntimeOrigin;
	type Proposal = RuntimeCall;
	type RuntimeEvent = RuntimeEvent;
	type MotionDuration = CouncilMotionDuration;
	type ProposalCloseDelay = CouncilProposalCloseDelay;
	type MaxProposals = CouncilMaxProposals;
	type MaxMembers = CouncilMaxMembers;
	type DefaultVote = pallet_collective_mangata::PrimeDefaultVote;
	type WeightInfo = weights::pallet_collective_mangata_weights::ModuleWeight<Runtime>;
}

#[cfg(feature = "fast-runtime")]
parameter_types! {
	/// Default SessionLenght is every 2 minutes (10 * 12 second block times)
	pub const BlocksPerRound: u32 = 2 * MINUTES;
}

#[cfg(not(feature = "fast-runtime"))]
parameter_types! {
	/// Default SessionLenght is every 4 hours (1200 * 12 second block times)
	pub const BlocksPerRound: u32 = 4 * HOURS;
}

parameter_types! {
	/// Collator candidate exit delay (number of rounds)
	pub const LeaveCandidatesDelay: u32 = 2;
	/// Collator candidate bond increases/decreases delay (number of rounds)
	pub const CandidateBondDelay: u32 = 2;
	/// Delegator exit delay (number of rounds)
	pub const LeaveDelegatorsDelay: u32 = 2;
	/// Delegation revocations delay (number of rounds)
	pub const RevokeDelegationDelay: u32 = 2;
	/// Delegation bond increases/decreases delay (number of rounds)
	pub const DelegationBondDelay: u32 = 2;
	/// Reward payments delay (number of rounds)
	pub const RewardPaymentDelay: u32 = 2;
	/// Minimum collators selected per round, default at genesis and minimum forever after
	pub const MinSelectedCandidates: u32 = 25;
	/// Maximum collator candidates allowed
	pub const MaxCollatorCandidates: u32 = 35;
	/// Maximum delegators allowed per candidate
	pub const MaxTotalDelegatorsPerCandidate: u32 = 25;
	/// Maximum delegators counted per candidate
	pub const MaxDelegatorsPerCandidate: u32 = 12;
	/// Maximum delegations per delegator
	pub const MaxDelegationsPerDelegator: u32 = 30;
	/// Default fixed percent a collator takes off the top of due rewards
	pub const DefaultCollatorCommission: Perbill = Perbill::from_percent(20);
	/// Minimum stake required to become a collator
	pub const MinCollatorStk: u128 = 10 * DOLLARS;
	/// Minimum stake required to be reserved to be a candidate
	pub const MinCandidateStk: u128 = 1 * DOLLARS;
	/// Minimum stake required to be reserved to be a delegator
	pub const MinDelegatorStk: u128 = 1 * CENTS;
}

// To ensure that BlocksPerRound is not zero, breaking issuance calculations
// Also since 1 block is used for session change, atleast 1 block more needed for extrinsics to work
const_assert!(BlocksPerRound::get() >= 2);

impl parachain_staking::Config for Runtime {
	type RuntimeEvent = RuntimeEvent;
	type StakingReservesProvider = MultiPurposeLiquidity;
	type Currency = orml_tokens::MultiTokenCurrencyAdapter<Runtime>;
	type MonetaryGovernanceOrigin = EnsureRoot<AccountId>;
	type BlocksPerRound = BlocksPerRound;
	type LeaveCandidatesDelay = LeaveCandidatesDelay;
	type CandidateBondDelay = CandidateBondDelay;
	type LeaveDelegatorsDelay = LeaveDelegatorsDelay;
	type RevokeDelegationDelay = RevokeDelegationDelay;
	type DelegationBondDelay = DelegationBondDelay;
	type RewardPaymentDelay = RewardPaymentDelay;
	type MinSelectedCandidates = MinSelectedCandidates;
	type MaxCollatorCandidates = MaxCollatorCandidates;
	type MaxTotalDelegatorsPerCandidate = MaxTotalDelegatorsPerCandidate;
	type MaxDelegatorsPerCandidate = MaxDelegatorsPerCandidate;
	type MaxDelegationsPerDelegator = MaxDelegationsPerDelegator;
	type DefaultCollatorCommission = DefaultCollatorCommission;
	type MinCollatorStk = MinCollatorStk;
	type MinCandidateStk = MinCandidateStk;
	type MinDelegation = MinDelegatorStk;
	type NativeTokenId = MgxTokenId;
	type StakingLiquidityTokenValuator = Xyk;
	type Issuance = Issuance;
	type StakingIssuanceVault = StakingIssuanceVault;
	type FallbackProvider = Council;
	type WeightInfo = weights::parachain_staking_weights::ModuleWeight<Runtime>;
}

impl parachain_staking::StakingBenchmarkConfig for Runtime {}

impl pallet_xyk::XykBenchmarkingConfig for Runtime {}

parameter_types! {
	pub const HistoryLimit: u32 = 10u32;

	pub const LiquidityMiningIssuanceVaultId: PalletId = PalletId(*b"py/lqmiv");
	pub LiquidityMiningIssuanceVault: AccountId = LiquidityMiningIssuanceVaultId::get().into_account_truncating();
	pub const StakingIssuanceVaultId: PalletId = PalletId(*b"py/stkiv");
	pub StakingIssuanceVault: AccountId = StakingIssuanceVaultId::get().into_account_truncating();

	pub const TotalCrowdloanAllocation: Balance = 330_000_000 * DOLLARS;
	pub const IssuanceCap: Balance = 4_000_000_000 * DOLLARS;
	pub const LinearIssuanceBlocks: u32 = 13_140_000u32; // 5 years
	pub const LiquidityMiningSplit: Perbill = Perbill::from_parts(555555556);
	pub const StakingSplit: Perbill = Perbill::from_parts(444444444);
	pub const ImmediateTGEReleasePercent: Percent = Percent::from_percent(20);
	pub const TGEReleasePeriod: u32 = 5_256_000u32; // 2 years
	pub const TGEReleaseBegin: u32 = 100_800u32; // Two weeks into chain start
}

// Issuance history must be kept for atleast the staking reward delay
const_assert!(RewardPaymentDelay::get() <= HistoryLimit::get());

impl pallet_issuance::Config for Runtime {
	type RuntimeEvent = RuntimeEvent;
	type NativeCurrencyId = MgxTokenId;
	type Tokens = orml_tokens::MultiTokenCurrencyAdapter<Runtime>;
	type BlocksPerRound = BlocksPerRound;
	type HistoryLimit = HistoryLimit;
	type LiquidityMiningIssuanceVault = LiquidityMiningIssuanceVault;
	type StakingIssuanceVault = StakingIssuanceVault;
	type TotalCrowdloanAllocation = TotalCrowdloanAllocation;
	type IssuanceCap = IssuanceCap;
	type LinearIssuanceBlocks = LinearIssuanceBlocks;
	type LiquidityMiningSplit = LiquidityMiningSplit;
	type StakingSplit = StakingSplit;
	type ImmediateTGEReleasePercent = ImmediateTGEReleasePercent;
	type TGEReleasePeriod = TGEReleasePeriod;
	type TGEReleaseBegin = TGEReleaseBegin;
	type VestingProvider = Vesting;
	type WeightInfo = weights::pallet_issuance_weights::ModuleWeight<Runtime>;
	type ActivedPoolQueryApiType = Xyk;
}

parameter_types! {
	pub const MinVestedTransfer: Balance = 100 * DOLLARS;
}

impl pallet_vesting_mangata::Config for Runtime {
	type RuntimeEvent = RuntimeEvent;
	type Tokens = orml_tokens::MultiTokenCurrencyAdapter<Runtime>;
	type BlockNumberToBalance = ConvertInto;
	type MinVestedTransfer = MinVestedTransfer;
	type WeightInfo = weights::pallet_vesting_mangata_weights::ModuleWeight<Runtime>;
	// `VestingInfo` encode length is 36bytes. 28 schedules gets encoded as 1009 bytes, which is the
	// highest number of schedules that encodes less than 2^10.
	const MAX_VESTING_SCHEDULES: u32 = 50;
}

parameter_types! {
	pub const Initialized: bool = false;
	pub const InitializationPayment: Perbill = Perbill::from_parts(214285700);
	pub const MaxInitContributorsBatchSizes: u32 = 100;
	pub const MinimumReward: Balance = 0;
	pub const RelaySignaturesThreshold: Perbill = Perbill::from_percent(100);
	pub const SigantureNetworkIdentifier: &'static [u8] = b"mangata-";
}

impl pallet_crowdloan_rewards::Config for Runtime {
	type RuntimeEvent = RuntimeEvent;
	type Initialized = Initialized;
	type InitializationPayment = InitializationPayment;
	type MaxInitContributors = MaxInitContributorsBatchSizes;
	type MinimumReward = MinimumReward;
	type RewardAddressRelayVoteThreshold = RelaySignaturesThreshold;
	type NativeTokenId = MgxTokenId;
	type Tokens = orml_tokens::MultiTokenCurrencyAdapter<Runtime>;
	type RelayChainAccountId = sp_runtime::AccountId32;
	type RewardAddressChangeOrigin = EnsureRoot<AccountId>;
	type SignatureNetworkIdentifier = SigantureNetworkIdentifier;
	type RewardAddressAssociateOrigin = EnsureRoot<AccountId>;
	type VestingBlockNumber = BlockNumber;
	type VestingBlockProvider = System;
	type WeightInfo = weights::pallet_crowdloan_rewards_weights::ModuleWeight<Runtime>;
}

impl pallet_multipurpose_liquidity::Config for Runtime {
	type RuntimeEvent = RuntimeEvent;
	type MaxRelocks = MaxLocks;
	type Tokens = orml_tokens::MultiTokenCurrencyAdapter<Runtime>;
	type NativeCurrencyId = MgxTokenId;
	type VestingProvider = Vesting;
	type Xyk = Xyk;
	type WeightInfo = weights::pallet_multipurpose_liquidity_weights::ModuleWeight<Runtime>;
}

impl orml_unknown_tokens::Config for Runtime {
	type RuntimeEvent = RuntimeEvent;
}

impl orml_xcm::Config for Runtime {
	type RuntimeEvent = RuntimeEvent;
	type SovereignOrigin = EnsureRoot<AccountId>;
}

pub type AssetMetadataOf = AssetMetadata<Balance, CustomMetadata>;
type CurrencyAdapter = orml_tokens::MultiTokenCurrencyAdapter<Runtime>;

pub struct SequentialIdWithCreation<T>(PhantomData<T>);
impl<T: orml_asset_registry::Config> AssetProcessor<TokenId, AssetMetadataOf>
	for SequentialIdWithCreation<T>
{
	fn pre_register(
		id: Option<TokenId>,
		asset_metadata: AssetMetadataOf,
	) -> Result<(TokenId, AssetMetadataOf), DispatchError> {
		let next_id = CurrencyAdapter::get_next_currency_id();
		let asset_id = id.unwrap_or(next_id);
		match asset_id.cmp(&next_id) {
			Ordering::Equal => CurrencyAdapter::create(&TreasuryAccount::get(), Default::default())
				.and_then(|created_asset_id| match created_asset_id.cmp(&asset_id) {
					Ordering::Equal => Ok((asset_id, asset_metadata)),
					_ => Err(orml_asset_registry::Error::<T>::InvalidAssetId.into()),
				}),
			Ordering::Less => Ok((asset_id, asset_metadata)),
			_ => Err(orml_asset_registry::Error::<T>::InvalidAssetId.into()),
		}
	}
}

pub struct AssetAuthority;
impl EnsureOriginWithArg<RuntimeOrigin, Option<u32>> for AssetAuthority {
	type Success = ();

	fn try_origin(
		origin: RuntimeOrigin,
		_asset_id: &Option<u32>,
	) -> Result<Self::Success, RuntimeOrigin> {
		EnsureRoot::try_origin(origin)
	}

	#[cfg(feature = "runtime-benchmarks")]
	fn successful_origin(_asset_id: &Option<u32>) -> RuntimeOrigin {
		EnsureRoot::successful_origin()
	}
}

impl orml_asset_registry::Config for Runtime {
	type RuntimeEvent = RuntimeEvent;
	type CustomMetadata = CustomMetadata;
	type AssetId = TokenId;
	type AuthorityOrigin = AssetAuthority;
	type AssetProcessor = SequentialIdWithCreation<Runtime>;
	type Balance = Balance;
	type WeightInfo = weights::orml_asset_registry_weights::ModuleWeight<Runtime>;
}

// Proxy Pallet
/// The type used to represent the kinds of proxying allowed.
#[derive(
	Copy,
	Clone,
	Eq,
	PartialEq,
	Ord,
	PartialOrd,
	Encode,
	Decode,
	RuntimeDebug,
	MaxEncodedLen,
	TypeInfo,
)]
pub enum ProxyType {
	AutoCompound,
}

impl Default for ProxyType {
	fn default() -> Self {
		Self::AutoCompound
	}
}

parameter_types! {
	pub const ProxyDepositBase: Balance = deposit(1, 16);
	pub const ProxyDepositFactor: Balance = deposit(0, 33);
	pub const AnnouncementDepositBase: Balance = deposit(1, 16);
	pub const AnnouncementDepositFactor: Balance = deposit(0, 68);
}

impl InstanceFilter<RuntimeCall> for ProxyType {
	fn filter(&self, c: &RuntimeCall) -> bool {
		match self {
			_ if matches!(c, RuntimeCall::Utility(..)) => true,
			ProxyType::AutoCompound => {
				matches!(
					c,
					RuntimeCall::Xyk(pallet_xyk::Call::provide_liquidity_with_conversion { .. }) |
						RuntimeCall::Xyk(pallet_xyk::Call::compound_rewards { .. })
				)
			},
		}
	}
	fn is_superset(&self, o: &Self) -> bool {
		match (self, o) {
			(x, y) if x == y => true,
			_ => false,
		}
	}
}

impl pallet_proxy::Config for Runtime {
	type RuntimeEvent = RuntimeEvent;
	type RuntimeCall = RuntimeCall;
	type Currency = orml_tokens::CurrencyAdapter<Runtime, MgxTokenId>;
	type ProxyType = ProxyType;
	type ProxyDepositBase = ProxyDepositBase;
	type ProxyDepositFactor = ProxyDepositFactor;
	type MaxProxies = frame_support::traits::ConstU32<32>;
	type WeightInfo = pallet_proxy::weights::SubstrateWeight<Runtime>;
	type MaxPending = frame_support::traits::ConstU32<32>;
	type CallHasher = BlakeTwo256;
	type AnnouncementDepositBase = AnnouncementDepositBase;
	type AnnouncementDepositFactor = AnnouncementDepositFactor;
}

pub struct FoundationAccountsProvider<T: frame_system::Config>(PhantomData<T>);
impl<T: frame_system::Config> Get<Vec<T::AccountId>> for FoundationAccountsProvider<T> {
	fn get() -> Vec<T::AccountId> {
		let accounts = vec![
			hex_literal::hex!["c8d02dfbff5ce2fda651c7dd7719bc5b17b9c1043fded805bfc86296c5909871"],
			hex_literal::hex!["c4690c56c36cec7ed5f6ed5d5eebace0c317073a962ebea1d00f1a304974897b"],
			hex_literal::hex!["fc741134c82b81b7ab7efbf334b0c90ff8dbf22c42ad705ea7c04bf27ed4161a"],
		];

		accounts
			.into_iter()
			.map(|acc| {
				T::AccountId::decode(&mut sp_runtime::AccountId32::as_ref(
					&sp_runtime::AccountId32::from(acc),
				))
				.unwrap()
			})
			.collect()
	}
}

impl pallet_maintenance::Config for Runtime {
	type RuntimeEvent = RuntimeEvent;
	type FoundationAccountsProvider = FoundationAccountsProvider<Runtime>;
}

// Create the runtime by composing the FRAME pallets that were previously configured.
construct_runtime!(
	pub enum Runtime where
		Block = Block,
		NodeBlock = opaque::Block,
		UncheckedExtrinsic = UncheckedExtrinsic,
	{
		// System support stuff.
		System: frame_system::{Pallet, Call, Config, Storage, Event<T>} = 0,
		ParachainSystem: cumulus_pallet_parachain_system::{
			Pallet, Call, Config, Storage, Inherent, Event<T>, ValidateUnsigned,
		} = 1,
		Timestamp: pallet_timestamp::{Pallet, Call, Storage, Inherent} = 2,
		ParachainInfo: parachain_info::{Pallet, Storage, Config} = 3,

		// Monetary stuff.
		Tokens: orml_tokens::{Pallet, Storage, Call, Event<T>, Config<T>} = 10,
		TransactionPayment: pallet_transaction_payment_mangata::{Pallet, Storage, Event<Runtime>} = 11,

		// Xyk stuff
		Xyk: pallet_xyk::{Pallet, Call, Storage, Event<T>, Config<T>} = 13,

		// Fee Locks
		FeeLock: pallet_fee_lock::{Pallet, Storage, Call, Event<T>, Config<T>} = 14,

		// Vesting
		Vesting: pallet_vesting_mangata::{Pallet, Call, Storage, Event<T>} = 17,

		// Crowdloan
		Crowdloan: pallet_crowdloan_rewards::{Pallet, Call, Storage, Event<T>} = 18,

		// Issuance
		Issuance: pallet_issuance::{Pallet, Event<T>, Storage, Call} = 19,

		// Collator support. The order of these 4 are important and shall not change.
		Authorship: pallet_authorship::{Pallet, Call, Storage} = 20,
		ParachainStaking: parachain_staking::{Pallet, Call, Storage, Event<T>, Config<T>} = 21,
		Session: pallet_session::{Pallet, Call, Storage, Event, Config<T>} = 22,
		Aura: pallet_aura::{Pallet, Storage, Config<T>} = 23,
		AuraExt: cumulus_pallet_aura_ext::{Pallet, Storage, Config} = 24,

		// MultiPurposeLiquidity
		MultiPurposeLiquidity: pallet_multipurpose_liquidity::{Pallet, Call, Storage, Event<T>} = 25,

		// XCM helpers.
		XcmpQueue: cumulus_pallet_xcmp_queue::{Pallet, Call, Storage, Event<T>} = 30,
		PolkadotXcm: pallet_xcm::{Pallet, Storage, Call, Event<T>, Origin, Config} = 31,
		CumulusXcm: cumulus_pallet_xcm::{Pallet, Event<T>, Origin} = 32,
		DmpQueue: cumulus_pallet_dmp_queue::{Pallet, Call, Storage, Event<T>} = 33,

		// ORML XCM
		XTokens: orml_xtokens::{Pallet, Storage, Call, Event<T>} = 35,
		UnknownTokens: orml_unknown_tokens::{Pallet, Storage, Event} = 36,
		OrmlXcm: orml_xcm::{Pallet, Call, Event<T>} = 37,
		AssetRegistry: orml_asset_registry::{Pallet, Call, Storage, Event<T>, Config<T>} = 38,

		// Governance stuff
		Treasury: pallet_treasury::{Pallet, Call, Storage, Config, Event<T>} = 41,
		Sudo: pallet_sudo_mangata::{Pallet, Call, Config<T>, Storage, Event<T>} = 49,
		SudoOrigin: pallet_sudo_origin::{Pallet, Call, Event<T>} = 50,
		Council: pallet_collective_mangata::<Instance1>::{Pallet, Call, Storage, Origin<T>, Event<T>, Config<T>} = 51,

		// Bootstrap
		Bootstrap: pallet_bootstrap::{Pallet, Call, Storage, Event<T>} = 53,
		Utility: pallet_utility_mangata::{Pallet, Call, Event} = 54,

		Proxy: pallet_proxy::{Pallet, Call, Storage, Event<T>} = 55,

		Maintenance: pallet_maintenance::{Pallet, Call, Storage, Event<T>} = 60,
	}
);

#[cfg(feature = "runtime-benchmarks")]
#[macro_use]
extern crate frame_benchmarking;

#[cfg(feature = "runtime-benchmarks")]
mod benches {
	define_benchmarks!(
		[frame_system, SystemBench::<Runtime>]
		[pallet_session, SessionBench::<Runtime>]
		[pallet_timestamp, Timestamp]
		[orml_asset_registry, AssetRegistry]
		[orml_tokens, Tokens]
		[parachain_staking, ParachainStaking]
		[pallet_xyk, Xyk]
		[pallet_treasury, Treasury]
		[pallet_collective_mangata, Council]
		[pallet_bootstrap, Bootstrap]
		[pallet_crowdloan_rewards, Crowdloan]
		[pallet_utility_mangata, Utility]
		[pallet_vesting_mangata, Vesting]
		[pallet_issuance, Issuance]
		[pallet_multipurpose_liquidity, MultiPurposeLiquidity]
		[pallet_fee_lock, FeeLock]
	);
}

impl_runtime_apis! {

	impl ver_api::VerApi<Block> for Runtime {
		fn get_signer(
			tx: <Block as BlockT>::Extrinsic,
		) -> Option<(sp_runtime::AccountId32, u32)> {
			if let Some(sig) = tx.signature.clone(){
				let nonce: frame_system::CheckNonce<_> = sig.2.4;
				<Runtime as frame_system::Config>::Lookup::lookup(sig.0)
					.ok()
					.and_then(|addr| Some((addr, nonce.0)))
			}else{
				None
			}
		}

		fn is_storage_migration_scheduled() -> bool{
			System::read_events_no_consensus()
				.iter()
				.any(|record|
					matches!(record.event,
						RuntimeEvent::ParachainSystem( cumulus_pallet_parachain_system::Event::<Runtime>::ValidationFunctionApplied{relay_chain_block_num: _})))
		}

		fn store_seed(seed: sp_core::H256){
			// initialize has been called already so we can fetch number from the storage
			System::set_block_seed(&seed);
		}


		fn get_previous_block_txs() -> Vec<Vec<u8>> {
			System::get_previous_blocks_txs()
		}

		fn pop_txs(count: u64) -> Vec<Vec<u8>>{
			System::pop_txs(count as usize)
		}

		fn create_enqueue_txs_inherent(txs: Vec<<Block as BlockT>::Extrinsic>) -> <Block as BlockT>::Extrinsic{
			UncheckedExtrinsic::new_unsigned(
					RuntimeCall::System(frame_system::Call::enqueue_txs{txs:
						txs.into_iter()
							.map(|tx| (
									tx.signature.clone().and_then(|sig|
										<Runtime as frame_system::Config>::Lookup::lookup(sig.0).ok()
									),
									tx.encode())
							).collect()}))
		}

		fn can_enqueue_txs() -> bool{
			System::can_enqueue_txs()
		}

		fn start_prevalidation() {
			System::set_prevalidation()
		}
	}

	impl ver_api::VerNonceApi<Block, AccountId> for Runtime {
		fn enqueued_txs_count(acc: AccountId) -> u64 {

			System::enqueued_txs_count(&acc) as u64
		}
	}

	impl xyk_runtime_api::XykApi<Block, Balance, TokenId, AccountId> for Runtime {
		fn calculate_sell_price(
			input_reserve: Balance,
			output_reserve: Balance,
			sell_amount: Balance
		) -> XYKRpcResult<Balance> {
			XYKRpcResult {
				price: Xyk::calculate_sell_price(input_reserve, output_reserve, sell_amount)
					.map_err(|e|
						{
							log::warn!(target:"xyk", "rpc 'XYK::calculate_sell_price' error: '{:?}', returning default value instead", e);
							e
						}
					).unwrap_or_default()
			}
		}

		fn calculate_buy_price(
			input_reserve: Balance,
			output_reserve: Balance,
			buy_amount: Balance
		) -> XYKRpcResult<Balance> {
			XYKRpcResult {
				price: Xyk::calculate_buy_price(input_reserve, output_reserve, buy_amount)
					.map_err(|e|
						{
							log::warn!(target:"xyk", "rpc 'XYK::calculate_buy_price' error: '{:?}', returning default value instead", e);
							e
						}
					).unwrap_or_default()

			}
		}

		fn calculate_sell_price_id(
			sold_token_id: TokenId,
			bought_token_id: TokenId,
			sell_amount: Balance
		) -> XYKRpcResult<Balance> {
			XYKRpcResult {
				price: Xyk::calculate_sell_price_id(sold_token_id, bought_token_id, sell_amount)
					.map_err(|e|
						{
							log::warn!(target:"xyk", "rpc 'XYK::calculate_sell_price_id' error: '{:?}', returning default value instead", e);
							e
						}
					).unwrap_or_default()
			}
		}

		fn calculate_buy_price_id(
			sold_token_id: TokenId,
			bought_token_id: TokenId,
			buy_amount: Balance
		) -> XYKRpcResult<Balance> {
			XYKRpcResult {
				price: Xyk::calculate_buy_price_id(sold_token_id, bought_token_id, buy_amount)
					.map_err(|e|
						{
							log::warn!(target:"xyk", "rpc 'XYK::calculate_buy_price_id' error: '{:?}', returning default value instead", e);
							e
						}
					).unwrap_or_default()
			}
		}

		fn get_burn_amount(
			first_asset_id: TokenId,
			second_asset_id: TokenId,
			liquidity_asset_amount: Balance
		) -> RpcAmountsResult<Balance> {
			match Xyk::get_burn_amount(first_asset_id, second_asset_id, liquidity_asset_amount){
				Ok((first_asset_amount, second_asset_amount)) => RpcAmountsResult{
																	first_asset_amount,
																	second_asset_amount
																},
				Err(e) => {
					log::warn!(target:"xyk", "rpc 'XYK::get_burn_amount' error: '{:?}', returning default value instead", e);
					Default::default()
				},
			}
		}

		fn get_max_instant_burn_amount(
			user: AccountId,
			liquidity_asset_id: TokenId,
		) -> XYKRpcResult<Balance> {
			XYKRpcResult { price: Xyk::get_max_instant_burn_amount(&user, liquidity_asset_id) }
		}

		fn get_max_instant_unreserve_amount(
			user: AccountId,
			liquidity_asset_id: TokenId,
		) -> XYKRpcResult<Balance> {
			XYKRpcResult { price: Xyk::get_max_instant_unreserve_amount(&user, liquidity_asset_id) }
		}

		fn calculate_rewards_amount(
			user: AccountId,
			liquidity_asset_id: TokenId,
		) -> XYKRpcResult<Balance> {
			match Xyk::calculate_rewards_amount_v2(user, liquidity_asset_id){
				Ok(claimable_rewards) => XYKRpcResult{
					price:claimable_rewards
				},
				Err(e) => {
						log::warn!(target:"xyk", "rpc 'XYK::calculate_rewards_amount' error: '{:?}', returning default value instead", e);
						Default::default()
				},
			}
		}

		fn calculate_balanced_sell_amount(
			total_amount: Balance,
			reserve_amount: Balance,
		) -> XYKRpcResult<Balance> {
			XYKRpcResult {
				price: Xyk::calculate_balanced_sell_amount(total_amount, reserve_amount)
					.map_err(|e|
						{
							log::warn!(target:"xyk", "rpc 'XYK::calculate_balanced_sell_amount' error: '{:?}', returning default value instead", e);
							e
						}
					).unwrap_or_default()
			}
		}
	}

	impl sp_consensus_aura::AuraApi<Block, AuraId> for Runtime {
		fn slot_duration() -> sp_consensus_aura::SlotDuration {
			sp_consensus_aura::SlotDuration::from_millis(Aura::slot_duration())
		}

		fn authorities() -> Vec<AuraId> {
			Aura::authorities().into_inner()
		}
	}

	impl pallet_vesting_mangata_rpc_runtime_api::VestingMangataApi<Block, AccountId, TokenId, Balance, BlockNumber> for Runtime {
		fn get_vesting_locked_at(who: AccountId, token_id: TokenId, at_block_number: Option<BlockNumber>) -> VestingInfosWithLockedAt<Balance, BlockNumber>
		{
			match Vesting::get_vesting_locked_at(&who, token_id, at_block_number){
				Ok(vesting_infos_with_locked_at) => VestingInfosWithLockedAt{
					vesting_infos_with_locked_at: vesting_infos_with_locked_at
				},
				Err(e) => {
						log::warn!(target:"vesting", "rpc 'Vesting::get_vesting_locked_at' error: '{:?}', returning default value instead", e);
						Default::default()
				},
			}
		}
	}

	impl sp_api::Core<Block> for Runtime {
		fn version() -> RuntimeVersion {
			VERSION
		}

		fn execute_block(block: Block) {
			let key = cumulus_pallet_aura_ext::get_block_signer_pub_key::<Runtime,Block>(&block);
			Executive::execute_block_ver_impl(block, key);
		}

		fn initialize_block(header: &<Block as BlockT>::Header) {
			Executive::initialize_block(header)
		}
	}

	impl sp_api::Metadata<Block> for Runtime {
		fn metadata() -> OpaqueMetadata {
			OpaqueMetadata::new(Runtime::metadata().into())
		}
	}

	impl sp_block_builder::BlockBuilder<Block> for Runtime {
		fn apply_extrinsic(extrinsic: <Block as BlockT>::Extrinsic) -> ApplyExtrinsicResult {
			Executive::apply_extrinsic(extrinsic)
		}

		fn finalize_block() -> <Block as BlockT>::Header {
			Executive::finalize_block()
		}

		fn inherent_extrinsics(data: sp_inherents::InherentData) -> Vec<<Block as BlockT>::Extrinsic> {
			data.create_extrinsics()
		}

		fn check_inherents(
			block: Block,
			data: sp_inherents::InherentData,
		) -> sp_inherents::CheckInherentsResult {
			data.check_extrinsics(&block)
		}
	}

	impl sp_transaction_pool::runtime_api::TaggedTransactionQueue<Block> for Runtime {
		fn validate_transaction(
			source: TransactionSource,
			tx: <Block as BlockT>::Extrinsic,
			block_hash: <Block as BlockT>::Hash,
		) -> TransactionValidity {
			Executive::validate_transaction(source, tx, block_hash)
		}
	}

	impl sp_offchain::OffchainWorkerApi<Block> for Runtime {
		fn offchain_worker(header: &<Block as BlockT>::Header) {
			Executive::offchain_worker(header)
		}
	}

	impl sp_session::SessionKeys<Block> for Runtime {
		fn generate_session_keys(seed: Option<Vec<u8>>) -> Vec<u8> {
			SessionKeys::generate(seed)
		}

		fn decode_session_keys(
			encoded: Vec<u8>,
		) -> Option<Vec<(Vec<u8>, KeyTypeId)>> {
			SessionKeys::decode_into_raw_public_keys(&encoded)
		}
	}

	impl frame_system_rpc_runtime_api::AccountNonceApi<Block, AccountId, Index> for Runtime {
		fn account_nonce(account: AccountId) -> Index {
			System::account_nonce(account)
		}
	}

	impl pallet_transaction_payment_mangata_rpc_runtime_api::TransactionPaymentApi<Block, Balance> for Runtime {
		fn query_info(
			uxt: <Block as BlockT>::Extrinsic,
			len: u32,
		) -> pallet_transaction_payment_mangata_rpc_runtime_api::RuntimeDispatchInfo<Balance> {
			TransactionPayment::query_info(uxt, len)
		}
		fn query_fee_details(
			uxt: <Block as BlockT>::Extrinsic,
			len: u32,
		) -> pallet_transaction_payment_mangata::FeeDetails<Balance> {
			TransactionPayment::query_fee_details(uxt, len)
		}
	}

	impl cumulus_primitives_core::CollectCollationInfo<Block> for Runtime {
		fn collect_collation_info(header: &<Block as BlockT>::Header) -> cumulus_primitives_core::CollationInfo {
			ParachainSystem::collect_collation_info(header)
		}
	}

	#[cfg(feature = "try-runtime")]
	impl frame_try_runtime::TryRuntime<Block> for Runtime {
		fn on_runtime_upgrade(checks: bool) -> (Weight, Weight) {
			// NOTE: intentional unwrap: we don't want to propagate the error backwards, and want to
			// have a backtrace here. If any of the pre/post migration checks fail, we shall stop
			// right here and right now.
			let weight = Executive::try_runtime_upgrade(checks).unwrap();
			(weight, RuntimeBlockWeights::get().max_block)
		}

		fn execute_block(
			block: Block,
			state_root_check: bool,
			signature_check: bool,
			select: frame_try_runtime::TryStateSelect
		) -> Weight {
			log::info!(
				target: "node-runtime",
				"try-runtime: executing block {:?} / root checks: {:?} / try-state-select: {:?}",
				block.header.hash(),
				state_root_check,
				select,
			);
			// NOTE: intentional unwrap: we don't want to propagate the error backwards, and want to
			// have a backtrace here.
			Executive::try_execute_block(block, state_root_check, signature_check, select).unwrap()
		}
	}

	#[cfg(feature = "runtime-benchmarks")]
	impl frame_benchmarking::Benchmark<Block> for Runtime {
		fn benchmark_metadata(extra: bool) -> (
			Vec<frame_benchmarking::BenchmarkList>,
			Vec<frame_support::traits::StorageInfo>,
		) {
			use frame_benchmarking::{list_benchmark, Benchmarking, BenchmarkList};
			use frame_support::traits::StorageInfoTrait;
			use frame_system_benchmarking::Pallet as SystemBench;
			use cumulus_pallet_session_benchmarking::Pallet as SessionBench;

			let mut list = Vec::<BenchmarkList>::new();

			list_benchmarks!(list, extra);

			let storage_info = AllPalletsWithSystem::storage_info();

			return (list, storage_info)
		}

		fn dispatch_benchmark(
			config: frame_benchmarking::BenchmarkConfig
		) -> Result<Vec<frame_benchmarking::BenchmarkBatch>, sp_runtime::RuntimeString> {
			use frame_benchmarking::{Benchmarking, BenchmarkBatch, add_benchmark, TrackedStorageKey};

			use frame_system_benchmarking::Pallet as SystemBench;
			impl frame_system_benchmarking::Config for Runtime {}

			use cumulus_pallet_session_benchmarking::Pallet as SessionBench;
			impl cumulus_pallet_session_benchmarking::Config for Runtime {}

			let whitelist: Vec<TrackedStorageKey> = vec![
				// Block Number
				hex_literal::hex!("26aa394eea5630e07c48ae0c9558cef702a5c1b19ab7a04f536c519aca4983ac").to_vec().into(),
				// Total Issuance
				hex_literal::hex!("c2261276cc9d1f8598ea4b6a74b15c2f57c875e4cff74148e4628f264b974c80").to_vec().into(),
				// Execution Phase
				hex_literal::hex!("26aa394eea5630e07c48ae0c9558cef7ff553b5a9862a516939d82b3d3d8661a").to_vec().into(),
				// Event Count
				hex_literal::hex!("26aa394eea5630e07c48ae0c9558cef70a98fdbe9ce6c55837576c60c7af3850").to_vec().into(),
				// System Events
				hex_literal::hex!("26aa394eea5630e07c48ae0c9558cef780d41e5e16056765bc8461851072c9d7").to_vec().into(),
			];

			let mut batches = Vec::<BenchmarkBatch>::new();
			let params = (&config, &whitelist);

			add_benchmarks!(params, batches);

			if batches.is_empty() { return Err("Benchmark not found for this pallet.".into()) }
			Ok(batches)
		}
	}
}

struct CheckInherents;

impl cumulus_pallet_parachain_system::CheckInherents<Block> for CheckInherents {
	fn check_inherents(
		block: &Block,
		relay_state_proof: &cumulus_pallet_parachain_system::RelayChainStateProof,
	) -> sp_inherents::CheckInherentsResult {
		let relay_chain_slot = relay_state_proof
			.read_slot()
			.expect("Could not read the relay chain slot from the proof");

		let inherent_data =
			cumulus_primitives_timestamp::InherentDataProvider::from_relay_chain_slot_and_duration(
				relay_chain_slot,
				sp_std::time::Duration::from_secs(6),
			)
			.create_inherent_data()
			.expect("Could not create the timestamp inherent data");
		inherent_data.check_extrinsics(block)
	}
}

// replace validate block function with its expanded version
#[doc(hidden)]
mod parachain_validate_block {
	use super::*;

	#[no_mangle]
	#[cfg(not(feature = "std"))]
	unsafe fn validate_block(arguments: *const u8, arguments_len: usize) -> u64 {
		let params =
			cumulus_pallet_parachain_system::validate_block::polkadot_parachain::load_params(
				arguments,
				arguments_len,
			);
		let res =
            cumulus_pallet_parachain_system::validate_block::implementation::validate_block::<<Runtime
                                                                                              as
                                                                                              cumulus_pallet_parachain_system::validate_block::GetRuntimeBlockType>::RuntimeBlock,
                                                                                              cumulus_pallet_aura_ext::BlockExecutorVer<Runtime, Executive>,
                                                                                              Runtime,
                                                                                              CheckInherents>(params);
		cumulus_pallet_parachain_system::validate_block::polkadot_parachain::write_result(&res)
	}
}<|MERGE_RESOLUTION|>--- conflicted
+++ resolved
@@ -174,17 +174,10 @@
 	spec_name: create_runtime_str!("mangata-parachain"),
 	impl_name: create_runtime_str!("mangata-parachain"),
 	authoring_version: 15,
-<<<<<<< HEAD
 	spec_version: 2800,
 	impl_version: 0,
 	apis: RUNTIME_API_VERSIONS,
 	transaction_version: 2800,
-=======
-	spec_version: 15,
-	impl_version: 0,
-	apis: RUNTIME_API_VERSIONS,
-	transaction_version: 15,
->>>>>>> 4efca8e7
 	state_version: 0,
 };
 
@@ -598,13 +591,9 @@
 			RuntimeCall::Xyk(pallet_xyk::Call::sell_asset { .. }) |
 			RuntimeCall::Xyk(pallet_xyk::Call::buy_asset { .. }) |
 			RuntimeCall::Xyk(pallet_xyk::Call::multiswap_sell_asset { .. }) |
-<<<<<<< HEAD
-			RuntimeCall::Xyk(pallet_xyk::Call::multiswap_buy_asset { .. }) => true,
-=======
 			RuntimeCall::Xyk(pallet_xyk::Call::multiswap_buy_asset { .. }) |
 			RuntimeCall::Xyk(pallet_xyk::Call::compound_rewards { .. }) |
 			RuntimeCall::Xyk(pallet_xyk::Call::provide_liquidity_with_conversion { .. }) => true,
->>>>>>> 4efca8e7
 			_ => false,
 		}
 	}
@@ -667,25 +656,15 @@
 }
 
 #[derive(Encode, Decode, Clone, TypeInfo)]
-<<<<<<< HEAD
 pub struct OnChargeHandler<C, OU, OCA, OFLA>(PhantomData<(C, OU, OCA, OFLA)>);
 
 impl<C, OU, OCA, OFLA> OnChargeHandler<C, OU, OCA, OFLA> {}
-=======
-pub struct OnChargeHandler<C, OCA, OFLA>(PhantomData<(C, OCA, OFLA)>);
-
-impl<C, OCA, OFLA> OnChargeHandler<C, OCA, OFLA> {}
->>>>>>> 4efca8e7
 
 /// Default implementation for a Currency and an OnUnbalanced handler.
 ///
 /// The unbalance handler is given 2 unbalanceds in [`OnUnbalanced::on_unbalanceds`]: fee and
 /// then tip.
-<<<<<<< HEAD
 impl<T, C, OU, OCA, OFLA> OnChargeTransaction<T> for OnChargeHandler<C, OU, OCA, OFLA>
-=======
-impl<T, C, OCA, OFLA> OnChargeTransaction<T> for OnChargeHandler<C, OCA, OFLA>
->>>>>>> 4efca8e7
 where
 	T: pallet_transaction_payment_mangata::Config + pallet_xyk::Config,
 	T::LengthToFee: frame_support::weights::WeightToFee<
@@ -832,7 +811,6 @@
 				min_amount_out: min_amount_out,
 				..
 			}) => {
-<<<<<<< HEAD
 				ensure!(
 					tip.is_zero(),
 					TransactionValidityError::Invalid(
@@ -840,8 +818,6 @@
 					)
 				);
 
-=======
->>>>>>> 4efca8e7
 				// If else tree for easy edits
 
 				// Check if fee locks are initiazed or not
@@ -981,7 +957,6 @@
 				max_amount_in: max_amount_in,
 				..
 			}) => {
-<<<<<<< HEAD
 				ensure!(
 					tip.is_zero(),
 					TransactionValidityError::Invalid(
@@ -989,8 +964,6 @@
 					)
 				);
 
-=======
->>>>>>> 4efca8e7
 				// If else tree for easy edits
 
 				// Check if fee locks are initiazed or not
@@ -1022,7 +995,6 @@
 			},
 
 			RuntimeCall::FeeLock(pallet_fee_lock::Call::unlock_fee { .. }) => {
-<<<<<<< HEAD
 				let imb = C::withdraw(
 					MgxTokenId::get().into(),
 					who,
@@ -1043,8 +1015,6 @@
 					tip: Balance::from(tip),
 				});
 
-=======
->>>>>>> 4efca8e7
 				OFLA::can_unlock_fee(who).map_err(|_| {
 					TransactionValidityError::Invalid(InvalidTransaction::UnlockFee.into())
 				})?;
