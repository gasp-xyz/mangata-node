#![cfg_attr(not(feature = "std"), no_std)]
// `construct_runtime!` does a lot of recursion and requires us to increase the limit to 256.
#![recursion_limit = "256"]

use codec::{Decode, Encode};
use frame_support::{
	construct_runtime,
	dispatch::DispatchResult,
	parameter_types,
	traits::{
		tokens::currency::{MultiTokenCurrency, MultiTokenImbalanceWithZeroTrait},
		Contains, EnsureOrigin, EnsureOriginWithArg, Everything, ExistenceRequirement, Get,
		Imbalance, LockIdentifier, Nothing, U128CurrencyToVote, WithdrawReasons,
	},
	unsigned::TransactionValidityError,
	weights::{
		constants::{RocksDbWeight, WEIGHT_PER_MICROS, WEIGHT_PER_MILLIS, WEIGHT_PER_SECOND},
		ConstantMultiplier, DispatchClass, Weight,
	},
	PalletId,
};
#[cfg(any(feature = "std", test))]
pub use frame_system::Call as SystemCall;
use frame_system::{
	limits::{BlockLength, BlockWeights},
	EnsureRoot,
};
pub use orml_tokens;
use orml_tokens::{MultiTokenCurrencyExtended, TransferDust};
use orml_traits::{
	asset_registry::{AssetMetadata, AssetProcessor},
	parameter_type_with_key,
};
pub use pallet_sudo;
use pallet_transaction_payment::{Multiplier, OnChargeTransaction, TargetedFeeAdjustment};
use pallet_vesting_mangata_rpc_runtime_api::VestingInfosWithLockedAt;
// Polkadot Imports
pub use polkadot_runtime_common::BlockHashCount;
use scale_info::TypeInfo;
use sp_api::impl_runtime_apis;
pub use sp_consensus_aura::sr25519::AuthorityId as AuraId;
use sp_core::{crypto::KeyTypeId, OpaqueMetadata};
#[cfg(any(feature = "std", test))]
pub use sp_runtime::BuildStorage;
use sp_runtime::{
	create_runtime_str, generic, impl_opaque_keys,
	traits::{
		AccountIdConversion, AccountIdLookup, BlakeTwo256, Block as BlockT, Convert, ConvertInto,
		DispatchInfoOf, PostDispatchInfoOf, Saturating, StaticLookup, Zero,
	},
	transaction_validity::{InvalidTransaction, TransactionSource, TransactionValidity},
	ApplyExtrinsicResult, DispatchError, FixedPointNumber, Percent, Perquintill,
};
pub use sp_runtime::{MultiAddress, Perbill, Permill};
use sp_std::{
	cmp::Ordering,
	convert::{TryFrom, TryInto},
	marker::PhantomData,
	prelude::*,
};
#[cfg(feature = "std")]
use sp_version::NativeVersion;
use sp_version::RuntimeVersion;
use static_assertions::const_assert;
pub use xcm::{latest::prelude::*, VersionedMultiLocation};

pub use constants::{fee::*, parachains::*};
pub use currency::*;
pub use mangata_types::{
	assets::{CustomMetadata, XcmMetadata},
	AccountId, Address, Amount, Balance, BlockNumber, Hash, Index, Signature, TokenId,
};
pub use pallet_issuance::{IssuanceInfo, PoolPromoteApi};
pub use pallet_sudo_origin;
pub use pallet_xyk;
// XCM Imports
use pallet_xyk::AssetMetadataMutationTrait;
use xyk_runtime_api::{RpcAmountsResult, XYKRpcResult};

// Make the WASM binary available.
#[cfg(feature = "std")]
include!(concat!(env!("OUT_DIR"), "/wasm_binary.rs"));

pub const MGR_TOKEN_ID: TokenId = 0;
pub const ROC_TOKEN_ID: TokenId = 4;
pub const KAR_TOKEN_ID: TokenId = 6;
pub const TUR_TOKEN_ID: TokenId = 7;

pub mod constants;
mod weights;
pub mod xcm_config;

/// Block header type as expected by this runtime.
pub type Header = generic::HeaderVer<BlockNumber, BlakeTwo256>;
/// Block type as expected by this runtime.
pub type Block = generic::Block<Header, UncheckedExtrinsic>;
/// A Block signed with a Justification
pub type SignedBlock = generic::SignedBlock<Block>;
/// BlockId type as expected by this runtime.
pub type BlockId = generic::BlockId<Block>;
/// The SignedExtension to the basic transaction logic.
pub type SignedExtra = (
	frame_system::CheckSpecVersion<Runtime>,
	frame_system::CheckTxVersion<Runtime>,
	frame_system::CheckGenesis<Runtime>,
	frame_system::CheckEra<Runtime>,
	frame_system::CheckNonce<Runtime>,
	frame_system::CheckWeight<Runtime>,
	pallet_transaction_payment::ChargeTransactionPayment<Runtime>,
);
/// The payload being signed in transactions.
pub type SignedPayload = generic::SignedPayload<Call, SignedExtra>;

/// Unchecked extrinsic type as expected by this runtime.
pub type UncheckedExtrinsic = generic::UncheckedExtrinsic<Address, Call, Signature, SignedExtra>;

/// Extrinsic type that has already been checked.
pub type CheckedExtrinsic = generic::CheckedExtrinsic<AccountId, Call, SignedExtra>;

/// Executive: handles dispatch to the various modules.
pub type Executive = frame_executive::Executive<
	Runtime,
	Block,
	frame_system::ChainContext<Runtime>,
	Runtime,
	AllPalletsWithSystem,
>;

/// Opaque types. These are used by the CLI to instantiate machinery that don't need to know
/// the specifics of the runtime. They can then be made to be agnostic over specific formats
/// of data like extrinsics, allowing for them to continue syncing the network through upgrades
/// to even the core data structures.
pub mod opaque {
	pub use sp_runtime::OpaqueExtrinsic as UncheckedExtrinsic;
	use sp_runtime::{generic, traits::BlakeTwo256};

	use super::*;

	/// Opaque block header type.
	pub type Header = generic::HeaderVer<BlockNumber, BlakeTwo256>;
	/// Opaque block type.
	pub type Block = generic::Block<Header, UncheckedExtrinsic>;
	/// Opaque block identifier type.
	pub type BlockId = generic::BlockId<Block>;
}

impl_opaque_keys! {
	pub struct SessionKeys {
		pub aura: Aura,
	}
}

#[sp_version::runtime_version]
pub const VERSION: RuntimeVersion = RuntimeVersion {
	spec_name: create_runtime_str!("mangata-parachain"),
	impl_name: create_runtime_str!("mangata-parachain"),
	authoring_version: 10,
	spec_version: 10,
	impl_version: 0,
	apis: RUNTIME_API_VERSIONS,
	transaction_version: 10,
	state_version: 0,
};

mod currency {
	use super::Balance;

	pub const MILLICENTS: Balance = CENTS / 1000;
	pub const CENTS: Balance = DOLLARS / 100; // assume this is worth about a cent.
	pub const DOLLARS: Balance = super::UNIT;

	pub const fn deposit(items: u32, bytes: u32) -> Balance {
		items as Balance * 15 * CENTS + (bytes as Balance) * 6 * CENTS
	}
}

/// This determines the average expected block time that we are targeting.
/// Blocks will be produced at a minimum duration defined by `SLOT_DURATION`.
/// `SLOT_DURATION` is picked up by `pallet_timestamp` which is in turn picked
/// up by `pallet_aura` to implement `fn slot_duration()`.
///
/// Change this to adjust the block time.
pub const MILLISECS_PER_BLOCK: u64 = 12000;

// NOTE: Currently it is not possible to change the slot duration after the chain has started.
//       Attempting to do so will brick block production.
pub const SLOT_DURATION: u64 = MILLISECS_PER_BLOCK;

// Time is measured by number of blocks.
pub const MINUTES: BlockNumber = 60_000 / (MILLISECS_PER_BLOCK as BlockNumber);
pub const HOURS: BlockNumber = MINUTES * 60;
pub const DAYS: BlockNumber = HOURS * 24;

// Unit = the base number of indivisible units for balance
pub const UNIT: Balance = 1_000_000_000_000_000_000;
pub const MILLIUNIT: Balance = 1_000_000_000_000_000;
pub const MICROUNIT: Balance = 1_000_000_000_000;

/// The existential deposit. Set to 1/10 of the Connected Relay Chain.
pub const EXISTENTIAL_DEPOSIT: Balance = MILLIUNIT;

/// We assume that ~5% of the block weight is consumed by `on_initialize` handlers. This is
/// used to limit the maximal weight of a single extrinsic.
const AVERAGE_ON_INITIALIZE_RATIO: Perbill = Perbill::from_percent(5);

/// We allow `Normal` extrinsics to fill up the block up to 75%, the rest can be used by
/// `Operational` extrinsics.
const NORMAL_DISPATCH_RATIO: Perbill = Perbill::from_percent(75);

/// We allow for 0.5 of a second of compute with a 12 second average block time.
/// NOTE: reduced by half comparing to origin impl as we want to fill block only up to 50%
/// so there is room for new extrinsics in the next block
const MAXIMUM_BLOCK_WEIGHT: u64 = WEIGHT_PER_SECOND.ref_time() / 4;

/// The version information used to identify this runtime when compiled natively.
#[cfg(feature = "std")]
pub fn native_version() -> NativeVersion {
	NativeVersion { runtime_version: VERSION, can_author_with: Default::default() }
}

parameter_types! {
	pub const Version: RuntimeVersion = VERSION;

<<<<<<< HEAD
=======
	// taken from dedicated benchmark (run on reference machine)
	//
	// $ cargo bench --features=disable-execution
	// ...
	// Block production/full block shuffling without executing extrinsics
	//                         time:   [12.025 ms 12.029 ms 12.032 ms]
	//                         change: [-59.043% -59.005% -58.974%] (p = 0.00 < 0.05)
	//
	// ...
	pub const MangataBlockExecutionWeight: u64 = 12 * WEIGHT_PER_MILLIS.ref_time();

	// taken from dedicated benchmark (run on reference machine)
	//
	// $ cargo bench --features=disable-execution
	// ...
	// avarege execution time of 5067 noop extrinsic : 946200 microseconds => 186
	// ...
	pub const MangataExtrinsicBaseWeight: u64 = 186 * WEIGHT_PER_MICROS.ref_time();

>>>>>>> 72e9edb2
	// This part is copied from Substrate's `bin/node/runtime/src/lib.rs`.
	//  The `RuntimeBlockLength` and `RuntimeBlockWeights` exist here because the
	// `DeletionWeightLimit` and `DeletionQueueDepth` depend on those to parameterize
	// the lazy contract deletion.
	pub RuntimeBlockLength: BlockLength =
		BlockLength::max_with_normal_ratio(5 * 1024 * 1024, NORMAL_DISPATCH_RATIO);
	pub RuntimeBlockWeights: BlockWeights = BlockWeights::builder()
<<<<<<< HEAD
		.base_block(weights::VerBlockExecutionWeight::get())
		.for_class(DispatchClass::all(), |weights| {
			weights.base_extrinsic = weights::VerExtrinsicBaseWeight::get();
=======
		.base_block(Weight::from_ref_time(MangataBlockExecutionWeight::get()))
		.for_class(DispatchClass::all(), |weights| {
			weights.base_extrinsic = Weight::from_ref_time(MangataExtrinsicBaseWeight::get());
>>>>>>> 72e9edb2
		})
		.for_class(DispatchClass::Normal, |weights| {
			weights.max_total = Some(Weight::from_ref_time(NORMAL_DISPATCH_RATIO * MAXIMUM_BLOCK_WEIGHT));
		})
		.for_class(DispatchClass::Operational, |weights| {
			weights.max_total = Some(Weight::from_ref_time(MAXIMUM_BLOCK_WEIGHT));
			// Operational transactions have some extra reserved space, so that they
			// are included even if block reached `MAXIMUM_BLOCK_WEIGHT`.
			weights.reserved = Some(
				Weight::from_ref_time(MAXIMUM_BLOCK_WEIGHT - NORMAL_DISPATCH_RATIO * MAXIMUM_BLOCK_WEIGHT)
			);
		})
		.avg_block_initialization(AVERAGE_ON_INITIALIZE_RATIO)
		.build_or_panic();
	pub const SS58Prefix: u16 = 42;
}

parameter_types! {
	pub const MgrTokenId: TokenId = MGR_TOKEN_ID;
	pub const RocTokenId: TokenId = ROC_TOKEN_ID;
	pub const TurTokenId: TokenId = TUR_TOKEN_ID;
}

// Configure FRAME pallets to include in runtime.

impl frame_system::Config for Runtime {
	/// The identifier used to distinguish between accounts.
	type AccountId = AccountId;
	/// The aggregated dispatch type that is available for extrinsics.
	type Call = Call;
	/// The lookup mechanism to get account ID from whatever is passed in dispatchers.
	type Lookup = AccountIdLookup<AccountId, ()>;
	/// The index type for storing how many extrinsics an account has signed.
	type Index = Index;
	/// The index type for blocks.
	type BlockNumber = BlockNumber;
	/// The type for hashing blocks and tries.
	type Hash = Hash;
	/// The hashing algorithm used.
	type Hashing = BlakeTwo256;
	/// The header type.
	type Header = generic::HeaderVer<BlockNumber, BlakeTwo256>;
	/// The ubiquitous event type.
	type Event = Event;
	/// The ubiquitous origin type.
	type Origin = Origin;
	/// Maximum number of block number to block hash mappings to keep (oldest pruned first).
	type BlockHashCount = BlockHashCount;
	/// Runtime version.
	type Version = Version;
	/// Converts a module to an index of this module in the runtime.
	type PalletInfo = PalletInfo;
	/// The data to be stored in an account.
	type AccountData = ();
	/// What to do if a new account is created.
	type OnNewAccount = ();
	/// What to do if an account is fully reaped from the system.
	type OnKilledAccount = ();
	/// The weight of database operations that the runtime can invoke.
	type DbWeight = RocksDbWeight;
	/// The basic call filter to use in dispatchable.
	type BaseCallFilter = Everything;
	/// Weight information for the extrinsics of this pallet.
	type SystemWeightInfo = weights::frame_system_weights::ModuleWeight<Runtime>;
	/// Block & extrinsics weights: base values and limits.
	type BlockWeights = RuntimeBlockWeights;
	/// The maximum length of a block (in bytes).
	type BlockLength = RuntimeBlockLength;
	/// This is used as an identifier of the chain. 42 is the generic substrate prefix.
	type SS58Prefix = SS58Prefix;
	/// The action to take on a Runtime Upgrade
	type OnSetCode = cumulus_pallet_parachain_system::ParachainSetCode<Self>;
	/// The maximum number of consumers allowed on a single account.
	type MaxConsumers = frame_support::traits::ConstU32<16>;
}

parameter_types! {
	pub const MinimumPeriod: u64 = SLOT_DURATION / 2;
}

impl pallet_timestamp::Config for Runtime {
	/// A timestamp: milliseconds since the unix epoch.
	type Moment = u64;
	type OnTimestampSet = ();
	type MinimumPeriod = MinimumPeriod;
	type WeightInfo = weights::pallet_timestamp_weights::ModuleWeight<Runtime>;
}

parameter_types! {
	pub const UncleGenerations: u32 = 0;
}

impl pallet_authorship::Config for Runtime {
	type FindAuthor = pallet_session::FindAccountFromAuthorIndex<Self, Aura>;
	type UncleGenerations = UncleGenerations;
	type FilterUncle = ();
	type EventHandler = ParachainStaking;
}

parameter_types! {
	pub const ProposalBond: Permill = Permill::from_percent(5);
	pub const ProposalBondMinimum: Balance = 1 * DOLLARS;
	pub const ProposalBondMaximum: Option<Balance> = None;
	pub const SpendPeriod: BlockNumber = 1 * DAYS;
	pub const Burn: Permill = Permill::from_percent(0);
	pub const TipCountdown: BlockNumber = 1 * DAYS;
	pub const TipFindersFee: Percent = Percent::from_percent(20);
	pub const TipReportDepositBase: Balance = 1 * DOLLARS;
	pub const DataDepositPerByte: Balance = 1 * CENTS;
	pub const BountyDepositBase: Balance = 1 * DOLLARS;
	pub const BountyDepositPayoutDelay: BlockNumber = 1 * DAYS;
	pub const TreasuryPalletId: PalletId = PalletId(*b"py/trsry");
	pub const BnbTreasurySubAccDerive: [u8; 4] = *b"bnbt";
	pub const BountyUpdatePeriod: BlockNumber = 14 * DAYS;
	pub const MaximumReasonLength: u32 = 16384;
	pub const BountyCuratorDeposit: Permill = Permill::from_percent(50);
	pub const BountyValueMinimum: Balance = 5 * DOLLARS;
	pub const MaxApprovals: u32 = 100;
}

impl pallet_treasury::Config for Runtime {
	type PalletId = TreasuryPalletId;
	type Currency = orml_tokens::CurrencyAdapter<Runtime, MgrTokenId>;
	type ApproveOrigin = EnsureRoot<AccountId>;
	type RejectOrigin = EnsureRoot<AccountId>;
	type Event = Event;
	type OnSlash = ();
	type ProposalBond = ProposalBond;
	type ProposalBondMinimum = ProposalBondMinimum;
	type ProposalBondMaximum = ProposalBondMaximum;
	type SpendPeriod = SpendPeriod;
	type Burn = Burn;
	type BurnDestination = ();
	type SpendFunds = ();
	type WeightInfo = weights::pallet_treasury_weights::ModuleWeight<Runtime>;
	type MaxApprovals = MaxApprovals;
	type SpendOrigin = frame_support::traits::NeverEnsureOrigin<u128>;
}

// TODO: discuiss existential deposit feature
// https://trello.com/c/P5rYYQcS/424-discuiss-orml-tokens-existential-deposit
parameter_type_with_key! {
	pub ExistentialDeposits: |_currency_id: TokenId| -> Balance {
		0
		// match currency_id {
		// 	&MGR_TOKEN_ID => 100,
		// 	_ => 0,
		// }
	};
}

parameter_types! {
	pub TreasuryAccount: AccountId = TreasuryPalletId::get().into_account_truncating();
	pub const MaxLocks: u32 = 50;
}

// The MaxLocks (on a who-token_id pair) that is allowed by orml_tokens
// must exceed the total possible locks that can be applied to it, ALL pallets considered
// This is because orml_tokens uses BoundedVec for Locks storage item and does not inform on failure
// Balances uses WeakBoundedVec and so does not fail
const_assert!(
	MaxLocks::get() >= <Runtime as pallet_vesting_mangata::Config>::MAX_VESTING_SCHEDULES
);

pub struct DustRemovalWhitelist;
impl Contains<AccountId> for DustRemovalWhitelist {
	fn contains(a: &AccountId) -> bool {
		*a == TreasuryAccount::get()
	}
}

impl orml_tokens::Config for Runtime {
	type Event = Event;
	type Balance = Balance;
	type Amount = Amount;
	type CurrencyId = TokenId;
	type WeightInfo = weights::orml_tokens_weights::ModuleWeight<Runtime>;
	type ExistentialDeposits = ExistentialDeposits;
	type OnDust = TransferDust<Runtime, TreasuryAccount>;
	type MaxLocks = MaxLocks;
	type DustRemovalWhitelist = DustRemovalWhitelist;
}

pub struct AssetMetadataMutation;
impl AssetMetadataMutationTrait for AssetMetadataMutation {
	fn set_asset_info(
		asset: TokenId,
		name: Vec<u8>,
		symbol: Vec<u8>,
		decimals: u32,
	) -> DispatchResult {
		let metadata = AssetMetadata {
			name,
			symbol,
			decimals,
			existential_deposit: Default::default(),
			additional: Default::default(),
			location: None,
		};
		orml_asset_registry::Pallet::<Runtime>::do_register_asset_without_asset_processor(
			metadata, asset,
		)?;
		Ok(())
	}
}

impl pallet_xyk::Config for Runtime {
	type Event = Event;
	type ActivationReservesProvider = MultiPurposeLiquidity;
	type Currency = orml_tokens::MultiTokenCurrencyAdapter<Runtime>;
	type NativeCurrencyId = MgrTokenId;
	type TreasuryPalletId = TreasuryPalletId;
	type BnbTreasurySubAccDerive = BnbTreasurySubAccDerive;
	type LiquidityMiningIssuanceVault = LiquidityMiningIssuanceVault;
	type PoolPromoteApi = Issuance;
	type PoolFeePercentage = frame_support::traits::ConstU128<20>;
	type TreasuryFeePercentage = frame_support::traits::ConstU128<5>;
	type BuyAndBurnFeePercentage = frame_support::traits::ConstU128<5>;
	type RewardsDistributionPeriod = frame_support::traits::ConstU32<10000>;
	type VestingProvider = Vesting;
	type DisallowedPools = Bootstrap;
	type DisabledTokens = Nothing;
	type AssetMetadataMutation = AssetMetadataMutation;
	type WeightInfo = weights::pallet_xyk_weights::ModuleWeight<Runtime>;
}

parameter_types! {
	pub const BootstrapUpdateBuffer: BlockNumber = 300;
}

impl pallet_bootstrap::BootstrapBenchmarkingConfig for Runtime {}

impl pallet_bootstrap::Config for Runtime {
	type Event = Event;
	type PoolCreateApi = Xyk;
	type BootstrapUpdateBuffer = BootstrapUpdateBuffer;
	type Currency = orml_tokens::MultiTokenCurrencyAdapter<Runtime>;
	type VestingProvider = Vesting;
	type TreasuryPalletId = TreasuryPalletId;
	type RewardsApi = Xyk;
	type WeightInfo = weights::pallet_bootstrap_weights::ModuleWeight<Runtime>;
}

impl pallet_utility::Config for Runtime {
	type Event = Event;
	type Call = Call;
	type PalletsOrigin = OriginCaller;
	type WeightInfo = weights::pallet_utility_weights::ModuleWeight<Runtime>;
}

type ORMLCurrencyAdapterNegativeImbalance =
	<orml_tokens::MultiTokenCurrencyAdapter<Runtime> as MultiTokenCurrency<
		AccountId,
	>>::NegativeImbalance;

pub trait OnMultiTokenUnbalanced<
	Imbalance: frame_support::traits::TryDrop + MultiTokenImbalanceWithZeroTrait<TokenId>,
>
{
	/// Handler for some imbalances. The different imbalances might have different origins or
	/// meanings, dependent on the context. Will default to simply calling on_unbalanced for all
	/// of them. Infallible.
	fn on_unbalanceds<B>(token_id: TokenId, amounts: impl Iterator<Item = Imbalance>)
	where
		Imbalance: frame_support::traits::Imbalance<B>,
	{
		Self::on_unbalanced(amounts.fold(Imbalance::from_zero(token_id), |i, x| x.merge(i)))
	}

	/// Handler for some imbalance. Infallible.
	fn on_unbalanced(amount: Imbalance) {
		amount.try_drop().unwrap_or_else(Self::on_nonzero_unbalanced)
	}

	/// Actually handle a non-zero imbalance. You probably want to implement this rather than
	/// `on_unbalanced`.
	fn on_nonzero_unbalanced(amount: Imbalance) {
		drop(amount);
	}
}

pub struct ToAuthor;
impl OnMultiTokenUnbalanced<ORMLCurrencyAdapterNegativeImbalance> for ToAuthor {
	fn on_nonzero_unbalanced(amount: ORMLCurrencyAdapterNegativeImbalance) {
		if let Some(author) = Authorship::author() {
			<orml_tokens::MultiTokenCurrencyAdapter<Runtime> as MultiTokenCurrency<
				AccountId,
			>>::resolve_creating(amount.0, &author, amount);
		}
	}
}

parameter_types! {
	pub const TransactionByteFee: Balance = 5 * MILLIUNIT;
	pub const OperationalFeeMultiplier: u8 = 5;
}

#[derive(Encode, Decode, Clone, TypeInfo)]
pub struct ThreeCurrencyOnChargeAdapter<C, OU, T1, T2, T3, SF2, SF3>(
	PhantomData<(C, OU, T1, T2, T3, SF2, SF3)>,
);

type NegativeImbalanceOf<C, T> =
	<C as MultiTokenCurrency<<T as frame_system::Config>::AccountId>>::NegativeImbalance;

/// Default implementation for a Currency and an OnUnbalanced handler.
///
/// The unbalance handler is given 2 unbalanceds in [`OnUnbalanced::on_unbalanceds`]: fee and
/// then tip.
impl<T, C, OU, T1, T2, T3, SF2, SF3> OnChargeTransaction<T>
	for ThreeCurrencyOnChargeAdapter<C, OU, T1, T2, T3, SF2, SF3>
where
	T: pallet_transaction_payment::Config,
	T::LengthToFee: frame_support::weights::WeightToFee<
		Balance = <C as MultiTokenCurrency<<T as frame_system::Config>::AccountId>>::Balance,
	>,
	C: MultiTokenCurrency<<T as frame_system::Config>::AccountId>,
	C::PositiveImbalance: Imbalance<
		<C as MultiTokenCurrency<<T as frame_system::Config>::AccountId>>::Balance,
		Opposite = C::NegativeImbalance,
	>,
	C::NegativeImbalance: Imbalance<
		<C as MultiTokenCurrency<<T as frame_system::Config>::AccountId>>::Balance,
		Opposite = C::PositiveImbalance,
	>,
	OU: OnMultiTokenUnbalanced<NegativeImbalanceOf<C, T>>,
	NegativeImbalanceOf<C, T>: MultiTokenImbalanceWithZeroTrait<TokenId>,
	<C as MultiTokenCurrency<<T as frame_system::Config>::AccountId>>::Balance:
		scale_info::TypeInfo,
	T1: Get<TokenId>,
	T2: Get<TokenId>,
	T3: Get<TokenId>,
	SF2: Get<u128>,
	SF3: Get<u128>,
{
	type LiquidityInfo = Option<(TokenId, NegativeImbalanceOf<C, T>)>;
	type Balance = <C as MultiTokenCurrency<<T as frame_system::Config>::AccountId>>::Balance;

	/// Withdraw the predicted fee from the transaction origin.
	///
	/// Note: The `fee` already includes the `tip`.
	fn withdraw_fee(
		who: &T::AccountId,
		_call: &T::Call,
		_info: &DispatchInfoOf<T::Call>,
		fee: Self::Balance,
		tip: Self::Balance,
	) -> Result<Self::LiquidityInfo, TransactionValidityError> {
		if fee.is_zero() {
			return Ok(None)
		}

		let withdraw_reason = if tip.is_zero() {
			WithdrawReasons::TRANSACTION_PAYMENT
		} else {
			WithdrawReasons::TRANSACTION_PAYMENT | WithdrawReasons::TIP
		};

		match C::withdraw(
			T1::get().into(),
			who,
			fee,
			withdraw_reason,
			ExistenceRequirement::KeepAlive,
		) {
			Ok(imbalance) => Ok(Some((T1::get(), imbalance))),
			// TODO make sure atleast 1 planck KSM is charged
			Err(_) => match C::withdraw(
				T2::get().into(),
				who,
				fee / SF2::get().into(),
				withdraw_reason,
				ExistenceRequirement::KeepAlive,
			) {
				Ok(imbalance) => Ok(Some((T2::get(), imbalance))),
				Err(_) => match C::withdraw(
					T3::get().into(),
					who,
					fee / SF3::get().into(),
					withdraw_reason,
					ExistenceRequirement::KeepAlive,
				) {
					Ok(imbalance) => Ok(Some((T3::get(), imbalance))),
					Err(_) => Err(InvalidTransaction::Payment.into()),
				},
			},
		}
	}

	/// Hand the fee and the tip over to the `[OnUnbalanced]` implementation.
	/// Since the predicted fee might have been too high, parts of the fee may
	/// be refunded.
	///
	/// Note: The `corrected_fee` already includes the `tip`.
	fn correct_and_deposit_fee(
		who: &T::AccountId,
		_dispatch_info: &DispatchInfoOf<T::Call>,
		_post_info: &PostDispatchInfoOf<T::Call>,
		corrected_fee: Self::Balance,
		tip: Self::Balance,
		already_withdrawn: Self::LiquidityInfo,
	) -> Result<(), TransactionValidityError> {
		if let Some((token_id, paid)) = already_withdrawn {
			let (corrected_fee, tip) = if token_id == T3::get() {
				(corrected_fee / SF3::get().into(), tip / SF3::get().into())
			} else if token_id == T2::get() {
				(corrected_fee / SF2::get().into(), tip / SF2::get().into())
			} else {
				(corrected_fee, tip)
			};
			// Calculate how much refund we should return
			let refund_amount = paid.peek().saturating_sub(corrected_fee);
			// refund to the the account that paid the fees. If this fails, the
			// account might have dropped below the existential balance. In
			// that case we don't refund anything.
			let refund_imbalance = C::deposit_into_existing(token_id.into(), &who, refund_amount)
				.unwrap_or_else(|_| C::PositiveImbalance::from_zero(token_id.into()));
			// merge the imbalance caused by paying the fees and refunding parts of it again.
			let adjusted_paid = paid
				.offset(refund_imbalance)
				.same()
				.map_err(|_| TransactionValidityError::Invalid(InvalidTransaction::Payment))?;
			// Call someone else to handle the imbalance (fee and tip separately)
			let (tip, fee) = adjusted_paid.split(tip);
			OU::on_unbalanceds(token_id, Some(fee).into_iter().chain(Some(tip)));
		}
		Ok(())
	}
}

parameter_types! {
	// We want no variability, the other parameters are superfluous
	pub const TargetBlockFullness: Perquintill = Perquintill::from_percent(25);
	pub AdjustmentVariable: Multiplier = Multiplier::saturating_from_rational(0, 100_000);
	pub MinimumMultiplier: Multiplier = Multiplier::saturating_from_rational(1, 1);
}

impl pallet_transaction_payment::Config for Runtime {
	type Event = Event;
	type OnChargeTransaction = ThreeCurrencyOnChargeAdapter<
		orml_tokens::MultiTokenCurrencyAdapter<Runtime>,
		ToAuthor,
		MgrTokenId,
		RocTokenId,
		TurTokenId,
		frame_support::traits::ConstU128<ROC_MGR_SCALE_FACTOR>,
		frame_support::traits::ConstU128<TUR_MGR_SCALE_FACTOR>,
	>;
	type LengthToFee = ConstantMultiplier<Balance, TransactionByteFee>;
	type WeightToFee = WeightToFee;
	type FeeMultiplierUpdate =
		TargetedFeeAdjustment<Self, TargetBlockFullness, AdjustmentVariable, MinimumMultiplier>;
	type OperationalFeeMultiplier = OperationalFeeMultiplier;
}

parameter_types! {
	pub const ReservedXcmpWeight: Weight = Weight::from_ref_time(MAXIMUM_BLOCK_WEIGHT / 4);
	pub const ReservedDmpWeight: Weight = Weight::from_ref_time(MAXIMUM_BLOCK_WEIGHT / 4);
}

impl cumulus_pallet_parachain_system::Config for Runtime {
	type Event = Event;
	type OnSystemEvent = ();
	type SelfParaId = ParachainInfo;
	type DmpMessageHandler = DmpQueue;
	type ReservedDmpWeight = ReservedDmpWeight;
	type OutboundXcmpMessageSource = XcmpQueue;
	type XcmpMessageHandler = XcmpQueue;
	type ReservedXcmpWeight = ReservedXcmpWeight;
	type CheckAssociatedRelayNumber = cumulus_pallet_parachain_system::AnyRelayNumber;
}

impl parachain_info::Config for Runtime {}

impl cumulus_pallet_aura_ext::Config for Runtime {}

parameter_types! {
	pub const Period: u32 = 6 * HOURS;
	pub const Offset: u32 = 0;
	pub const MaxAuthorities: u32 = 100_000;
}

impl pallet_session::Config for Runtime {
	type Event = Event;
	type ValidatorId = <Self as frame_system::Config>::AccountId;
	// we don't have stash and controller, thus we don't need the convert as well.
	type ValidatorIdOf = ConvertInto;
	type ShouldEndSession = ParachainStaking;
	type NextSessionRotation = ParachainStaking;
	type SessionManager = ParachainStaking;
	// Essentially just Aura, but lets be pedantic.
	type SessionHandler = <SessionKeys as sp_runtime::traits::OpaqueKeys>::KeyTypeIdProviders;
	type Keys = SessionKeys;
	type WeightInfo = weights::pallet_session_weights::ModuleWeight<Runtime>;
}

impl pallet_aura::Config for Runtime {
	type AuthorityId = AuraId;
	type DisabledValidators = ();
	type MaxAuthorities = MaxAuthorities;
}

impl pallet_sudo::Config for Runtime {
	type Event = Event;
	type Call = Call;
}

impl pallet_sudo_origin::Config for Runtime {
	type Event = Event;
	type Call = Call;
	type SudoOrigin =
		pallet_collective::EnsureProportionMoreThan<AccountId, CouncilCollective, 1, 2>;
}

parameter_types! {
	pub const CouncilMotionDuration: BlockNumber = 5 * DAYS;
	pub const CouncilMaxProposals: u32 = 100;
	pub const CouncilMaxMembers: u32 = 100;
}

type CouncilCollective = pallet_collective::Instance1;
impl pallet_collective::Config<CouncilCollective> for Runtime {
	type Origin = Origin;
	type Proposal = Call;
	type Event = Event;
	type MotionDuration = CouncilMotionDuration;
	type MaxProposals = CouncilMaxProposals;
	type MaxMembers = CouncilMaxMembers;
	type DefaultVote = pallet_collective::PrimeDefaultVote;
	type WeightInfo = weights::pallet_collective_weights::ModuleWeight<Runtime>;
}

parameter_types! {
	pub const CandidacyBond: Balance = 10 * DOLLARS;
	// 1 storage item created, key size is 32 bytes, value size is 16+16.
	pub const VotingBondBase: Balance = deposit(1, 64);
	// additional data per vote is 32 bytes (account id).
	pub const VotingBondFactor: Balance = deposit(0, 32);
	pub const TermDuration: BlockNumber = 120 * DAYS;
	pub const DesiredMembers: u32 = 9;
	pub const DesiredRunnersUp: u32 = 7;
	pub const MaxVoters: u32 = 10 * 1000;
	pub const MaxCandidates: u32 = 1000;
	pub const ElectionsPhragmenPalletId: LockIdentifier = *b"phrelect";
}

// Make sure that there are no more than `MaxMembers` members elected via elections-phragmen.
const_assert!(DesiredMembers::get() <= CouncilMaxMembers::get());

impl pallet_elections_phragmen::Config for Runtime {
	type Event = Event;
	type PalletId = ElectionsPhragmenPalletId;
	type Currency = orml_tokens::CurrencyAdapter<Runtime, MgrTokenId>;
	type ChangeMembers = Council;
	// NOTE: this implies that council's genesis members cannot be set directly and must come from
	// this module.
	type InitializeMembers = Council;
	type CurrencyToVote = U128CurrencyToVote;
	type CandidacyBond = CandidacyBond;
	type VotingBondBase = VotingBondBase;
	type VotingBondFactor = VotingBondFactor;
	type LoserCandidate = Treasury;
	type KickedMember = Treasury;
	type DesiredMembers = DesiredMembers;
	type DesiredRunnersUp = DesiredRunnersUp;
	type TermDuration = TermDuration;
	type MaxVoters = MaxVoters;
	type MaxCandidates = MaxCandidates;
	type WeightInfo = weights::pallet_elections_phragmen_weights::ModuleWeight<Runtime>;
}

parameter_types! {
	/// Default BlocksPerRound is every 4 hours (1200 * 12 second block times)
	pub const BlocksPerRound: u32 = 4 * HOURS;
	/// Collator candidate exit delay (number of rounds)
	pub const LeaveCandidatesDelay: u32 = 2;
	/// Collator candidate bond increases/decreases delay (number of rounds)
	pub const CandidateBondDelay: u32 = 2;
	/// Delegator exit delay (number of rounds)
	pub const LeaveDelegatorsDelay: u32 = 2;
	/// Delegation revocations delay (number of rounds)
	pub const RevokeDelegationDelay: u32 = 2;
	/// Delegation bond increases/decreases delay (number of rounds)
	pub const DelegationBondDelay: u32 = 2;
	/// Reward payments delay (number of rounds)
	pub const RewardPaymentDelay: u32 = 2;
	/// Minimum collators selected per round, default at genesis and minimum forever after
	pub const MinSelectedCandidates: u32 = 25;
	/// Maximum collator candidates allowed
	pub const MaxCollatorCandidates: u32 = 35;
	/// Maximum delegators allowed per candidate
	pub const MaxTotalDelegatorsPerCandidate: u32 = 25;
	/// Maximum delegators counted per candidate
	pub const MaxDelegatorsPerCandidate: u32 = 12;
	/// Maximum delegations per delegator
	pub const MaxDelegationsPerDelegator: u32 = 30;
	/// Default fixed percent a collator takes off the top of due rewards
	pub const DefaultCollatorCommission: Perbill = Perbill::from_percent(20);
	/// Minimum stake required to become a collator
	pub const MinCollatorStk: u128 = 10 * DOLLARS;
	/// Minimum stake required to be reserved to be a candidate
	pub const MinCandidateStk: u128 = 1 * DOLLARS;
	/// Minimum stake required to be reserved to be a delegator
	pub const MinDelegatorStk: u128 = 1 * CENTS;
}

// To ensure that BlocksPerRound is not zero, breaking issuance calculations
// Also since 1 block is used for session change, atleast 1 block more needed for extrinsics to work
const_assert!(BlocksPerRound::get() >= 2);

impl parachain_staking::Config for Runtime {
	type Event = Event;
	type StakingReservesProvider = MultiPurposeLiquidity;
	type Currency = orml_tokens::MultiTokenCurrencyAdapter<Runtime>;
	type MonetaryGovernanceOrigin = EnsureRoot<AccountId>;
	type BlocksPerRound = BlocksPerRound;
	type LeaveCandidatesDelay = LeaveCandidatesDelay;
	type CandidateBondDelay = CandidateBondDelay;
	type LeaveDelegatorsDelay = LeaveDelegatorsDelay;
	type RevokeDelegationDelay = RevokeDelegationDelay;
	type DelegationBondDelay = DelegationBondDelay;
	type RewardPaymentDelay = RewardPaymentDelay;
	type MinSelectedCandidates = MinSelectedCandidates;
	type MaxCollatorCandidates = MaxCollatorCandidates;
	type MaxTotalDelegatorsPerCandidate = MaxTotalDelegatorsPerCandidate;
	type MaxDelegatorsPerCandidate = MaxDelegatorsPerCandidate;
	type MaxDelegationsPerDelegator = MaxDelegationsPerDelegator;
	type DefaultCollatorCommission = DefaultCollatorCommission;
	type MinCollatorStk = MinCollatorStk;
	type MinCandidateStk = MinCandidateStk;
	type MinDelegation = MinDelegatorStk;
	type NativeTokenId = MgrTokenId;
	type StakingLiquidityTokenValuator = Xyk;
	type Issuance = Issuance;
	type StakingIssuanceVault = StakingIssuanceVault;
	type FallbackProvider = Council;
	type WeightInfo = weights::parachain_staking_weights::ModuleWeight<Runtime>;
}

impl parachain_staking::StakingBenchmarkConfig for Runtime {}

parameter_types! {
	pub const HistoryLimit: u32 = 10u32;

	pub const LiquidityMiningIssuanceVaultId: PalletId = PalletId(*b"py/lqmiv");
	pub LiquidityMiningIssuanceVault: AccountId = LiquidityMiningIssuanceVaultId::get().into_account_truncating();
	pub const StakingIssuanceVaultId: PalletId = PalletId(*b"py/stkiv");
	pub StakingIssuanceVault: AccountId = StakingIssuanceVaultId::get().into_account_truncating();

	pub const TotalCrowdloanAllocation: Balance = 330_000_000 * DOLLARS;
	pub const IssuanceCap: Balance = 4_000_000_000 * DOLLARS;
	pub const LinearIssuanceBlocks: u32 = 13_140_000u32; // 5 years
	pub const LiquidityMiningSplit: Perbill = Perbill::from_parts(555555556);
	pub const StakingSplit: Perbill = Perbill::from_parts(444444444);
	pub const ImmediateTGEReleasePercent: Percent = Percent::from_percent(20);
	pub const TGEReleasePeriod: u32 = 5_256_000u32; // 2 years
	pub const TGEReleaseBegin: u32 = 100_800u32; // Two weeks into chain start
}

// Issuance history must be kept for atleast the staking reward delay
const_assert!(RewardPaymentDelay::get() <= HistoryLimit::get());

impl pallet_issuance::Config for Runtime {
	type Event = Event;
	type NativeCurrencyId = MgrTokenId;
	type Tokens = orml_tokens::MultiTokenCurrencyAdapter<Runtime>;
	type BlocksPerRound = BlocksPerRound;
	type HistoryLimit = HistoryLimit;
	type LiquidityMiningIssuanceVault = LiquidityMiningIssuanceVault;
	type StakingIssuanceVault = StakingIssuanceVault;
	type TotalCrowdloanAllocation = TotalCrowdloanAllocation;
	type IssuanceCap = IssuanceCap;
	type LinearIssuanceBlocks = LinearIssuanceBlocks;
	type LiquidityMiningSplit = LiquidityMiningSplit;
	type StakingSplit = StakingSplit;
	type ImmediateTGEReleasePercent = ImmediateTGEReleasePercent;
	type TGEReleasePeriod = TGEReleasePeriod;
	type TGEReleaseBegin = TGEReleaseBegin;
	type VestingProvider = Vesting;
	type WeightInfo = weights::pallet_issuance_weights::ModuleWeight<Runtime>;
}

parameter_types! {
	pub const MinVestedTransfer: Balance = 100 * DOLLARS;
}

impl pallet_vesting_mangata::Config for Runtime {
	type Event = Event;
	type Tokens = orml_tokens::MultiTokenCurrencyAdapter<Runtime>;
	type BlockNumberToBalance = ConvertInto;
	type MinVestedTransfer = MinVestedTransfer;
	type WeightInfo = weights::pallet_vesting_mangata_weights::ModuleWeight<Runtime>;
	// `VestingInfo` encode length is 36bytes. 28 schedules gets encoded as 1009 bytes, which is the
	// highest number of schedules that encodes less than 2^10.
	const MAX_VESTING_SCHEDULES: u32 = 50;
}

parameter_types! {
	pub const Initialized: bool = false;
	pub const InitializationPayment: Perbill = Perbill::from_parts(214285700);
	pub const MaxInitContributorsBatchSizes: u32 = 100;
	pub const MinimumReward: Balance = 0;
	pub const RelaySignaturesThreshold: Perbill = Perbill::from_percent(100);
	pub const SigantureNetworkIdentifier: &'static [u8] = b"mangata-";
}

impl pallet_crowdloan_rewards::Config for Runtime {
	type Event = Event;
	type Initialized = Initialized;
	type InitializationPayment = InitializationPayment;
	type MaxInitContributors = MaxInitContributorsBatchSizes;
	type MinimumReward = MinimumReward;
	type RewardAddressRelayVoteThreshold = RelaySignaturesThreshold;
	type NativeTokenId = MgrTokenId;
	type Tokens = orml_tokens::MultiTokenCurrencyAdapter<Runtime>;
	type RelayChainAccountId = sp_runtime::AccountId32;
	type RewardAddressChangeOrigin = EnsureRoot<AccountId>;
	type SignatureNetworkIdentifier = SigantureNetworkIdentifier;
	type RewardAddressAssociateOrigin = EnsureRoot<AccountId>;
	type VestingBlockNumber = BlockNumber;
	type VestingBlockProvider = System;
	type WeightInfo = weights::pallet_crowdloan_rewards_weights::ModuleWeight<Runtime>;
}

impl pallet_multipurpose_liquidity::Config for Runtime {
	type Event = Event;
	type MaxRelocks = MaxLocks;
	type Tokens = orml_tokens::MultiTokenCurrencyAdapter<Runtime>;
	type NativeCurrencyId = MgrTokenId;
	type VestingProvider = Vesting;
	type Xyk = Xyk;
	type WeightInfo = weights::pallet_multipurpose_liquidity_weights::ModuleWeight<Runtime>;
}

impl orml_unknown_tokens::Config for Runtime {
	type Event = Event;
}

impl orml_xcm::Config for Runtime {
	type Event = Event;
	type SovereignOrigin = EnsureRoot<AccountId>;
}

pub type AssetMetadataOf = AssetMetadata<Balance, CustomMetadata>;
type CurrencyAdapter = orml_tokens::MultiTokenCurrencyAdapter<Runtime>;

pub struct SequentialIdWithCreation<T>(PhantomData<T>);
impl<T: orml_asset_registry::Config> AssetProcessor<TokenId, AssetMetadataOf>
	for SequentialIdWithCreation<T>
{
	fn pre_register(
		id: Option<TokenId>,
		asset_metadata: AssetMetadataOf,
	) -> Result<(TokenId, AssetMetadataOf), DispatchError> {
		let next_id = CurrencyAdapter::get_next_currency_id();
		let asset_id = id.unwrap_or(next_id);
		match asset_id.cmp(&next_id) {
			Ordering::Equal => CurrencyAdapter::create(&TreasuryAccount::get(), Default::default())
				.and_then(|created_asset_id| match created_asset_id.cmp(&asset_id) {
					Ordering::Equal => Ok((asset_id, asset_metadata)),
					_ => Err(orml_asset_registry::Error::<T>::InvalidAssetId.into()),
				}),
			Ordering::Less => Ok((asset_id, asset_metadata)),
			_ => Err(orml_asset_registry::Error::<T>::InvalidAssetId.into()),
		}
	}
}

pub struct AssetAuthority;
impl EnsureOriginWithArg<Origin, Option<u32>> for AssetAuthority {
	type Success = ();

	fn try_origin(origin: Origin, _asset_id: &Option<u32>) -> Result<Self::Success, Origin> {
		EnsureRoot::try_origin(origin)
	}

	#[cfg(feature = "runtime-benchmarks")]
	fn successful_origin(_asset_id: &Option<u32>) -> Origin {
		EnsureRoot::successful_origin()
	}
}

impl orml_asset_registry::Config for Runtime {
	type Event = Event;
	type CustomMetadata = CustomMetadata;
	type AssetId = TokenId;
	type AuthorityOrigin = AssetAuthority;
	type AssetProcessor = SequentialIdWithCreation<Runtime>;
	type Balance = Balance;
	type WeightInfo = weights::orml_asset_registry_weights::ModuleWeight<Runtime>;
}

// Create the runtime by composing the FRAME pallets that were previously configured.
construct_runtime!(
	pub enum Runtime where
		Block = Block,
		NodeBlock = opaque::Block,
		UncheckedExtrinsic = UncheckedExtrinsic,
	{
		// System support stuff.
		System: frame_system::{Pallet, Call, Config, Storage, Event<T>} = 0,
		ParachainSystem: cumulus_pallet_parachain_system::{
			Pallet, Call, Config, Storage, Inherent, Event<T>, ValidateUnsigned,
		} = 1,
		Timestamp: pallet_timestamp::{Pallet, Call, Storage, Inherent} = 2,
		ParachainInfo: parachain_info::{Pallet, Storage, Config} = 3,

		// Monetary stuff.
		Tokens: orml_tokens::{Pallet, Storage, Call, Event<T>, Config<T>} = 10,
		TransactionPayment: pallet_transaction_payment::{Pallet, Storage, Event<Runtime>} = 11,

		// Xyk stuff
		Xyk: pallet_xyk::{Pallet, Call, Storage, Event<T>, Config<T>} = 13,

		// Vesting
		Vesting: pallet_vesting_mangata::{Pallet, Call, Storage, Event<T>} = 17,

		// Crowdloan
		Crowdloan: pallet_crowdloan_rewards::{Pallet, Call, Storage, Event<T>} = 18,

		// Issuance
		Issuance: pallet_issuance::{Pallet, Event<T>, Storage, Call} = 19,

		// Collator support. The order of these 4 are important and shall not change.
		Authorship: pallet_authorship::{Pallet, Call, Storage} = 20,
		ParachainStaking: parachain_staking::{Pallet, Call, Storage, Event<T>, Config<T>} = 21,
		Session: pallet_session::{Pallet, Call, Storage, Event, Config<T>} = 22,
		Aura: pallet_aura::{Pallet, Storage, Config<T>} = 23,
		AuraExt: cumulus_pallet_aura_ext::{Pallet, Storage, Config} = 24,

		// MultiPurposeLiquidity
		MultiPurposeLiquidity: pallet_multipurpose_liquidity::{Pallet, Call, Storage, Event<T>} = 25,

		// XCM helpers.
		XcmpQueue: cumulus_pallet_xcmp_queue::{Pallet, Call, Storage, Event<T>} = 30,
		PolkadotXcm: pallet_xcm::{Pallet, Storage, Call, Event<T>, Origin, Config} = 31,
		CumulusXcm: cumulus_pallet_xcm::{Pallet, Event<T>, Origin} = 32,
		DmpQueue: cumulus_pallet_dmp_queue::{Pallet, Call, Storage, Event<T>} = 33,

		// ORML XCM
		XTokens: orml_xtokens::{Pallet, Storage, Call, Event<T>} = 35,
		UnknownTokens: orml_unknown_tokens::{Pallet, Storage, Event} = 36,
		OrmlXcm: orml_xcm::{Pallet, Call, Event<T>} = 37,
		AssetRegistry: orml_asset_registry::{Pallet, Call, Storage, Event<T>, Config<T>} = 38,

		// Governance stuff
		Treasury: pallet_treasury::{Pallet, Call, Storage, Config, Event<T>} = 41,
		Sudo: pallet_sudo::{Pallet, Call, Config<T>, Storage, Event<T>} = 49,
		SudoOrigin: pallet_sudo_origin::{Pallet, Call, Event<T>} = 50,
		Council: pallet_collective::<Instance1>::{Pallet, Call, Storage, Origin<T>, Event<T>, Config<T>} = 51,
		Elections: pallet_elections_phragmen::{Pallet, Call, Storage, Event<T>, Config<T>} = 52,

		// Bootstrap
		Bootstrap: pallet_bootstrap::{Pallet, Call, Storage, Event<T>} = 53,
		Utility: pallet_utility::{Pallet, Call, Event} = 54,
	}
);

#[cfg(feature = "runtime-benchmarks")]
#[macro_use]
extern crate frame_benchmarking;

#[cfg(feature = "runtime-benchmarks")]
mod benches {
	define_benchmarks!(
		[frame_system, SystemBench::<Runtime>]
		[pallet_session, SessionBench::<Runtime>]
		[pallet_timestamp, Timestamp]
		[orml_tokens, Tokens]
		[orml_asset_registry, AssetRegistry]
		[parachain_staking, ParachainStaking]
		[pallet_xyk, Xyk]
		[pallet_treasury, Treasury]
		[pallet_collective, Council]
		[pallet_elections_phragmen, Elections]
		[pallet_bootstrap, Bootstrap]
		[pallet_crowdloan_rewards, Crowdloan]
		[pallet_utility, Utility]
		[pallet_vesting_mangata, Vesting]
		[pallet_issuance, Issuance]
		[pallet_multipurpose_liquidity, MultiPurposeLiquidity]
	);
}

impl_runtime_apis! {

	impl ver_api::VerApi<Block> for Runtime {
		fn get_signer(
			tx: <Block as BlockT>::Extrinsic,
		) -> Option<(sp_runtime::AccountId32, u32)> {
			if let Some(sig) = tx.signature.clone(){
				let nonce: frame_system::CheckNonce<_> = sig.2.4;
				<Runtime as frame_system::Config>::Lookup::lookup(sig.0)
					.ok()
					.and_then(|addr| Some((addr, nonce.0)))
			}else{
				None
			}
		}

		fn is_storage_migration_scheduled() -> bool{
			System::read_events_no_consensus()
				.iter()
				.any(|record|
					matches!(record.event,
						Event::ParachainSystem( cumulus_pallet_parachain_system::Event::<Runtime>::ValidationFunctionApplied{relay_chain_block_num: _})))
		}

		fn store_seed(seed: sp_core::H256){
			// initialize has been called already so we can fetch number from the storage
			System::set_block_seed(&seed);
		}

		fn get_previous_block_txs() -> Vec<Vec<u8>> {
			System::get_previous_blocks_txs()
		}

		fn pop_txs(count: u64) -> Vec<Vec<u8>>{
			System::pop_txs(count as usize)
		}

		fn create_enqueue_txs_inherent(txs: Vec<<Block as BlockT>::Extrinsic>) -> <Block as BlockT>::Extrinsic{
			UncheckedExtrinsic::new_unsigned(
					Call::System(frame_system::Call::enqueue_txs{txs:
						txs.into_iter()
							.map(|tx| (
									tx.signature.clone().and_then(|sig|
										<Runtime as frame_system::Config>::Lookup::lookup(sig.0).ok()
									),
									tx.encode())
							).collect()}))
		}

		fn can_enqueue_txs() -> bool{
			System::can_enqueue_txs()
		}

		fn start_prevalidation() {
			System::set_prevalidation()
		}
	}

	impl ver_api::VerNonceApi<Block, AccountId> for Runtime {
		fn enqueued_txs_count(acc: AccountId) -> u64 {

			System::enqueued_txs_count(&acc) as u64
		}
	}

	impl xyk_runtime_api::XykApi<Block, Balance, TokenId, AccountId> for Runtime {
		fn calculate_sell_price(
			input_reserve: Balance,
			output_reserve: Balance,
			sell_amount: Balance
		) -> XYKRpcResult<Balance> {
			XYKRpcResult {
				price: Xyk::calculate_sell_price(input_reserve, output_reserve, sell_amount)
					.map_err(|e|
						{
							log::warn!(target:"xyk", "rpc 'XYK::calculate_sell_price' error: '{:?}', returning default value instead", e);
							e
						}
					).unwrap_or_default()
			}
		}

		fn calculate_buy_price(
			input_reserve: Balance,
			output_reserve: Balance,
			buy_amount: Balance
		) -> XYKRpcResult<Balance> {
			XYKRpcResult {
				price: Xyk::calculate_buy_price(input_reserve, output_reserve, buy_amount)
					.map_err(|e|
						{
							log::warn!(target:"xyk", "rpc 'XYK::calculate_buy_price' error: '{:?}', returning default value instead", e);
							e
						}
					).unwrap_or_default()

			}
		}

		fn calculate_sell_price_id(
			sold_token_id: TokenId,
			bought_token_id: TokenId,
			sell_amount: Balance
		) -> XYKRpcResult<Balance> {
			XYKRpcResult {
				price: Xyk::calculate_sell_price_id(sold_token_id, bought_token_id, sell_amount)
					.map_err(|e|
						{
							log::warn!(target:"xyk", "rpc 'XYK::calculate_sell_price_id' error: '{:?}', returning default value instead", e);
							e
						}
					).unwrap_or_default()
			}
		}

		fn calculate_buy_price_id(
			sold_token_id: TokenId,
			bought_token_id: TokenId,
			buy_amount: Balance
		) -> XYKRpcResult<Balance> {
			XYKRpcResult {
				price: Xyk::calculate_buy_price_id(sold_token_id, bought_token_id, buy_amount)
					.map_err(|e|
						{
							log::warn!(target:"xyk", "rpc 'XYK::calculate_buy_price_id' error: '{:?}', returning default value instead", e);
							e
						}
					).unwrap_or_default()
			}
		}

		fn get_burn_amount(
			first_asset_id: TokenId,
			second_asset_id: TokenId,
			liquidity_asset_amount: Balance
		) -> RpcAmountsResult<Balance> {
			match Xyk::get_burn_amount(first_asset_id, second_asset_id, liquidity_asset_amount){
				Ok((first_asset_amount, second_asset_amount)) => RpcAmountsResult{
																	first_asset_amount,
																	second_asset_amount
																},
				Err(e) => {
					log::warn!(target:"xyk", "rpc 'XYK::get_burn_amount' error: '{:?}', returning default value instead", e);
					Default::default()
				},
			}
		}

		fn calculate_rewards_amount(
			user: AccountId,
			liquidity_asset_id: TokenId,
		) -> XYKRpcResult<Balance> {
			match Xyk::calculate_rewards_amount(user, liquidity_asset_id){
				Ok(claimable_rewards) => XYKRpcResult{
					price:claimable_rewards
				},
				Err(e) => {
						log::warn!(target:"xyk", "rpc 'XYK::calculate_rewards_amount' error: '{:?}', returning default value instead", e);
						Default::default()
				},
			}
		}

		fn get_max_instant_burn_amount(
			user: AccountId,
			liquidity_asset_id: TokenId,
		) -> XYKRpcResult<Balance> {
			XYKRpcResult {
				price: Xyk::get_max_instant_burn_amount(&user, liquidity_asset_id)
			}
		}

		fn get_max_instant_unreserve_amount(
			user: AccountId,
			liquidity_asset_id: TokenId,
		) -> XYKRpcResult<Balance> {
			XYKRpcResult {
				price: Xyk::get_max_instant_unreserve_amount(&user, liquidity_asset_id)
			}
		}
	}

	impl sp_consensus_aura::AuraApi<Block, AuraId> for Runtime {
		fn slot_duration() -> sp_consensus_aura::SlotDuration {
			sp_consensus_aura::SlotDuration::from_millis(Aura::slot_duration())
		}

		fn authorities() -> Vec<AuraId> {
			Aura::authorities().into_inner()
		}
	}

	impl pallet_vesting_mangata_rpc_runtime_api::VestingMangataApi<Block, AccountId, TokenId, Balance, BlockNumber> for Runtime {
		fn get_vesting_locked_at(who: AccountId, token_id: TokenId, at_block_number: Option<BlockNumber>) -> VestingInfosWithLockedAt<Balance, BlockNumber>
		{
			match Vesting::get_vesting_locked_at(&who, token_id, at_block_number){
				Ok(vesting_infos_with_locked_at) => VestingInfosWithLockedAt{
					vesting_infos_with_locked_at: vesting_infos_with_locked_at
				},
				Err(e) => {
						log::warn!(target:"vesting", "rpc 'Vesting::get_vesting_locked_at' error: '{:?}', returning default value instead", e);
						Default::default()
				},
			}
		}
	}

	impl sp_api::Core<Block> for Runtime {
		fn version() -> RuntimeVersion {
			VERSION
		}

		fn execute_block(block: Block) {
			let key = cumulus_pallet_aura_ext::get_block_signer_pub_key::<Runtime,Block>(&block);
			Executive::execute_block_ver_impl(block, key);
		}

		fn initialize_block(header: &<Block as BlockT>::Header) {
			Executive::initialize_block(header)
		}
	}

	impl sp_api::Metadata<Block> for Runtime {
		fn metadata() -> OpaqueMetadata {
			OpaqueMetadata::new(Runtime::metadata().into())
		}
	}

	impl sp_block_builder::BlockBuilder<Block> for Runtime {
		fn apply_extrinsic(extrinsic: <Block as BlockT>::Extrinsic) -> ApplyExtrinsicResult {
			Executive::apply_extrinsic(extrinsic)
		}

		fn finalize_block() -> <Block as BlockT>::Header {
			Executive::finalize_block()
		}

		fn inherent_extrinsics(data: sp_inherents::InherentData) -> Vec<<Block as BlockT>::Extrinsic> {
			data.create_extrinsics()
		}

		fn check_inherents(
			block: Block,
			data: sp_inherents::InherentData,
		) -> sp_inherents::CheckInherentsResult {
			data.check_extrinsics(&block)
		}
	}

	impl sp_transaction_pool::runtime_api::TaggedTransactionQueue<Block> for Runtime {
		fn validate_transaction(
			source: TransactionSource,
			tx: <Block as BlockT>::Extrinsic,
			block_hash: <Block as BlockT>::Hash,
		) -> TransactionValidity {
			Executive::validate_transaction(source, tx, block_hash)
		}
	}

	impl sp_offchain::OffchainWorkerApi<Block> for Runtime {
		fn offchain_worker(header: &<Block as BlockT>::Header) {
			Executive::offchain_worker(header)
		}
	}

	impl sp_session::SessionKeys<Block> for Runtime {
		fn generate_session_keys(seed: Option<Vec<u8>>) -> Vec<u8> {
			SessionKeys::generate(seed)
		}

		fn decode_session_keys(
			encoded: Vec<u8>,
		) -> Option<Vec<(Vec<u8>, KeyTypeId)>> {
			SessionKeys::decode_into_raw_public_keys(&encoded)
		}
	}

	impl frame_system_rpc_runtime_api::AccountNonceApi<Block, AccountId, Index> for Runtime {
		fn account_nonce(account: AccountId) -> Index {
			System::account_nonce(account)
		}
	}

	impl pallet_transaction_payment_rpc_runtime_api::TransactionPaymentApi<Block, Balance> for Runtime {
		fn query_info(
			uxt: <Block as BlockT>::Extrinsic,
			len: u32,
		) -> pallet_transaction_payment_rpc_runtime_api::RuntimeDispatchInfo<Balance> {
			TransactionPayment::query_info(uxt, len)
		}
		fn query_fee_details(
			uxt: <Block as BlockT>::Extrinsic,
			len: u32,
		) -> pallet_transaction_payment::FeeDetails<Balance> {
			TransactionPayment::query_fee_details(uxt, len)
		}
	}

	impl cumulus_primitives_core::CollectCollationInfo<Block> for Runtime {
		fn collect_collation_info(header: &<Block as BlockT>::Header) -> cumulus_primitives_core::CollationInfo {
			ParachainSystem::collect_collation_info(header)
		}
	}

	#[cfg(feature = "try-runtime")]
	impl frame_try_runtime::TryRuntime<Block> for Runtime {
		fn on_runtime_upgrade() -> (Weight, Weight) {
			// NOTE: intentional unwrap: we don't want to propagate the error backwards, and want to
			// have a backtrace here. If any of the pre/post migration checks fail, we shall stop
			// right here and right now.
			let weight = Executive::try_runtime_upgrade().unwrap();
			(weight, RuntimeBlockWeights::get().max_block)
		}

		fn execute_block(
			block: Block,
			state_root_check: bool,
			select: frame_try_runtime::TryStateSelect
		) -> Weight {
			log::info!(
				target: "node-runtime",
				"try-runtime: executing block {:?} / root checks: {:?} / try-state-select: {:?}",
				block.header.hash(),
				state_root_check,
				select,
			);
			// NOTE: intentional unwrap: we don't want to propagate the error backwards, and want to
			// have a backtrace here.
			Executive::try_execute_block(block, state_root_check, select).unwrap()
		}
	}

	#[cfg(feature = "runtime-benchmarks")]
	impl frame_benchmarking::Benchmark<Block> for Runtime {
		fn benchmark_metadata(extra: bool) -> (
			Vec<frame_benchmarking::BenchmarkList>,
			Vec<frame_support::traits::StorageInfo>,
		) {
			use frame_benchmarking::{list_benchmark, Benchmarking, BenchmarkList};
			use frame_support::traits::StorageInfoTrait;
			use frame_system_benchmarking::Pallet as SystemBench;
			use cumulus_pallet_session_benchmarking::Pallet as SessionBench;

			let mut list = Vec::<BenchmarkList>::new();

			list_benchmarks!(list, extra);

			let storage_info = AllPalletsWithSystem::storage_info();

			return (list, storage_info)
		}

		fn dispatch_benchmark(
			config: frame_benchmarking::BenchmarkConfig
		) -> Result<Vec<frame_benchmarking::BenchmarkBatch>, sp_runtime::RuntimeString> {
			use frame_benchmarking::{Benchmarking, BenchmarkBatch, add_benchmark, TrackedStorageKey};

			use frame_system_benchmarking::Pallet as SystemBench;
			impl frame_system_benchmarking::Config for Runtime {}

			use cumulus_pallet_session_benchmarking::Pallet as SessionBench;
			impl cumulus_pallet_session_benchmarking::Config for Runtime {}

			let whitelist: Vec<TrackedStorageKey> = vec![
				// Block Number
				hex_literal::hex!("26aa394eea5630e07c48ae0c9558cef702a5c1b19ab7a04f536c519aca4983ac").to_vec().into(),
				// Total Issuance
				hex_literal::hex!("c2261276cc9d1f8598ea4b6a74b15c2f57c875e4cff74148e4628f264b974c80").to_vec().into(),
				// Execution Phase
				hex_literal::hex!("26aa394eea5630e07c48ae0c9558cef7ff553b5a9862a516939d82b3d3d8661a").to_vec().into(),
				// Event Count
				hex_literal::hex!("26aa394eea5630e07c48ae0c9558cef70a98fdbe9ce6c55837576c60c7af3850").to_vec().into(),
				// System Events
				hex_literal::hex!("26aa394eea5630e07c48ae0c9558cef780d41e5e16056765bc8461851072c9d7").to_vec().into(),
			];

			let mut batches = Vec::<BenchmarkBatch>::new();
			let params = (&config, &whitelist);

			add_benchmarks!(params, batches);

			if batches.is_empty() { return Err("Benchmark not found for this pallet.".into()) }
			Ok(batches)
		}
	}
}

struct CheckInherents;

impl cumulus_pallet_parachain_system::CheckInherents<Block> for CheckInherents {
	fn check_inherents(
		block: &Block,
		relay_state_proof: &cumulus_pallet_parachain_system::RelayChainStateProof,
	) -> sp_inherents::CheckInherentsResult {
		let relay_chain_slot = relay_state_proof
			.read_slot()
			.expect("Could not read the relay chain slot from the proof");

		let inherent_data =
			cumulus_primitives_timestamp::InherentDataProvider::from_relay_chain_slot_and_duration(
				relay_chain_slot,
				sp_std::time::Duration::from_secs(6),
			)
			.create_inherent_data()
			.expect("Could not create the timestamp inherent data");
		inherent_data.check_extrinsics(block)
	}
}

// replace validate block function with its expanded version
#[doc(hidden)]
mod parachain_validate_block {
	use super::*;

	#[no_mangle]
	#[cfg(not(feature = "std"))]
	unsafe fn validate_block(arguments: *const u8, arguments_len: usize) -> u64 {
		let params =
			cumulus_pallet_parachain_system::validate_block::polkadot_parachain::load_params(
				arguments,
				arguments_len,
			);
		let res =
            cumulus_pallet_parachain_system::validate_block::implementation::validate_block::<<Runtime
                                                                                              as
                                                                                              cumulus_pallet_parachain_system::validate_block::GetRuntimeBlockType>::RuntimeBlock,
                                                                                              cumulus_pallet_aura_ext::BlockExecutorVer<Runtime, Executive>,
                                                                                              Runtime,
                                                                                              CheckInherents>(params);
		cumulus_pallet_parachain_system::validate_block::polkadot_parachain::write_result(&res)
	}
}<|MERGE_RESOLUTION|>--- conflicted
+++ resolved
@@ -221,28 +221,6 @@
 parameter_types! {
 	pub const Version: RuntimeVersion = VERSION;
 
-<<<<<<< HEAD
-=======
-	// taken from dedicated benchmark (run on reference machine)
-	//
-	// $ cargo bench --features=disable-execution
-	// ...
-	// Block production/full block shuffling without executing extrinsics
-	//                         time:   [12.025 ms 12.029 ms 12.032 ms]
-	//                         change: [-59.043% -59.005% -58.974%] (p = 0.00 < 0.05)
-	//
-	// ...
-	pub const MangataBlockExecutionWeight: u64 = 12 * WEIGHT_PER_MILLIS.ref_time();
-
-	// taken from dedicated benchmark (run on reference machine)
-	//
-	// $ cargo bench --features=disable-execution
-	// ...
-	// avarege execution time of 5067 noop extrinsic : 946200 microseconds => 186
-	// ...
-	pub const MangataExtrinsicBaseWeight: u64 = 186 * WEIGHT_PER_MICROS.ref_time();
-
->>>>>>> 72e9edb2
 	// This part is copied from Substrate's `bin/node/runtime/src/lib.rs`.
 	//  The `RuntimeBlockLength` and `RuntimeBlockWeights` exist here because the
 	// `DeletionWeightLimit` and `DeletionQueueDepth` depend on those to parameterize
@@ -250,15 +228,9 @@
 	pub RuntimeBlockLength: BlockLength =
 		BlockLength::max_with_normal_ratio(5 * 1024 * 1024, NORMAL_DISPATCH_RATIO);
 	pub RuntimeBlockWeights: BlockWeights = BlockWeights::builder()
-<<<<<<< HEAD
 		.base_block(weights::VerBlockExecutionWeight::get())
 		.for_class(DispatchClass::all(), |weights| {
 			weights.base_extrinsic = weights::VerExtrinsicBaseWeight::get();
-=======
-		.base_block(Weight::from_ref_time(MangataBlockExecutionWeight::get()))
-		.for_class(DispatchClass::all(), |weights| {
-			weights.base_extrinsic = Weight::from_ref_time(MangataExtrinsicBaseWeight::get());
->>>>>>> 72e9edb2
 		})
 		.for_class(DispatchClass::Normal, |weights| {
 			weights.max_total = Some(Weight::from_ref_time(NORMAL_DISPATCH_RATIO * MAXIMUM_BLOCK_WEIGHT));
