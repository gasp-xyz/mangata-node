--- conflicted
+++ resolved
@@ -12,15 +12,9 @@
 #[cfg(feature = "with-kusama-runtime")]
 mod kusama_imports {
 	pub use mangata_kusama_runtime::{
-<<<<<<< HEAD
-		AssetMetadataOf, Bootstrap, Runtime, RuntimeOrigin, System, UNIT,
-	};
-	use mangata_types::TokenId;
-=======
 		AccountId, AssetMetadataOf, Balance, Bootstrap, Call, CustomMetadata, Origin, Proxy,
 		ProxyType, Runtime, System, TokenId, Tokens, Xyk, XykMetadata, UNIT,
 	};
->>>>>>> 0e6a80ec
 
 	pub const NATIVE_ASSET_ID: TokenId = mangata_kusama_runtime::MGX_TOKEN_ID;
 }
