#![cfg_attr(not(feature = "std"), no_std)]
// `construct_runtime!` does a lot of recursion and requires us to increase the limit to 256.
#![recursion_limit = "256"]

// Make the WASM binary available.
#[cfg(feature = "std")]
include!(concat!(env!("OUT_DIR"), "/wasm_binary.rs"));

use smallvec::smallvec;
use sp_api::impl_runtime_apis;
use sp_core::{
	crypto::KeyTypeId,
	u32_trait::{_1, _2},
	OpaqueMetadata,
};
use sp_runtime::{
	create_runtime_str, generic, impl_opaque_keys,
	traits::{
		AccountIdConversion, AccountIdLookup, BlakeTwo256, Block as BlockT, Convert, ConvertInto,
		Header as HeaderT, IdentifyAccount, Verify,
	},
	transaction_validity::{TransactionSource, TransactionValidity},
	ApplyExtrinsicResult, MultiSignature, Percent,
};

use pallet_session::ShouldEndSession;
use sp_std::{marker::PhantomData, prelude::*};
#[cfg(feature = "std")]
use sp_version::NativeVersion;
use sp_version::RuntimeVersion;

use frame_support::{
	construct_runtime, match_type, parameter_types,
	traits::{Contains, Everything, Get, LockIdentifier, Nothing, U128CurrencyToVote},
	weights::{
		constants::{BlockExecutionWeight, ExtrinsicBaseWeight, WEIGHT_PER_SECOND},
		DispatchClass, Weight, WeightToFeeCoefficient, WeightToFeeCoefficients,
		WeightToFeePolynomial,
	},
	PalletId,
};
use frame_system::{
	limits::{BlockLength, BlockWeights},
	EnsureRoot,
};
pub use sp_consensus_aura::sr25519::AuthorityId as AuraId;
pub use sp_runtime::{MultiAddress, Perbill, Permill};

#[cfg(any(feature = "std", test))]
pub use sp_runtime::BuildStorage;

// Polkadot Imports
use pallet_xcm::XcmPassthrough;
use polkadot_parachain::primitives::Sibling;
use polkadot_runtime_common::{BlockHashCount, RocksDbWeight, SlowAdjustingFeeUpdate};

// XCM Imports
use orml_xcm_support::{IsNativeConcrete, MultiCurrencyAdapter, MultiNativeAsset};
use xcm::latest::prelude::*;
pub use xcm::VersionedMultiLocation;
use xcm_asset_registry::{AssetIdMapping, AssetIdMaps};
use xcm_builder::{
	AccountId32Aliases, AllowKnownQueryResponses, AllowSubscriptionsFrom,
	AllowTopLevelPaidExecutionFrom, AllowUnpaidExecutionFrom, EnsureXcmOrigin, FixedRateOfFungible,
	FixedWeightBounds, LocationInverter, ParentIsDefault, RelayChainAsNative,
	SiblingParachainAsNative, SiblingParachainConvertsVia, SignedAccountId32AsNative,
	SignedToAccountId32, SovereignSignedViaLocation, TakeRevenue, TakeWeightCredit,
};
use xcm_executor::{traits::DropAssets, Assets, XcmExecutor};

use codec::{Decode, Encode};
use static_assertions::const_assert;

pub use parachain_staking::{InflationInfo, Range};

pub use mangata_primitives::{Amount, Balance, TokenId};

pub use orml_tokens;
use orml_tokens::TransferDust;
use orml_traits::{parameter_type_with_key, GetByKey, MultiCurrency};

pub use pallet_xyk;
use xyk_runtime_api::{RpcAmountsResult, RpcResult};

pub const MGA_TOKEN_ID: TokenId = 0;
pub const DOT_TOKEN_ID: TokenId = 4;

pub use pallet_sudo;

pub use pallet_sudo_origin;

pub use pallet_assets_info;

pub use artemis_asset;
pub use artemis_erc20_app;
pub use artemis_eth_app;
pub use pallet_bridge;
pub use pallet_verifier;

/// Alias to 512-bit hash when used in the context of a transaction signature on the chain.
pub type Signature = MultiSignature;

/// Some way of identifying an account on the chain. We intentionally make it equivalent
/// to the public key of our transaction signing scheme.
pub type AccountId = <<Signature as Verify>::Signer as IdentifyAccount>::AccountId;

/// Index of a transaction in the chain.
pub type Index = u32;

/// A hash of some data used by the chain.
pub type Hash = sp_core::H256;

/// An index to a block.
pub type BlockNumber = u32;

/// The address format for describing accounts.
pub type Address = MultiAddress<AccountId, ()>;

/// Block header type as expected by this runtime.
pub type Header = generic::HeaderVer<BlockNumber, BlakeTwo256>;

/// Block type as expected by this runtime.
pub type Block = generic::Block<Header, UncheckedExtrinsic>;

/// A Block signed with a Justification
pub type SignedBlock = generic::SignedBlock<Block>;

/// BlockId type as expected by this runtime.
pub type BlockId = generic::BlockId<Block>;

/// The SignedExtension to the basic transaction logic.
pub type SignedExtra = (
	frame_system::CheckSpecVersion<Runtime>,
	frame_system::CheckTxVersion<Runtime>,
	frame_system::CheckGenesis<Runtime>,
	frame_system::CheckEra<Runtime>,
	frame_system::CheckNonce<Runtime>,
	frame_system::CheckWeight<Runtime>,
	pallet_transaction_payment::ChargeTransactionPayment<Runtime>,
);

/// Unchecked extrinsic type as expected by this runtime.
pub type UncheckedExtrinsic = generic::UncheckedExtrinsic<Address, Call, Signature, SignedExtra>;

/// Extrinsic type that has already been checked.
pub type CheckedExtrinsic = generic::CheckedExtrinsic<AccountId, Call, SignedExtra>;

/// Executive: handles dispatch to the various modules.
pub type Executive = frame_executive::Executive<
	Runtime,
	Block,
	frame_system::ChainContext<Runtime>,
	Runtime,
	AllPallets,
>;

/// Handles converting a weight scalar to a fee value, based on the scale and granularity of the
/// node's balance type.
///
/// This should typically create a mapping between the following ranges:
///   - `[0, MAXIMUM_BLOCK_WEIGHT]`
///   - `[Balance::min, Balance::max]`
///
/// Yet, it can be used for any other sort of change to weight-fee. Some examples being:
///   - Setting it to `0` will essentially disable the weight fee.
///   - Setting it to `1` will cause the literal `#[weight = x]` values to be charged.
pub struct WeightToFee;
impl WeightToFeePolynomial for WeightToFee {
	type Balance = Balance;
	fn polynomial() -> WeightToFeeCoefficients<Self::Balance> {
		// in Rococo, extrinsic base weight (smallest non-zero weight) is mapped to 1 MILLIUNIT:
		// in mangata, we map to 1/10 of that, or 1/10 MILLIUNIT
		let p = base_tx_in_mga();
		let q = Balance::from(ExtrinsicBaseWeight::get());
		smallvec![WeightToFeeCoefficient {
			degree: 1,
			negative: false,
			coeff_frac: Perbill::from_rational(p % q, q),
			coeff_integer: p / q,
		}]
	}
}

pub fn base_tx_in_mga() -> Balance {
	MILLIUNIT / 10
}

pub fn mga_per_second() -> u128 {
	let base_weight = Balance::from(ExtrinsicBaseWeight::get());
	let base_per_second = (WEIGHT_PER_SECOND as u128) / base_weight;
	base_per_second * base_tx_in_mga()
}

pub fn dot_per_second() -> u128 {
	mga_per_second() / 50 / 100_000_000
}

/// Opaque types. These are used by the CLI to instantiate machinery that don't need to know
/// the specifics of the runtime. They can then be made to be agnostic over specific formats
/// of data like extrinsics, allowing for them to continue syncing the network through upgrades
/// to even the core data structures.
pub mod opaque {
	use super::*;
	use sp_runtime::{generic, traits::BlakeTwo256};

	pub use sp_runtime::OpaqueExtrinsic as UncheckedExtrinsic;
	/// Opaque block header type.
	pub type Header = generic::HeaderVer<BlockNumber, BlakeTwo256>;
	/// Opaque block type.
	pub type Block = generic::Block<Header, UncheckedExtrinsic>;
	/// Opaque block identifier type.
	pub type BlockId = generic::BlockId<Block>;
}

impl_opaque_keys! {
	pub struct SessionKeys {
		pub aura: Aura,
	}
}

#[sp_version::runtime_version]
pub const VERSION: RuntimeVersion = RuntimeVersion {
	spec_name: create_runtime_str!("mangata-parachain"),
	impl_name: create_runtime_str!("mangata-parachain"),
	authoring_version: 1,
	spec_version: 1,
	impl_version: 0,
	apis: RUNTIME_API_VERSIONS,
	transaction_version: 1,
};

pub use currency::*;
mod currency {

	use super::Balance;

	pub const MILLICENTS: Balance = CENTS / 1000;
	pub const CENTS: Balance = DOLLARS / 100; // assume this is worth about a cent.
	pub const DOLLARS: Balance = super::UNIT;

	pub const fn deposit(items: u32, bytes: u32) -> Balance {
		items as Balance * 15 * CENTS + (bytes as Balance) * 6 * CENTS
	}
}

/// This determines the average expected block time that we are targeting.
/// Blocks will be produced at a minimum duration defined by `SLOT_DURATION`.
/// `SLOT_DURATION` is picked up by `pallet_timestamp` which is in turn picked
/// up by `pallet_aura` to implement `fn slot_duration()`.
///
/// Change this to adjust the block time.
pub const MILLISECS_PER_BLOCK: u64 = 12000;

// NOTE: Currently it is not possible to change the slot duration after the chain has started.
//       Attempting to do so will brick block production.
pub const SLOT_DURATION: u64 = MILLISECS_PER_BLOCK;

// Time is measured by number of blocks.
pub const MINUTES: BlockNumber = 60_000 / (MILLISECS_PER_BLOCK as BlockNumber);
pub const HOURS: BlockNumber = MINUTES * 60;
pub const DAYS: BlockNumber = HOURS * 24;

// Unit = the base number of indivisible units for balance
pub const UNIT: Balance = 1_000_000_000_000_000_000;
pub const MILLIUNIT: Balance = 1_000_000_000_000_000;
pub const MICROUNIT: Balance = 1_000_000_000_000;

/// The existential deposit. Set to 1/10 of the Connected Relay Chain.
pub const EXISTENTIAL_DEPOSIT: Balance = MILLIUNIT;

/// We assume that ~5% of the block weight is consumed by `on_initialize` handlers. This is
/// used to limit the maximal weight of a single extrinsic.
const AVERAGE_ON_INITIALIZE_RATIO: Perbill = Perbill::from_percent(5);

/// We allow `Normal` extrinsics to fill up the block up to 75%, the rest can be used by
/// `Operational` extrinsics.
const NORMAL_DISPATCH_RATIO: Perbill = Perbill::from_percent(75);

/// We allow for 0.5 of a second of compute with a 12 second average block time.
const MAXIMUM_BLOCK_WEIGHT: Weight = WEIGHT_PER_SECOND / 2;

/// The version information used to identify this runtime when compiled natively.
#[cfg(feature = "std")]
pub fn native_version() -> NativeVersion {
	NativeVersion { runtime_version: VERSION, can_author_with: Default::default() }
}

parameter_types! {
	pub const Version: RuntimeVersion = VERSION;

	// This part is copied from Substrate's `bin/node/runtime/src/lib.rs`.
	//  The `RuntimeBlockLength` and `RuntimeBlockWeights` exist here because the
	// `DeletionWeightLimit` and `DeletionQueueDepth` depend on those to parameterize
	// the lazy contract deletion.
	pub RuntimeBlockLength: BlockLength =
		BlockLength::max_with_normal_ratio(5 * 1024 * 1024, NORMAL_DISPATCH_RATIO);
	pub RuntimeBlockWeights: BlockWeights = BlockWeights::builder()
		.base_block(BlockExecutionWeight::get())
		.for_class(DispatchClass::all(), |weights| {
			weights.base_extrinsic = ExtrinsicBaseWeight::get();
		})
		.for_class(DispatchClass::Normal, |weights| {
			weights.max_total = Some(NORMAL_DISPATCH_RATIO * MAXIMUM_BLOCK_WEIGHT);
		})
		.for_class(DispatchClass::Operational, |weights| {
			weights.max_total = Some(MAXIMUM_BLOCK_WEIGHT);
			// Operational transactions have some extra reserved space, so that they
			// are included even if block reached `MAXIMUM_BLOCK_WEIGHT`.
			weights.reserved = Some(
				MAXIMUM_BLOCK_WEIGHT - NORMAL_DISPATCH_RATIO * MAXIMUM_BLOCK_WEIGHT
			);
		})
		.avg_block_initialization(AVERAGE_ON_INITIALIZE_RATIO)
		.build_or_panic();
	pub const SS58Prefix: u16 = 42;
}

parameter_types! {
	pub const MgaTokenId: TokenId = MGA_TOKEN_ID;
}

// Configure FRAME pallets to include in runtime.

impl frame_system::Config for Runtime {
	/// The identifier used to distinguish between accounts.
	type AccountId = AccountId;
	/// The aggregated dispatch type that is available for extrinsics.
	type Call = Call;
	/// The lookup mechanism to get account ID from whatever is passed in dispatchers.
	type Lookup = AccountIdLookup<AccountId, ()>;
	/// The index type for storing how many extrinsics an account has signed.
	type Index = Index;
	/// The index type for blocks.
	type BlockNumber = BlockNumber;
	/// The type for hashing blocks and tries.
	type Hash = Hash;
	/// The hashing algorithm used.
	type Hashing = BlakeTwo256;
	/// The header type.
	type Header = generic::HeaderVer<BlockNumber, BlakeTwo256>;
	/// The ubiquitous event type.
	type Event = Event;
	/// The ubiquitous origin type.
	type Origin = Origin;
	/// Maximum number of block number to block hash mappings to keep (oldest pruned first).
	type BlockHashCount = BlockHashCount;
	/// Runtime version.
	type Version = Version;
	/// Converts a module to an index of this module in the runtime.
	type PalletInfo = PalletInfo;
	/// The data to be stored in an account.
	type AccountData = ();
	/// What to do if a new account is created.
	type OnNewAccount = ();
	/// What to do if an account is fully reaped from the system.
	type OnKilledAccount = ();
	/// The weight of database operations that the runtime can invoke.
	type DbWeight = RocksDbWeight;
	/// The basic call filter to use in dispatchable.
	type BaseCallFilter = Everything;
	/// Weight information for the extrinsics of this pallet.
	type SystemWeightInfo = ();
	/// Block & extrinsics weights: base values and limits.
	type BlockWeights = RuntimeBlockWeights;
	/// The maximum length of a block (in bytes).
	type BlockLength = RuntimeBlockLength;
	/// This is used as an identifier of the chain. 42 is the generic substrate prefix.
	type SS58Prefix = SS58Prefix;
	/// The action to take on a Runtime Upgrade
	type OnSetCode = cumulus_pallet_parachain_system::ParachainSetCode<Self>;
}

parameter_types! {
	pub const MinimumPeriod: u64 = SLOT_DURATION / 2;
}

impl pallet_timestamp::Config for Runtime {
	/// A timestamp: milliseconds since the unix epoch.
	type Moment = u64;
	type OnTimestampSet = ();
	type MinimumPeriod = MinimumPeriod;
	type WeightInfo = ();
}

parameter_types! {
	pub const UncleGenerations: u32 = 0;
}

impl pallet_authorship::Config for Runtime {
	type FindAuthor = pallet_session::FindAccountFromAuthorIndex<Self, Aura>;
	type UncleGenerations = UncleGenerations;
	type FilterUncle = ();
	type EventHandler = (ParachainStaking,);
}

parameter_types! {
	pub const ProposalBond: Permill = Permill::from_percent(5);
	pub const ProposalBondMinimum: Balance = 1 * DOLLARS;
	pub const SpendPeriod: BlockNumber = 1 * DAYS;
	pub const Burn: Permill = Permill::from_percent(50);
	pub const TipCountdown: BlockNumber = 1 * DAYS;
	pub const TipFindersFee: Percent = Percent::from_percent(20);
	pub const TipReportDepositBase: Balance = 1 * DOLLARS;
	pub const DataDepositPerByte: Balance = 1 * CENTS;
	pub const BountyDepositBase: Balance = 1 * DOLLARS;
	pub const BountyDepositPayoutDelay: BlockNumber = 1 * DAYS;
	pub const TreasuryPalletId: PalletId = PalletId(*b"py/trsry");
	pub const BnbTreasurySubAccDerive: [u8; 4] = *b"bnbt";
	pub const BountyUpdatePeriod: BlockNumber = 14 * DAYS;
	pub const MaximumReasonLength: u32 = 16384;
	pub const BountyCuratorDeposit: Permill = Permill::from_percent(50);
	pub const BountyValueMinimum: Balance = 5 * DOLLARS;
	pub const MaxApprovals: u32 = 100;
}

impl pallet_treasury::Config for Runtime {
	type PalletId = TreasuryPalletId;
	type Currency = orml_tokens::CurrencyAdapter<Runtime, MgaTokenId>;
	type ApproveOrigin = EnsureRoot<AccountId>;
	type RejectOrigin = EnsureRoot<AccountId>;
	type Event = Event;
	type OnSlash = ();
	type ProposalBond = ProposalBond;
	type ProposalBondMinimum = ProposalBondMinimum;
	type SpendPeriod = SpendPeriod;
	type Burn = Burn;
	type BurnDestination = ();
	type SpendFunds = ();
	type WeightInfo = pallet_treasury::weights::SubstrateWeight<Runtime>;
	type MaxApprovals = MaxApprovals;
}

// TODO: discuiss existential deposit feature
// https://trello.com/c/P5rYYQcS/424-discuiss-orml-tokens-existential-deposit
parameter_type_with_key! {
	pub ExistentialDeposits: |_currency_id: TokenId| -> Balance {
		0
		// match currency_id {
		// 	&MGA_TOKEN_ID => 100,
		// 	_ => 0,
		// }
	};
}

parameter_types! {
	pub TreasuryAccount: AccountId = TreasuryPalletId::get().into_account();
	pub const MaxLocks: u32 = 50;
}

pub struct DustRemovalWhitelist;
impl Contains<AccountId> for DustRemovalWhitelist {
	fn contains(a: &AccountId) -> bool {
		*a == TreasuryAccount::get()
	}
}

impl orml_tokens::Config for Runtime {
	type Event = Event;
	type Balance = Balance;
	type Amount = Amount;
	type CurrencyId = TokenId;
	type WeightInfo = ();
	type ExistentialDeposits = ExistentialDeposits;
	type OnDust = TransferDust<Runtime, TreasuryAccount>;
	type MaxLocks = MaxLocks;
	type DustRemovalWhitelist = DustRemovalWhitelist;
}

impl pallet_xyk::Config for Runtime {
	type Event = Event;
	type Currency = orml_tokens::MultiTokenCurrencyAdapter<Runtime>;
	type NativeCurrencyId = MgaTokenId;
	type TreasuryPalletId = TreasuryPalletId;
	type BnbTreasurySubAccDerive = BnbTreasurySubAccDerive;
}

parameter_types! {
	/// Relay Chain `TransactionByteFee` / 10
	pub const TransactionByteFee: Balance = 10 * MICROUNIT;
	pub const OperationalFeeMultiplier: u8 = 5;
}

impl pallet_transaction_payment::Config for Runtime {
	type OnChargeTransaction = pallet_transaction_payment::CurrencyAdapter<
		orml_tokens::CurrencyAdapter<Runtime, MgaTokenId>,
		Treasury,
	>;
	type TransactionByteFee = TransactionByteFee;
	type WeightToFee = WeightToFee;
	type FeeMultiplierUpdate = SlowAdjustingFeeUpdate<Self>;
	type OperationalFeeMultiplier = OperationalFeeMultiplier;
}

parameter_types! {
	pub const ReservedXcmpWeight: Weight = MAXIMUM_BLOCK_WEIGHT / 4;
	pub const ReservedDmpWeight: Weight = MAXIMUM_BLOCK_WEIGHT / 4;
}

impl cumulus_pallet_parachain_system::Config for Runtime {
	type Event = Event;
	type OnValidationData = ();
	type SelfParaId = ParachainInfo;
	type DmpMessageHandler = DmpQueue;
	type ReservedDmpWeight = ReservedDmpWeight;
	type OutboundXcmpMessageSource = XcmpQueue;
	type XcmpMessageHandler = XcmpQueue;
	type ReservedXcmpWeight = ReservedXcmpWeight;
}

impl parachain_info::Config for Runtime {}

impl cumulus_pallet_aura_ext::Config for Runtime {}

parameter_types! {
	pub DotLocation: MultiLocation = MultiLocation::parent();
	pub const RelayNetwork: NetworkId = NetworkId::Polkadot;
	pub RelayChainOrigin: Origin = cumulus_pallet_xcm::Origin::Relay.into();
	pub Ancestry: MultiLocation = Parachain(ParachainInfo::parachain_id().into()).into();
}

/// Type for specifying how a `MultiLocation` can be converted into an `AccountId`. This is used
/// when determining ownership of accounts for asset transacting and when attempting to use XCM
/// `Transact` in order to determine the dispatch Origin.
pub type LocationToAccountId = (
	// The parent (Relay-chain) origin converts to the default `AccountId`.
	ParentIsDefault<AccountId>,
	// Sibling parachain origins convert to AccountId via the `ParaId::into`.
	SiblingParachainConvertsVia<Sibling, AccountId>,
	// Straight up local `AccountId32` origins just alias directly to `AccountId`.
	AccountId32Aliases<RelayNetwork, AccountId>,
);

pub type LocalAssetTransactor = MultiCurrencyAdapter<
	Tokens,
	UnknownTokens,
	IsNativeConcrete<TokenId, TokenIdConvert>,
	AccountId,
	LocationToAccountId,
	TokenId,
	TokenIdConvert,
>;

/// This is the type we use to convert an (incoming) XCM origin into a local `Origin` instance,
/// ready for dispatching a transaction with Xcm's `Transact`. There is an `OriginKind` which can
/// biases the kind of local `Origin` it will become.
pub type XcmOriginToCallOrigin = (
	// Sovereign account converter; this attempts to derive an `AccountId` from the origin location
	// using `LocationToAccountId` and then turn that into the usual `Signed` origin. Useful for
	// foreign chains who want to have a local sovereign account on this chain which they control.
	SovereignSignedViaLocation<LocationToAccountId, Origin>,
	// Native converter for Relay-chain (Parent) location; will converts to a `Relay` origin when
	// recognized.
	RelayChainAsNative<RelayChainOrigin, Origin>,
	// Native converter for sibling Parachains; will convert to a `SiblingPara` origin when
	// recognized.
	SiblingParachainAsNative<cumulus_pallet_xcm::Origin, Origin>,
	// Native signed account converter; this just converts an `AccountId32` origin into a normal
	// `Origin::Signed` origin of the same 32-byte value.
	SignedAccountId32AsNative<RelayNetwork, Origin>,
	// Xcm origins can be represented natively under the Xcm pallet's Xcm origin.
	XcmPassthrough<Origin>,
);

parameter_types! {
	// One XCM operation is 1_000_000_000 weight - almost certainly a conservative estimate.
	pub UnitWeightCost: Weight = 1_000_000_000;
	pub const MaxInstructions: u32 = 100;
}

match_type! {
	pub type ParentOrParentsExecutivePlurality: impl Contains<MultiLocation> = {
		MultiLocation { parents: 1, interior: Here } |
		MultiLocation { parents: 1, interior: X1(Plurality { id: BodyId::Executive, .. }) }
	};
}

pub type Barrier = (
	TakeWeightCredit,
	AllowTopLevelPaidExecutionFrom<Everything>,
	AllowUnpaidExecutionFrom<ParentOrParentsExecutivePlurality>,
	// ^^^ Parent and its exec plurality get free execution
	// Expected responses are OK.
	AllowKnownQueryResponses<PolkadotXcm>,
	// Subscriptions for version tracking are OK.
	AllowSubscriptionsFrom<Everything>,
);

parameter_types! {
	pub const MaxDownwardMessageWeight: Weight = MAXIMUM_BLOCK_WEIGHT / 10;
}

/// No local origins on this chain are allowed to dispatch XCM sends/executions.
pub type LocalOriginToLocation = SignedToAccountId32<Origin, AccountId, RelayNetwork>;

/// The means for routing XCM messages which are not for local execution into the right message
/// queues.
pub type XcmRouter = (
	// Two routers - use UMP to communicate with the relay chain:
	cumulus_primitives_utility::ParentAsUmp<ParachainSystem, PolkadotXcm>,
	// ..and XCMP to communicate with the sibling chains.
	XcmpQueue,
);

impl pallet_xcm::Config for Runtime {
	type Event = Event;
	type SendXcmOrigin = EnsureXcmOrigin<Origin, LocalOriginToLocation>;
	type XcmRouter = XcmRouter;
	type ExecuteXcmOrigin = EnsureXcmOrigin<Origin, LocalOriginToLocation>;
	type XcmExecuteFilter = Nothing;
	type XcmExecutor = XcmExecutor<XcmConfig>;
	type XcmTeleportFilter = Nothing;
	type XcmReserveTransferFilter = Everything;
	type Weigher = FixedWeightBounds<UnitWeightCost, Call, MaxInstructions>;
	type LocationInverter = LocationInverter<Ancestry>;
	type Origin = Origin;
	type Call = Call;
	const VERSION_DISCOVERY_QUEUE_SIZE: u32 = 100;
	type AdvertisedXcmVersion = pallet_xcm::CurrentXcmVersion;
}

impl cumulus_pallet_xcm::Config for Runtime {
	type Event = Event;
	type XcmExecutor = XcmExecutor<XcmConfig>;
}

impl cumulus_pallet_xcmp_queue::Config for Runtime {
	type Event = Event;
	type XcmExecutor = XcmExecutor<XcmConfig>;
	type ChannelInfo = ParachainSystem;
	type VersionWrapper = ();
}

impl cumulus_pallet_dmp_queue::Config for Runtime {
	type Event = Event;
	type XcmExecutor = XcmExecutor<XcmConfig>;
	type ExecuteOverweightOrigin = EnsureRoot<AccountId>;
}

parameter_types! {
	pub const Period: u32 = 6 * HOURS;
	pub const Offset: u32 = 0;
	pub const MaxAuthorities: u32 = 100_000;
}

impl pallet_session::Config for Runtime {
	type Event = Event;
	type ValidatorId = <Self as frame_system::Config>::AccountId;
	// we don't have stash and controller, thus we don't need the convert as well.
	type ValidatorIdOf = ConvertInto;
	type ShouldEndSession = ParachainStaking;
	type NextSessionRotation = ParachainStaking;
	type SessionManager = ParachainStaking;
	// Essentially just Aura, but lets be pedantic.
	type SessionHandler = <SessionKeys as sp_runtime::traits::OpaqueKeys>::KeyTypeIdProviders;
	type Keys = SessionKeys;
	type WeightInfo = ();
}

impl pallet_aura::Config for Runtime {
	type AuthorityId = AuraId;
	type DisabledValidators = ();
	type MaxAuthorities = MaxAuthorities;
}

parameter_types! {
	pub const PotId: PalletId = PalletId(*b"PotStake");
	pub const MaxCandidates: u32 = 1000;
	pub const MinCandidates: u32 = 5;
	pub const SessionLength: BlockNumber = 6 * HOURS;
	pub const MaxInvulnerables: u32 = 100;
	pub const ExecutiveBody: BodyId = BodyId::Executive;
}

parameter_types! {
	pub const MinLengthName: usize = 1;
	pub const MaxLengthName: usize = 255;
	pub const MinLengthSymbol: usize = 1;
	pub const MaxLengthSymbol: usize = 255;
	pub const MinLengthDescription: usize = 1;
	pub const MaxLengthDescription: usize = 255;
	pub const MaxDecimals: u32 = 255;
}

impl pallet_assets_info::Config for Runtime {
	type Event = Event;
	type MinLengthName = MinLengthName;
	type MaxLengthName = MaxLengthName;
	type MinLengthSymbol = MinLengthSymbol;
	type MaxLengthSymbol = MaxLengthSymbol;
	type MinLengthDescription = MinLengthDescription;
	type MaxLengthDescription = MaxLengthDescription;
	type MaxDecimals = MaxDecimals;
	type Currency = orml_tokens::MultiTokenCurrencyAdapter<Runtime>;
}

impl pallet_bridge::Config for Runtime {
	type Event = Event;
	type Verifier = pallet_verifier::Module<Runtime>;
	type AppETH = artemis_eth_app::Module<Runtime>;
	type AppERC20 = artemis_erc20_app::Module<Runtime>;
}

impl pallet_verifier::Config for Runtime {
	type Event = Event;
}

impl artemis_asset::Config for Runtime {
	type Event = Event;
	type Currency = orml_tokens::MultiTokenCurrencyAdapter<Runtime>;
}

impl artemis_eth_app::Config for Runtime {
	type Event = Event;
}

impl artemis_erc20_app::Config for Runtime {
	type Event = Event;
}

impl pallet_sudo::Config for Runtime {
	type Event = Event;
	type Call = Call;
}

impl pallet_sudo_origin::Config for Runtime {
	type Event = Event;
	type Call = Call;
	type SudoOrigin =
		pallet_collective::EnsureProportionMoreThan<_1, _2, AccountId, CouncilCollective>;
}

parameter_types! {
	pub const CouncilMotionDuration: BlockNumber = 5 * DAYS;
	pub const CouncilMaxProposals: u32 = 100;
	pub const CouncilMaxMembers: u32 = 100;
}

type CouncilCollective = pallet_collective::Instance1;
impl pallet_collective::Config<CouncilCollective> for Runtime {
	type Origin = Origin;
	type Proposal = Call;
	type Event = Event;
	type MotionDuration = CouncilMotionDuration;
	type MaxProposals = CouncilMaxProposals;
	type MaxMembers = CouncilMaxMembers;
	type DefaultVote = pallet_collective::PrimeDefaultVote;
	type WeightInfo = pallet_collective::weights::SubstrateWeight<Runtime>;
}

parameter_types! {
	pub const CandidacyBond: Balance = 10 * DOLLARS;
	// 1 storage item created, key size is 32 bytes, value size is 16+16.
	pub const VotingBondBase: Balance = deposit(1, 64);
	// additional data per vote is 32 bytes (account id).
	pub const VotingBondFactor: Balance = deposit(0, 32);
	pub const TermDuration: BlockNumber = 120 * DAYS;
	pub const DesiredMembers: u32 = 9;
	pub const DesiredRunnersUp: u32 = 7;
	pub const ElectionsPhragmenPalletId: LockIdentifier = *b"phrelect";
}

// Make sure that there are no more than `MaxMembers` members elected via elections-phragmen.
const_assert!(DesiredMembers::get() <= CouncilMaxMembers::get());

impl pallet_elections_phragmen::Config for Runtime {
	type Event = Event;
	type PalletId = ElectionsPhragmenPalletId;
	type Currency = orml_tokens::CurrencyAdapter<Runtime, MgaTokenId>;
	type ChangeMembers = Council;
	// NOTE: this implies that council's genesis members cannot be set directly and must come from
	// this module.
	type InitializeMembers = Council;
	type CurrencyToVote = U128CurrencyToVote;
	type CandidacyBond = CandidacyBond;
	type VotingBondBase = VotingBondBase;
	type VotingBondFactor = VotingBondFactor;
	type LoserCandidate = Treasury;
	type KickedMember = Treasury;
	type DesiredMembers = DesiredMembers;
	type DesiredRunnersUp = DesiredRunnersUp;
	type TermDuration = TermDuration;
	type WeightInfo = pallet_elections_phragmen::weights::SubstrateWeight<Runtime>;
}

parameter_types! {
	/// Minimum round length is 2 minutes (10 * 12 second block times)
	pub const MinBlocksPerRound: u32 = 10;
	/// Default BlocksPerRound is every 4 hours (1200 * 12 second block times)
	pub const DefaultBlocksPerRound: u32 = 4 * HOURS;
	/// Collator candidate exit delay (number of rounds)
	pub const LeaveCandidatesDelay: u32 = 2;
	/// Collator candidate bond increases/decreases delay (number of rounds)
	pub const CandidateBondDelay: u32 = 2;
	/// Delegator exit delay (number of rounds)
	pub const LeaveDelegatorsDelay: u32 = 2;
	/// Delegation revocations delay (number of rounds)
	pub const RevokeDelegationDelay: u32 = 2;
	/// Delegation bond increases/decreases delay (number of rounds)
	pub const DelegationBondDelay: u32 = 2;
	/// Reward payments delay (number of rounds)
	pub const RewardPaymentDelay: u32 = 2;
	/// Minimum collators selected per round, default at genesis and minimum forever after
	pub const MinSelectedCandidates: u32 = 8;
	/// Maximum delegators counted per candidate
	pub const MaxDelegatorsPerCandidate: u32 = 100;
	/// Maximum delegations per delegator
	pub const MaxDelegationsPerDelegator: u32 = 100;
	/// Default fixed percent a collator takes off the top of due rewards
	pub const DefaultCollatorCommission: Perbill = Perbill::from_percent(20);
	/// Default percent of inflation set aside for parachain bond every round
	pub const DefaultParachainBondReservePercent: Percent = Percent::from_percent(30);
	/// Minimum stake required to become a collator
	pub const MinCollatorStk: u128 = 10 * DOLLARS;
	// TODO: Restore to 100_000 for Phase 2 (remove the division by 10)
	/// Minimum stake required to be reserved to be a candidate
	pub const MinCandidateStk: u128 = 1 * DOLLARS;
	/// Minimum stake required to be reserved to be a delegator
	pub const MinDelegatorStk: u128 = 1 * CENTS;
}

impl parachain_staking::Config for Runtime {
	type Event = Event;
	type Currency = orml_tokens::MultiTokenCurrencyAdapter<Runtime>;
	type MonetaryGovernanceOrigin = EnsureRoot<AccountId>;
	type MinBlocksPerRound = MinBlocksPerRound;
	type DefaultBlocksPerRound = DefaultBlocksPerRound;
	type LeaveCandidatesDelay = LeaveCandidatesDelay;
	type CandidateBondDelay = CandidateBondDelay;
	type LeaveDelegatorsDelay = LeaveDelegatorsDelay;
	type RevokeDelegationDelay = RevokeDelegationDelay;
	type DelegationBondDelay = DelegationBondDelay;
	type RewardPaymentDelay = RewardPaymentDelay;
	type MinSelectedCandidates = MinSelectedCandidates;
	type MaxDelegatorsPerCandidate = MaxDelegatorsPerCandidate;
	type MaxDelegationsPerDelegator = MaxDelegationsPerDelegator;
	type DefaultCollatorCommission = DefaultCollatorCommission;
	type DefaultParachainBondReserveAccount = TreasuryAccount;
	type DefaultParachainBondReservePercent = DefaultParachainBondReservePercent;
	type MinCollatorStk = MinCollatorStk;
	type MinCandidateStk = MinCandidateStk;
	type MinDelegation = MinDelegatorStk;
	type NativeTokenId = MgaTokenId;
	type StakingLiquidityTokenValuator = Xyk;
	type WeightInfo = parachain_staking::weights::SubstrateWeight<Runtime>;
}

parameter_types! {
	pub SelfLocation: MultiLocation = MultiLocation::new(1, X1(Parachain(ParachainInfo::get().into())));
}

pub struct AccountIdToMultiLocation;
impl Convert<AccountId, MultiLocation> for AccountIdToMultiLocation {
	fn convert(account: AccountId) -> MultiLocation {
		X1(AccountId32 { network: NetworkId::Any, id: account.into() }).into()
	}
}

parameter_types! {
	pub const BaseXcmWeight: Weight = 100_000_000; // TODO: recheck this
}

impl orml_xtokens::Config for Runtime {
	type Event = Event;
	type Balance = Balance;
	type CurrencyId = TokenId;
	type CurrencyIdConvert = TokenIdConvert;
	type AccountIdToMultiLocation = AccountIdToMultiLocation;
	type SelfLocation = SelfLocation;
	type XcmExecutor = XcmExecutor<XcmConfig>;
	type Weigher = FixedWeightBounds<UnitWeightCost, Call, MaxInstructions>;
	type BaseXcmWeight = BaseXcmWeight;
	type LocationInverter = LocationInverter<Ancestry>;
}

impl orml_unknown_tokens::Config for Runtime {
	type Event = Event;
}

impl orml_xcm::Config for Runtime {
	type Event = Event;
	type SovereignOrigin = EnsureRoot<AccountId>;
}

parameter_types! {
	pub DotPerSecond: (AssetId, u128) = (MultiLocation::parent().into(), dot_per_second());
	pub MgaPerSecond: (AssetId, u128) = (
		MultiLocation::new(
			1,
			X2(Parachain(u32::from(ParachainInfo::get())), GeneralKey(MGA_TOKEN_ID.encode())),
		).into(),
		mga_per_second()
	);
}

pub type Trader =
	(FixedRateOfFungible<DotPerSecond, ToTreasury>, FixedRateOfFungible<MgaPerSecond, ToTreasury>);

pub struct XcmConfig;
impl xcm_executor::Config for XcmConfig {
	type Call = Call;
	type XcmSender = XcmRouter;
	// How to withdraw and deposit an asset.
	type AssetTransactor = LocalAssetTransactor;
	type OriginConverter = XcmOriginToCallOrigin;
	type IsReserve = MultiNativeAsset;
	// Teleporting is disabled.
	type IsTeleporter = ();
	type LocationInverter = LocationInverter<Ancestry>;
	type Barrier = Barrier;
	type Weigher = FixedWeightBounds<UnitWeightCost, Call, MaxInstructions>;
	type Trader = Trader;
	type ResponseHandler = PolkadotXcm;
	type AssetTrap =
		MangataDropAssets<PolkadotXcm, ToTreasury, TokenIdConvert, ExistentialDeposits>;
	type AssetClaims = PolkadotXcm;
	type SubscriptionService = PolkadotXcm;
}

/// `DropAssets` implementation support asset amount lower thant ED handled by `TakeRevenue`.
///
/// parameters type:
/// - `NC`: native currency_id type.
/// - `NB`: the ExistentialDeposit amount of native currency_id.
/// - `GK`: the ExistentialDeposit amount of tokens.
pub struct MangataDropAssets<X, T, C, GK>(PhantomData<(X, T, C, GK)>);
impl<X, T, C, GK> DropAssets for MangataDropAssets<X, T, C, GK>
where
	X: DropAssets,
	T: TakeRevenue,
	C: Convert<MultiLocation, Option<TokenId>>,
	GK: GetByKey<TokenId, Balance>,
{
	fn drop_assets(origin: &MultiLocation, assets: Assets) -> Weight {
		let multi_assets: Vec<MultiAsset> = assets.into();
		let mut asset_traps: Vec<MultiAsset> = vec![];
		for asset in multi_assets {
			if let MultiAsset { id: Concrete(location), fun: Fungible(amount) } = asset.clone() {
				let currency_id = C::convert(location);
				// burn asset(do nothing here) if convert result is None
				if let Some(currency_id) = currency_id {
					let ed = GK::get(&currency_id);
					if amount < ed {
						T::take_revenue(asset);
					} else {
						asset_traps.push(asset);
					}
				}
			}
		}
		if !asset_traps.is_empty() {
			X::drop_assets(origin, asset_traps.into());
		}
		0
	}
}

pub struct TokenIdConvert;
impl Convert<TokenId, Option<MultiLocation>> for TokenIdConvert {
	fn convert(id: TokenId) -> Option<MultiLocation> {
		if id == DOT_TOKEN_ID {
			return Some(MultiLocation::parent())
		}

		match AssetIdMaps::<Runtime>::get_multi_location(id) {
			Some(multi_location) => Some(multi_location),
			None => Some(MultiLocation::new(
				1,
				X2(Parachain(ParachainInfo::get().into()), GeneralKey(id.encode())),
			)),
		}
	}
}
impl Convert<MultiLocation, Option<TokenId>> for TokenIdConvert {
	fn convert(location: MultiLocation) -> Option<TokenId> {
		if location == MultiLocation::parent() {
			return Some(DOT_TOKEN_ID)
		}

		if let Some(token_id) = AssetIdMaps::<Runtime>::get_currency_id(location.clone()) {
			return Some(token_id)
		}

		match location {
			MultiLocation { parents, interior: X2(Parachain(para_id), GeneralKey(key)) }
				if parents == 1 =>
			{
				match (para_id, &key[..]) {
					(id, key) if id == u32::from(ParachainInfo::get()) => {
						// Acala
						if let Ok(token_id) = TokenId::decode(&mut &*key) {
							Some(token_id)
						} else {
							// invalid general key
							None
						}
					},
					_ => None,
				}
			}
			_ => None,
		}
	}
}
impl Convert<MultiAsset, Option<TokenId>> for TokenIdConvert {
	fn convert(asset: MultiAsset) -> Option<TokenId> {
		if let MultiAsset { id: Concrete(location), .. } = asset {
			Self::convert(location)
		} else {
			None
		}
	}
}

pub struct ToTreasury;
impl TakeRevenue for ToTreasury {
	fn take_revenue(revenue: MultiAsset) {
		if let MultiAsset { id: Concrete(location), fun: Fungible(amount) } = revenue {
			if let Some(currency_id) = TokenIdConvert::convert(location) {
				// Ensure AcalaTreasuryAccount have ed requirement for native asset, but don't need
				// ed requirement for cross-chain asset because it's one of whitelist accounts.
				// Ignore the result.
				let _ = Tokens::deposit(currency_id, &TreasuryAccount::get(), amount);
			}
		}
	}
}

impl xcm_asset_registry::Config for Runtime {
	type Event = Event;
	type Currency = orml_tokens::MultiTokenCurrencyAdapter<Runtime>;
	type RegisterOrigin = EnsureRoot<AccountId>;
	type WeightInfo = xcm_asset_registry::weights::SubstrateWeight<Runtime>;
}

// Create the runtime by composing the FRAME pallets that were previously configured.
construct_runtime!(
	pub enum Runtime where
		Block = Block,
		NodeBlock = opaque::Block,
		UncheckedExtrinsic = UncheckedExtrinsic,
	{
		// System support stuff.
		System: frame_system::{Pallet, Call, Config, Storage, Event<T>} = 0,
		ParachainSystem: cumulus_pallet_parachain_system::{
			Pallet, Call, Config, Storage, Inherent, Event<T>, ValidateUnsigned,
		} = 1,
		Timestamp: pallet_timestamp::{Pallet, Call, Storage, Inherent} = 2,
		ParachainInfo: parachain_info::{Pallet, Storage, Config} = 3,

		// Snowbridge stuff
		Bridge: pallet_bridge::{Pallet, Call, Config, Storage, Event} = 4,
		Verifier: pallet_verifier::{Pallet, Call, Storage, Event, Config<T>} = 5,
		BridgedAsset: artemis_asset::{Pallet, Call, Config<T>, Storage, Event<T>} = 6,
		ETH: artemis_eth_app::{Pallet, Call, Storage, Event<T>} = 7,
		ERC20: artemis_erc20_app::{Pallet, Call, Storage, Event<T>} = 8,

		// Monetary stuff.
		Tokens: orml_tokens::{Pallet, Storage, Call, Event<T>, Config<T>} = 10,
		TransactionPayment: pallet_transaction_payment::{Pallet, Storage} = 11,

		// Xyk stuff
		AssetsInfo: pallet_assets_info::{Pallet, Call, Config, Storage, Event<T>} = 12,
		Xyk: pallet_xyk::{Pallet, Call, Storage, Event<T>, Config<T>} = 13,

		// Collator support. The order of these 4 are important and shall not change.
		Authorship: pallet_authorship::{Pallet, Call, Storage} = 20,
		ParachainStaking: parachain_staking::{Pallet, Call, Storage, Event<T>, Config<T>} = 21,
		Session: pallet_session::{Pallet, Call, Storage, Event, Config<T>} = 22,
		Aura: pallet_aura::{Pallet, Storage, Config<T>} = 23,
		AuraExt: cumulus_pallet_aura_ext::{Pallet, Storage, Config} = 24,

		// XCM helpers.
		XcmpQueue: cumulus_pallet_xcmp_queue::{Pallet, Call, Storage, Event<T>} = 30,
		PolkadotXcm: pallet_xcm::{Pallet, Storage, Call, Event<T>, Origin, Config} = 31,
		CumulusXcm: cumulus_pallet_xcm::{Pallet, Event<T>, Origin} = 32,
		DmpQueue: cumulus_pallet_dmp_queue::{Pallet, Call, Storage, Event<T>} = 33,

		// ORML XCM
		XTokens: orml_xtokens::{Pallet, Storage, Call, Event<T>} = 35,
		UnknownTokens: orml_unknown_tokens::{Pallet, Storage, Event} = 36,
		OrmlXcm: orml_xcm::{Pallet, Call, Event<T>} = 37,
		AssetRegistry: xcm_asset_registry::{Pallet, Call, Storage, Event, Config} = 38,

		// Governance stuff
		Treasury: pallet_treasury::{Pallet, Call, Storage, Config, Event<T>} = 41,
		Sudo: pallet_sudo::{Pallet, Call, Config<T>, Storage, Event<T>} = 49,
		SudoOrigin: pallet_sudo_origin::{Pallet, Call, Event<T>} = 50,
		Council: pallet_collective::<Instance1>::{Pallet, Call, Storage, Origin<T>, Event<T>, Config<T>} = 51,
		Elections: pallet_elections_phragmen::{Pallet, Call, Storage, Event<T>, Config<T>} = 52,

	}
);

impl_runtime_apis! {
<<<<<<< HEAD
    impl sp_api::Core<Block> for Runtime {
        fn version() -> RuntimeVersion {
            VERSION
        }

        fn execute_block(block: Block) {
            let authors :Vec<_> = block.extrinsics().iter().map(
                |tx| tx.clone().signature.map(|info| info.0) ).collect();

            Executive::execute_block(block, authors)
        }

        fn initialize_block(header: &<Block as BlockT>::Header) {
            Executive::initialize_block(header)
        }
    }

    impl sp_api::Metadata<Block> for Runtime {
        fn metadata() -> OpaqueMetadata {
            Runtime::metadata().into()
        }
    }

    impl sp_block_builder::BlockBuilder<Block> for Runtime {
        fn apply_extrinsic(extrinsic: <Block as BlockT>::Extrinsic) -> ApplyExtrinsicResult {
            Executive::apply_extrinsic(extrinsic)
        }

        fn finalize_block() -> <Block as BlockT>::Header {
            Executive::finalize_block()
        }

        fn inherent_extrinsics(data: sp_inherents::InherentData) -> Vec<<Block as BlockT>::Extrinsic> {
            data.create_extrinsics()
        }

        fn check_inherents(
            block: Block,
            data: sp_inherents::InherentData,
        ) -> sp_inherents::CheckInherentsResult {
            data.check_extrinsics(&block)
        }

        fn random_seed() -> <Block as BlockT>::Hash {
            RandomnessCollectiveFlip::random_seed()
        }
    }

    impl sp_transaction_pool::runtime_api::TaggedTransactionQueue<Block> for Runtime {
        fn validate_transaction(
            source: TransactionSource,
            tx: <Block as BlockT>::Extrinsic,
        ) -> TransactionValidity {
            Executive::validate_transaction(source, tx)
        }
    }

    impl extrinsic_info_runtime_api::runtime_api::ExtrinsicInfoRuntimeApi<Block> for Runtime {
        fn get_info(
            tx: <Block as BlockT>::Extrinsic,
        ) -> Option<extrinsic_info_runtime_api::ExtrinsicInfo> {
            tx.signature.clone().map(|sig|
                {
                    let nonce: frame_system::CheckNonce<_> = sig.2.4;
                    extrinsic_info_runtime_api::ExtrinsicInfo{
                        who: sig.0,
                        nonce: nonce.0,
                    }
                }
            )
        }
    }

    impl sp_offchain::OffchainWorkerApi<Block> for Runtime {
        fn offchain_worker(header: &<Block as BlockT>::Header) {
            Executive::offchain_worker(header)
        }
    }

    impl sp_consensus_babe::BabeApi<Block> for Runtime {
        fn configuration() -> sp_consensus_babe::BabeGenesisConfiguration {
            // The choice of `c` parameter (where `1 - c` represents the
            // probability of a slot being empty), is done in accordance to the
            // slot duration and expected target block time, for safely
            // resisting network delays of maximum two seconds.
            // <https://research.web3.foundation/en/latest/polkadot/BABE/Babe/#6-practical-results>
            sp_consensus_babe::BabeGenesisConfiguration {
                slot_duration: Babe::slot_duration(),
                epoch_length: EpochDuration::get(),
                c: PRIMARY_PROBABILITY,
                genesis_authorities: Babe::authorities(),
                randomness: Babe::randomness(),
                allowed_slots: sp_consensus_babe::AllowedSlots::PrimaryAndSecondaryPlainSlots,
            }
        }

        fn current_epoch_start() -> sp_consensus_babe::SlotNumber {
            Babe::current_epoch_start()
        }

        fn generate_key_ownership_proof(
            _slot_number: sp_consensus_babe::SlotNumber,
            authority_id: sp_consensus_babe::AuthorityId,
        ) -> Option<sp_consensus_babe::OpaqueKeyOwnershipProof> {
            use codec::Encode;

            Historical::prove((sp_consensus_babe::KEY_TYPE, authority_id))
                .map(|p| p.encode())
                .map(sp_consensus_babe::OpaqueKeyOwnershipProof::new)
        }

        fn submit_report_equivocation_unsigned_extrinsic(
            equivocation_proof: sp_consensus_babe::EquivocationProof<<Block as BlockT>::Header>,
            key_owner_proof: sp_consensus_babe::OpaqueKeyOwnershipProof,
        ) -> Option<()> {
            let key_owner_proof = key_owner_proof.decode()?;

            Babe::submit_unsigned_equivocation_report(
                equivocation_proof,
                key_owner_proof,
            )
        }
    }

    impl sp_session::SessionKeys<Block> for Runtime {
        fn generate_session_keys(seed: Option<Vec<u8>>) -> Vec<u8> {
            SessionKeys::generate(seed)
        }

        fn decode_session_keys(
            encoded: Vec<u8>,
        ) -> Option<Vec<(Vec<u8>, KeyTypeId)>> {
            SessionKeys::decode_into_raw_public_keys(&encoded)
        }
    }

    impl fg_primitives::GrandpaApi<Block> for Runtime {
        fn grandpa_authorities() -> GrandpaAuthorityList {
            Grandpa::grandpa_authorities()
        }

        fn submit_report_equivocation_unsigned_extrinsic(
            _equivocation_proof: fg_primitives::EquivocationProof<
                <Block as BlockT>::Hash,
                NumberFor<Block>,
            >,
            _key_owner_proof: fg_primitives::OpaqueKeyOwnershipProof,
        ) -> Option<()> {
            None
        }

        fn generate_key_ownership_proof(
            _set_id: fg_primitives::SetId,
            _authority_id: GrandpaId,
        ) -> Option<fg_primitives::OpaqueKeyOwnershipProof> {
            // NOTE: this is the only implementation possible since we've
            // defined our key owner proof type as a bottom type (i.e. a type
            // with no values).
            None
        }
    }

    impl frame_system_rpc_runtime_api::AccountNonceApi<Block, AccountId, Index> for Runtime {
        fn account_nonce(account: AccountId) -> Index {
            System::account_nonce(account)
        }
    }

    impl pallet_transaction_payment_rpc_runtime_api::TransactionPaymentApi<Block, Balance> for Runtime {
        fn query_info(
            uxt: <Block as BlockT>::Extrinsic,
            len: u32,
        ) -> pallet_transaction_payment_rpc_runtime_api::RuntimeDispatchInfo<Balance> {
            TransactionPayment::query_info(uxt, len)
        }
    }

    impl xyk_runtime_api::XykApi<Block, Balance, TokenId> for Runtime {
        fn calculate_sell_price(
            input_reserve: Balance,
            output_reserve: Balance,
            sell_amount: Balance
        ) -> RpcResult<Balance> {
            RpcResult {
                price: Xyk::calculate_sell_price(input_reserve, output_reserve, sell_amount).unwrap_or_default()
            }
        }

        fn calculate_buy_price(
            input_reserve: Balance,
            output_reserve: Balance,
            buy_amount: Balance
        ) -> RpcResult<Balance> {
            RpcResult {
                price: Xyk::calculate_buy_price(input_reserve, output_reserve, buy_amount).unwrap_or_default()
            }
        }

        fn calculate_sell_price_id(
            sold_token_id: TokenId,
            bought_token_id: TokenId,
            sell_amount: Balance
        ) -> RpcResult<Balance> {
            RpcResult {
                price: Xyk::calculate_sell_price_id(sold_token_id, bought_token_id, sell_amount).unwrap_or_default()
            }
        }

        fn calculate_buy_price_id(
            sold_token_id: TokenId,
            bought_token_id: TokenId,
            buy_amount: Balance
        ) -> RpcResult<Balance> {
            RpcResult {
                price: Xyk::calculate_buy_price_id(sold_token_id, bought_token_id, buy_amount).unwrap_or_default()
            }
        }

        fn get_burn_amount(
            first_asset_id: TokenId,
            second_asset_id: TokenId,
            liquidity_asset_amount: Balance
        ) -> RpcAmountsResult<Balance> {
            match Xyk::get_burn_amount(first_asset_id, second_asset_id, liquidity_asset_amount){
                Ok((first_asset_amount, second_asset_amount)) => RpcAmountsResult{
                                                                    first_asset_amount,
                                                                    second_asset_amount
                                                                },
                Err(_) => RpcAmountsResult{
                    first_asset_amount: 0u32.into(),
                    second_asset_amount: 0u32.into()
                },
            }
        }
        fn calculate_rewards_amount(
            user: AccountIdOf<T>,
            liquidity_asset_id: TokenId,
            block_number: u32
        ) -> RpcRewardsResult<Balance> {
            match Xyk::calculate_rewards_amount(user, liquidity_asset_id, block_number){
                Ok((total_rewards, already_claimed)) => RpcRewardsResult{
                                                                    total_rewards,
                                                                    already_claimed
                                                                },
                Err(_) => RpcRewardsResult{
                    total_rewards: 0u32.into(),
                    already_claimed: 0u32.into()
                },
            }
        }
    }

    #[cfg(feature = "runtime-benchmarks")]
    impl frame_benchmarking::Benchmark<Block> for Runtime {
        fn dispatch_benchmark(
            config: frame_benchmarking::BenchmarkConfig
        ) -> Result<Vec<frame_benchmarking::BenchmarkBatch>, sp_runtime::RuntimeString> {
            use frame_benchmarking::{Benchmarking, BenchmarkBatch, add_benchmark, TrackedStorageKey};

            use frame_system_benchmarking::Module as SystemBench;

            impl frame_system_benchmarking::Trait for Runtime {}

            let whitelist: Vec<TrackedStorageKey> = vec![
                // Block Number
                hex_literal::hex!("26aa394eea5630e07c48ae0c9558cef702a5c1b19ab7a04f536c519aca4983ac").to_vec().into(),
                // Total Issuance
                hex_literal::hex!("c2261276cc9d1f8598ea4b6a74b15c2f57c875e4cff74148e4628f264b974c80").to_vec().into(),
                // Execution Phase
                hex_literal::hex!("26aa394eea5630e07c48ae0c9558cef7ff553b5a9862a516939d82b3d3d8661a").to_vec().into(),
                // Event Count
                hex_literal::hex!("26aa394eea5630e07c48ae0c9558cef70a98fdbe9ce6c55837576c60c7af3850").to_vec().into(),
                // System Events
                hex_literal::hex!("26aa394eea5630e07c48ae0c9558cef780d41e5e16056765bc8461851072c9d7").to_vec().into(),
            ];

            let mut batches = Vec::<BenchmarkBatch>::new();
            let params = (&config, &whitelist);

            add_benchmark!(params, batches, frame_system, SystemBench::<Runtime>);
            add_benchmark!(params, batches, pallet_timestamp, Timestamp);
            add_benchmark!(params, batches, bridge, Bridge);
            add_benchmark!(params, batches, pallet_staking, Staking);
            add_benchmark!(params, batches, pallet_treasury, Treasury);

            if batches.is_empty() { return Err("Benchmark not found for this pallet.".into()) }
            Ok(batches)
        }
    }

    impl sp_encrypted_tx::EncryptedTxApi<Block> for Runtime {

        fn create_submit_singly_encrypted_transaction(identifier: <Block as BlockT>::Hash, singly_encrypted_call: Vec<u8>) -> <Block as BlockT>::Extrinsic{
            UncheckedExtrinsic::new_unsigned(
                    Call::EncryptedTransactions(pallet_encrypted_transactions::Call::submit_singly_encrypted_transaction(identifier, singly_encrypted_call)))
        }

        fn create_submit_decrypted_transaction(identifier: <Block as BlockT>::Hash, decrypted_call: Vec<u8>, _weight: Weight) -> <Block as BlockT>::Extrinsic{
            UncheckedExtrinsic::new_unsigned(
                    Call::EncryptedTransactions(pallet_encrypted_transactions::Call::submit_decrypted_transaction(identifier, decrypted_call, Default::default())))
        }

        fn get_type(extrinsic: <Block as BlockT>::Extrinsic) -> ExtrinsicType<<Block as BlockT>::Hash>{
            match extrinsic.function{
                Call::EncryptedTransactions(pallet_encrypted_transactions::Call::submit_singly_encrypted_transaction(identifier, singly_encrypted_call)) => {
                    ExtrinsicType::<<Block as BlockT>::Hash>::SinglyEncryptedTx{identifier, singly_encrypted_call}
                },
                Call::EncryptedTransactions(pallet_encrypted_transactions::Call::submit_decrypted_transaction(identifier, decrypted_call, _)) => {
                    ExtrinsicType::<<Block as BlockT>::Hash>::DecryptedTx{identifier, decrypted_call}
                },
                _ => { ExtrinsicType::<<Block as BlockT>::Hash>::Other }
            }
        }

        fn get_double_encrypted_transactions(block_builder_id: &AccountId32) -> Vec<EncryptedTx<<Block as BlockT>::Hash>>{
            let transactions = EncryptedTransactions::doubly_encrypted_queue(block_builder_id);
            transactions.into_iter().filter_map(|tx_hash|
                EncryptedTransactions::txn_registry(tx_hash)
                .map(|tx_details|
                    EncryptedTx{
                        tx_id: tx_hash,
                        data: tx_details.doubly_encrypted_call,
                    }
                )
            ).collect()
        }

        fn get_singly_encrypted_transactions(block_builder_id: &AccountId32) -> Vec<EncryptedTx<<Block as BlockT>::Hash>>{
            let transactions = EncryptedTransactions::singly_encrypted_queue(block_builder_id);
            transactions.into_iter().filter_map(|tx_hash|
                match EncryptedTransactions::txn_registry(tx_hash){
                    Some(pallet_encrypted_transactions::TxnRegistryDetails{singly_encrypted_call: Some(call), ..}) =>
                        Some(EncryptedTx{
                            tx_id: tx_hash,
                            data: call
                        }),
                    _ => None
                }
            ).collect()
        }

        // fetches address assigned to authority id
        fn get_account_id(collator_id: u32) -> Option<AccountId32>{
            Session::validators().get(collator_id as usize).map(|e| e.clone())
        }

        // use autority id to identify public key (from encrypted transactions apllet)
        fn get_authority_public_key(authority_id: &AccountId32) -> Option<sp_core::ecdsa::Public>{
            EncryptedTransactions::keys().get(authority_id).map(
                |key| {
                    let mut key_array = [0u8;33];
                    key_array.copy_from_slice(key.as_ref());
                    sp_core::ecdsa::Public::from_raw(key_array)
                }
            )
        }
    }
}

#[cfg(test)]
mod test {
    use super::*;
    use codec::{Decode, Encode};

    #[test]
    fn test_serialize_deserialize_call() {
        let call: Call = Call::Xyk(pallet_xyk::Call::sell_asset(0, 0, 0, 0));
        let call_bytes = call.encode();
        let deserialized_call: Call = Decode::decode(&mut &call_bytes[..]).unwrap();
        assert_eq!(call, deserialized_call);
    }
=======

	impl ver_api::VerApi<Block> for Runtime {
		fn get_signer(
			tx: <Block as BlockT>::Extrinsic,
		) -> Option<(sp_runtime::AccountId32, u32)> {
			if let Some(sig) = tx.signature.clone(){
				let nonce: frame_system::CheckNonce<_> = sig.2.4;
				if let Address::Id(addr) = sig.0 {
					Some((addr, nonce.0))
				}else{
					panic!("unsupported address format");
				}
			}else{
				None
			}
		}

		fn is_new_session(number: <<Block as BlockT>::Header as HeaderT>::Number) -> bool{
			<ParachainStaking as ShouldEndSession<_>>::should_end_session(number)
		}
	}

	impl xyk_runtime_api::XykApi<Block, Balance, TokenId> for Runtime {
		fn calculate_sell_price(
			input_reserve: Balance,
			output_reserve: Balance,
			sell_amount: Balance
		) -> RpcResult<Balance> {
			RpcResult {
				price: Xyk::calculate_sell_price(input_reserve, output_reserve, sell_amount).unwrap_or_default()
			}
		}

		fn calculate_buy_price(
			input_reserve: Balance,
			output_reserve: Balance,
			buy_amount: Balance
		) -> RpcResult<Balance> {
			RpcResult {
				price: Xyk::calculate_buy_price(input_reserve, output_reserve, buy_amount).unwrap_or_default()
			}
		}

		fn calculate_sell_price_id(
			sold_token_id: TokenId,
			bought_token_id: TokenId,
			sell_amount: Balance
		) -> RpcResult<Balance> {
			RpcResult {
				price: Xyk::calculate_sell_price_id(sold_token_id, bought_token_id, sell_amount).unwrap_or_default()
			}
		}

		fn calculate_buy_price_id(
			sold_token_id: TokenId,
			bought_token_id: TokenId,
			buy_amount: Balance
		) -> RpcResult<Balance> {
			RpcResult {
				price: Xyk::calculate_buy_price_id(sold_token_id, bought_token_id, buy_amount).unwrap_or_default()
			}
		}

		fn get_burn_amount(
			first_asset_id: TokenId,
			second_asset_id: TokenId,
			liquidity_asset_amount: Balance
		) -> RpcAmountsResult<Balance> {
			match Xyk::get_burn_amount(first_asset_id, second_asset_id, liquidity_asset_amount){
				Ok((first_asset_amount, second_asset_amount)) => RpcAmountsResult{
																	first_asset_amount,
																	second_asset_amount
																},
				Err(_) => RpcAmountsResult{
					first_asset_amount: 0u32.into(),
					second_asset_amount: 0u32.into()
				},
			}
		}
	}

	impl sp_consensus_aura::AuraApi<Block, AuraId> for Runtime {
		fn slot_duration() -> sp_consensus_aura::SlotDuration {
			sp_consensus_aura::SlotDuration::from_millis(Aura::slot_duration())
		}

		fn authorities() -> Vec<AuraId> {
			Aura::authorities().into_inner()
		}
	}

	impl sp_api::Core<Block> for Runtime {
		fn version() -> RuntimeVersion {
			VERSION
		}

		fn execute_block(block: Block) {
			Executive::execute_block_ver(block)
		}

		fn initialize_block(header: &<Block as BlockT>::Header) {
			Executive::initialize_block(header)
		}
	}

	impl sp_api::Metadata<Block> for Runtime {
		fn metadata() -> OpaqueMetadata {
			OpaqueMetadata::new(Runtime::metadata().into())
		}
	}

	impl sp_block_builder::BlockBuilder<Block> for Runtime {
		fn apply_extrinsic(extrinsic: <Block as BlockT>::Extrinsic) -> ApplyExtrinsicResult {
			Executive::apply_extrinsic(extrinsic)
		}

		fn finalize_block() -> <Block as BlockT>::Header {
			Executive::finalize_block()
		}

		fn inherent_extrinsics(data: sp_inherents::InherentData) -> Vec<<Block as BlockT>::Extrinsic> {
			data.create_extrinsics()
		}

		fn check_inherents(
			block: Block,
			data: sp_inherents::InherentData,
		) -> sp_inherents::CheckInherentsResult {
			data.check_extrinsics(&block)
		}
	}

	impl sp_transaction_pool::runtime_api::TaggedTransactionQueue<Block> for Runtime {
		fn validate_transaction(
			source: TransactionSource,
			tx: <Block as BlockT>::Extrinsic,
			block_hash: <Block as BlockT>::Hash,
		) -> TransactionValidity {
			Executive::validate_transaction(source, tx, block_hash)
		}
	}

	impl sp_offchain::OffchainWorkerApi<Block> for Runtime {
		fn offchain_worker(header: &<Block as BlockT>::Header) {
			Executive::offchain_worker(header)
		}
	}

	impl sp_session::SessionKeys<Block> for Runtime {
		fn generate_session_keys(seed: Option<Vec<u8>>) -> Vec<u8> {
			SessionKeys::generate(seed)
		}

		fn decode_session_keys(
			encoded: Vec<u8>,
		) -> Option<Vec<(Vec<u8>, KeyTypeId)>> {
			SessionKeys::decode_into_raw_public_keys(&encoded)
		}
	}

	impl frame_system_rpc_runtime_api::AccountNonceApi<Block, AccountId, Index> for Runtime {
		fn account_nonce(account: AccountId) -> Index {
			System::account_nonce(account)
		}
	}

	impl pallet_transaction_payment_rpc_runtime_api::TransactionPaymentApi<Block, Balance> for Runtime {
		fn query_info(
			uxt: <Block as BlockT>::Extrinsic,
			len: u32,
		) -> pallet_transaction_payment_rpc_runtime_api::RuntimeDispatchInfo<Balance> {
			TransactionPayment::query_info(uxt, len)
		}
		fn query_fee_details(
			uxt: <Block as BlockT>::Extrinsic,
			len: u32,
		) -> pallet_transaction_payment::FeeDetails<Balance> {
			TransactionPayment::query_fee_details(uxt, len)
		}
	}

	impl cumulus_primitives_core::CollectCollationInfo<Block> for Runtime {
		fn collect_collation_info() -> cumulus_primitives_core::CollationInfo {
			ParachainSystem::collect_collation_info()
		}
	}


	#[cfg(feature = "runtime-benchmarks")]
	impl frame_benchmarking::Benchmark<Block> for Runtime {
		fn benchmark_metadata(extra: bool) -> (
			Vec<frame_benchmarking::BenchmarkList>,
			Vec<frame_support::traits::StorageInfo>,
		) {
			use frame_benchmarking::{list_benchmark, Benchmarking, BenchmarkList};
			use frame_support::traits::StorageInfoTrait;
			use frame_system_benchmarking::Pallet as SystemBench;
			use cumulus_pallet_session_benchmarking::Pallet as SessionBench;

			let mut list = Vec::<BenchmarkList>::new();

			list_benchmark!(list, extra, frame_system, SystemBench::<Runtime>);
			list_benchmark!(list, extra, pallet_timestamp, Timestamp);

			let storage_info = AllPalletsWithSystem::storage_info();

			return (list, storage_info)
		}

		fn dispatch_benchmark(
			config: frame_benchmarking::BenchmarkConfig
		) -> Result<Vec<frame_benchmarking::BenchmarkBatch>, sp_runtime::RuntimeString> {
			use frame_benchmarking::{Benchmarking, BenchmarkBatch, add_benchmark, TrackedStorageKey};

			use frame_system_benchmarking::Pallet as SystemBench;
			impl frame_system_benchmarking::Config for Runtime {}

			use cumulus_pallet_session_benchmarking::Pallet as SessionBench;
			impl cumulus_pallet_session_benchmarking::Config for Runtime {}

			let whitelist: Vec<TrackedStorageKey> = vec![
				// Block Number
				hex_literal::hex!("26aa394eea5630e07c48ae0c9558cef702a5c1b19ab7a04f536c519aca4983ac").to_vec().into(),
				// Total Issuance
				hex_literal::hex!("c2261276cc9d1f8598ea4b6a74b15c2f57c875e4cff74148e4628f264b974c80").to_vec().into(),
				// Execution Phase
				hex_literal::hex!("26aa394eea5630e07c48ae0c9558cef7ff553b5a9862a516939d82b3d3d8661a").to_vec().into(),
				// Event Count
				hex_literal::hex!("26aa394eea5630e07c48ae0c9558cef70a98fdbe9ce6c55837576c60c7af3850").to_vec().into(),
				// System Events
				hex_literal::hex!("26aa394eea5630e07c48ae0c9558cef780d41e5e16056765bc8461851072c9d7").to_vec().into(),
			];

			let mut batches = Vec::<BenchmarkBatch>::new();
			let params = (&config, &whitelist);

			add_benchmark!(params, batches, frame_system, SystemBench::<Runtime>);
			add_benchmark!(params, batches, pallet_session, SessionBench::<Runtime>);
			add_benchmark!(params, batches, pallet_timestamp, Timestamp);
			add_benchmark!(params, batches, pallet_session, Session);

			if batches.is_empty() { return Err("Benchmark not found for this pallet.".into()) }
			Ok(batches)
		}
	}
}

struct CheckInherents;

impl cumulus_pallet_parachain_system::CheckInherents<Block> for CheckInherents {
	fn check_inherents(
		block: &Block,
		relay_state_proof: &cumulus_pallet_parachain_system::RelayChainStateProof,
	) -> sp_inherents::CheckInherentsResult {
		let relay_chain_slot = relay_state_proof
			.read_slot()
			.expect("Could not read the relay chain slot from the proof");

		let inherent_data =
			cumulus_primitives_timestamp::InherentDataProvider::from_relay_chain_slot_and_duration(
				relay_chain_slot,
				sp_std::time::Duration::from_secs(6),
			)
			.create_inherent_data()
			.expect("Could not create the timestamp inherent data");
		inherent_data.check_extrinsics(block)
	}
}

// cumulus_pallet_parachain_system::register_validate_block! {
// 	Runtime = Runtime,
// 	BlockExecutor = cumulus_pallet_aura_ext::BlockExecutorVer::<Runtime, Executive>,
// 	CheckInherents = CheckInherents,
// }

// replace validate block function with its expanded version
#[doc(hidden)]
mod parachain_validate_block {
	use super::*;
	#[no_mangle]
	#[cfg(not(feature = "std"))]
	unsafe fn validate_block(arguments: *const u8, arguments_len: usize) -> u64 {
		let params =
			cumulus_pallet_parachain_system::validate_block::polkadot_parachain::load_params(
				arguments,
				arguments_len,
			);
		let res =
            cumulus_pallet_parachain_system::validate_block::implementation::validate_block::<<Runtime
                                                                                              as
                                                                                              cumulus_pallet_parachain_system::validate_block::GetRuntimeBlockType>::RuntimeBlock,
                                                                                              cumulus_pallet_aura_ext::BlockExecutorVer<Runtime, Executive>,
                                                                                              Runtime,
                                                                                              CheckInherents>(params);
		cumulus_pallet_parachain_system::validate_block::polkadot_parachain::write_result(&res)
	}
>>>>>>> 83861a6b
}<|MERGE_RESOLUTION|>--- conflicted
+++ resolved
@@ -1092,379 +1092,6 @@
 );
 
 impl_runtime_apis! {
-<<<<<<< HEAD
-    impl sp_api::Core<Block> for Runtime {
-        fn version() -> RuntimeVersion {
-            VERSION
-        }
-
-        fn execute_block(block: Block) {
-            let authors :Vec<_> = block.extrinsics().iter().map(
-                |tx| tx.clone().signature.map(|info| info.0) ).collect();
-
-            Executive::execute_block(block, authors)
-        }
-
-        fn initialize_block(header: &<Block as BlockT>::Header) {
-            Executive::initialize_block(header)
-        }
-    }
-
-    impl sp_api::Metadata<Block> for Runtime {
-        fn metadata() -> OpaqueMetadata {
-            Runtime::metadata().into()
-        }
-    }
-
-    impl sp_block_builder::BlockBuilder<Block> for Runtime {
-        fn apply_extrinsic(extrinsic: <Block as BlockT>::Extrinsic) -> ApplyExtrinsicResult {
-            Executive::apply_extrinsic(extrinsic)
-        }
-
-        fn finalize_block() -> <Block as BlockT>::Header {
-            Executive::finalize_block()
-        }
-
-        fn inherent_extrinsics(data: sp_inherents::InherentData) -> Vec<<Block as BlockT>::Extrinsic> {
-            data.create_extrinsics()
-        }
-
-        fn check_inherents(
-            block: Block,
-            data: sp_inherents::InherentData,
-        ) -> sp_inherents::CheckInherentsResult {
-            data.check_extrinsics(&block)
-        }
-
-        fn random_seed() -> <Block as BlockT>::Hash {
-            RandomnessCollectiveFlip::random_seed()
-        }
-    }
-
-    impl sp_transaction_pool::runtime_api::TaggedTransactionQueue<Block> for Runtime {
-        fn validate_transaction(
-            source: TransactionSource,
-            tx: <Block as BlockT>::Extrinsic,
-        ) -> TransactionValidity {
-            Executive::validate_transaction(source, tx)
-        }
-    }
-
-    impl extrinsic_info_runtime_api::runtime_api::ExtrinsicInfoRuntimeApi<Block> for Runtime {
-        fn get_info(
-            tx: <Block as BlockT>::Extrinsic,
-        ) -> Option<extrinsic_info_runtime_api::ExtrinsicInfo> {
-            tx.signature.clone().map(|sig|
-                {
-                    let nonce: frame_system::CheckNonce<_> = sig.2.4;
-                    extrinsic_info_runtime_api::ExtrinsicInfo{
-                        who: sig.0,
-                        nonce: nonce.0,
-                    }
-                }
-            )
-        }
-    }
-
-    impl sp_offchain::OffchainWorkerApi<Block> for Runtime {
-        fn offchain_worker(header: &<Block as BlockT>::Header) {
-            Executive::offchain_worker(header)
-        }
-    }
-
-    impl sp_consensus_babe::BabeApi<Block> for Runtime {
-        fn configuration() -> sp_consensus_babe::BabeGenesisConfiguration {
-            // The choice of `c` parameter (where `1 - c` represents the
-            // probability of a slot being empty), is done in accordance to the
-            // slot duration and expected target block time, for safely
-            // resisting network delays of maximum two seconds.
-            // <https://research.web3.foundation/en/latest/polkadot/BABE/Babe/#6-practical-results>
-            sp_consensus_babe::BabeGenesisConfiguration {
-                slot_duration: Babe::slot_duration(),
-                epoch_length: EpochDuration::get(),
-                c: PRIMARY_PROBABILITY,
-                genesis_authorities: Babe::authorities(),
-                randomness: Babe::randomness(),
-                allowed_slots: sp_consensus_babe::AllowedSlots::PrimaryAndSecondaryPlainSlots,
-            }
-        }
-
-        fn current_epoch_start() -> sp_consensus_babe::SlotNumber {
-            Babe::current_epoch_start()
-        }
-
-        fn generate_key_ownership_proof(
-            _slot_number: sp_consensus_babe::SlotNumber,
-            authority_id: sp_consensus_babe::AuthorityId,
-        ) -> Option<sp_consensus_babe::OpaqueKeyOwnershipProof> {
-            use codec::Encode;
-
-            Historical::prove((sp_consensus_babe::KEY_TYPE, authority_id))
-                .map(|p| p.encode())
-                .map(sp_consensus_babe::OpaqueKeyOwnershipProof::new)
-        }
-
-        fn submit_report_equivocation_unsigned_extrinsic(
-            equivocation_proof: sp_consensus_babe::EquivocationProof<<Block as BlockT>::Header>,
-            key_owner_proof: sp_consensus_babe::OpaqueKeyOwnershipProof,
-        ) -> Option<()> {
-            let key_owner_proof = key_owner_proof.decode()?;
-
-            Babe::submit_unsigned_equivocation_report(
-                equivocation_proof,
-                key_owner_proof,
-            )
-        }
-    }
-
-    impl sp_session::SessionKeys<Block> for Runtime {
-        fn generate_session_keys(seed: Option<Vec<u8>>) -> Vec<u8> {
-            SessionKeys::generate(seed)
-        }
-
-        fn decode_session_keys(
-            encoded: Vec<u8>,
-        ) -> Option<Vec<(Vec<u8>, KeyTypeId)>> {
-            SessionKeys::decode_into_raw_public_keys(&encoded)
-        }
-    }
-
-    impl fg_primitives::GrandpaApi<Block> for Runtime {
-        fn grandpa_authorities() -> GrandpaAuthorityList {
-            Grandpa::grandpa_authorities()
-        }
-
-        fn submit_report_equivocation_unsigned_extrinsic(
-            _equivocation_proof: fg_primitives::EquivocationProof<
-                <Block as BlockT>::Hash,
-                NumberFor<Block>,
-            >,
-            _key_owner_proof: fg_primitives::OpaqueKeyOwnershipProof,
-        ) -> Option<()> {
-            None
-        }
-
-        fn generate_key_ownership_proof(
-            _set_id: fg_primitives::SetId,
-            _authority_id: GrandpaId,
-        ) -> Option<fg_primitives::OpaqueKeyOwnershipProof> {
-            // NOTE: this is the only implementation possible since we've
-            // defined our key owner proof type as a bottom type (i.e. a type
-            // with no values).
-            None
-        }
-    }
-
-    impl frame_system_rpc_runtime_api::AccountNonceApi<Block, AccountId, Index> for Runtime {
-        fn account_nonce(account: AccountId) -> Index {
-            System::account_nonce(account)
-        }
-    }
-
-    impl pallet_transaction_payment_rpc_runtime_api::TransactionPaymentApi<Block, Balance> for Runtime {
-        fn query_info(
-            uxt: <Block as BlockT>::Extrinsic,
-            len: u32,
-        ) -> pallet_transaction_payment_rpc_runtime_api::RuntimeDispatchInfo<Balance> {
-            TransactionPayment::query_info(uxt, len)
-        }
-    }
-
-    impl xyk_runtime_api::XykApi<Block, Balance, TokenId> for Runtime {
-        fn calculate_sell_price(
-            input_reserve: Balance,
-            output_reserve: Balance,
-            sell_amount: Balance
-        ) -> RpcResult<Balance> {
-            RpcResult {
-                price: Xyk::calculate_sell_price(input_reserve, output_reserve, sell_amount).unwrap_or_default()
-            }
-        }
-
-        fn calculate_buy_price(
-            input_reserve: Balance,
-            output_reserve: Balance,
-            buy_amount: Balance
-        ) -> RpcResult<Balance> {
-            RpcResult {
-                price: Xyk::calculate_buy_price(input_reserve, output_reserve, buy_amount).unwrap_or_default()
-            }
-        }
-
-        fn calculate_sell_price_id(
-            sold_token_id: TokenId,
-            bought_token_id: TokenId,
-            sell_amount: Balance
-        ) -> RpcResult<Balance> {
-            RpcResult {
-                price: Xyk::calculate_sell_price_id(sold_token_id, bought_token_id, sell_amount).unwrap_or_default()
-            }
-        }
-
-        fn calculate_buy_price_id(
-            sold_token_id: TokenId,
-            bought_token_id: TokenId,
-            buy_amount: Balance
-        ) -> RpcResult<Balance> {
-            RpcResult {
-                price: Xyk::calculate_buy_price_id(sold_token_id, bought_token_id, buy_amount).unwrap_or_default()
-            }
-        }
-
-        fn get_burn_amount(
-            first_asset_id: TokenId,
-            second_asset_id: TokenId,
-            liquidity_asset_amount: Balance
-        ) -> RpcAmountsResult<Balance> {
-            match Xyk::get_burn_amount(first_asset_id, second_asset_id, liquidity_asset_amount){
-                Ok((first_asset_amount, second_asset_amount)) => RpcAmountsResult{
-                                                                    first_asset_amount,
-                                                                    second_asset_amount
-                                                                },
-                Err(_) => RpcAmountsResult{
-                    first_asset_amount: 0u32.into(),
-                    second_asset_amount: 0u32.into()
-                },
-            }
-        }
-        fn calculate_rewards_amount(
-            user: AccountIdOf<T>,
-            liquidity_asset_id: TokenId,
-            block_number: u32
-        ) -> RpcRewardsResult<Balance> {
-            match Xyk::calculate_rewards_amount(user, liquidity_asset_id, block_number){
-                Ok((total_rewards, already_claimed)) => RpcRewardsResult{
-                                                                    total_rewards,
-                                                                    already_claimed
-                                                                },
-                Err(_) => RpcRewardsResult{
-                    total_rewards: 0u32.into(),
-                    already_claimed: 0u32.into()
-                },
-            }
-        }
-    }
-
-    #[cfg(feature = "runtime-benchmarks")]
-    impl frame_benchmarking::Benchmark<Block> for Runtime {
-        fn dispatch_benchmark(
-            config: frame_benchmarking::BenchmarkConfig
-        ) -> Result<Vec<frame_benchmarking::BenchmarkBatch>, sp_runtime::RuntimeString> {
-            use frame_benchmarking::{Benchmarking, BenchmarkBatch, add_benchmark, TrackedStorageKey};
-
-            use frame_system_benchmarking::Module as SystemBench;
-
-            impl frame_system_benchmarking::Trait for Runtime {}
-
-            let whitelist: Vec<TrackedStorageKey> = vec![
-                // Block Number
-                hex_literal::hex!("26aa394eea5630e07c48ae0c9558cef702a5c1b19ab7a04f536c519aca4983ac").to_vec().into(),
-                // Total Issuance
-                hex_literal::hex!("c2261276cc9d1f8598ea4b6a74b15c2f57c875e4cff74148e4628f264b974c80").to_vec().into(),
-                // Execution Phase
-                hex_literal::hex!("26aa394eea5630e07c48ae0c9558cef7ff553b5a9862a516939d82b3d3d8661a").to_vec().into(),
-                // Event Count
-                hex_literal::hex!("26aa394eea5630e07c48ae0c9558cef70a98fdbe9ce6c55837576c60c7af3850").to_vec().into(),
-                // System Events
-                hex_literal::hex!("26aa394eea5630e07c48ae0c9558cef780d41e5e16056765bc8461851072c9d7").to_vec().into(),
-            ];
-
-            let mut batches = Vec::<BenchmarkBatch>::new();
-            let params = (&config, &whitelist);
-
-            add_benchmark!(params, batches, frame_system, SystemBench::<Runtime>);
-            add_benchmark!(params, batches, pallet_timestamp, Timestamp);
-            add_benchmark!(params, batches, bridge, Bridge);
-            add_benchmark!(params, batches, pallet_staking, Staking);
-            add_benchmark!(params, batches, pallet_treasury, Treasury);
-
-            if batches.is_empty() { return Err("Benchmark not found for this pallet.".into()) }
-            Ok(batches)
-        }
-    }
-
-    impl sp_encrypted_tx::EncryptedTxApi<Block> for Runtime {
-
-        fn create_submit_singly_encrypted_transaction(identifier: <Block as BlockT>::Hash, singly_encrypted_call: Vec<u8>) -> <Block as BlockT>::Extrinsic{
-            UncheckedExtrinsic::new_unsigned(
-                    Call::EncryptedTransactions(pallet_encrypted_transactions::Call::submit_singly_encrypted_transaction(identifier, singly_encrypted_call)))
-        }
-
-        fn create_submit_decrypted_transaction(identifier: <Block as BlockT>::Hash, decrypted_call: Vec<u8>, _weight: Weight) -> <Block as BlockT>::Extrinsic{
-            UncheckedExtrinsic::new_unsigned(
-                    Call::EncryptedTransactions(pallet_encrypted_transactions::Call::submit_decrypted_transaction(identifier, decrypted_call, Default::default())))
-        }
-
-        fn get_type(extrinsic: <Block as BlockT>::Extrinsic) -> ExtrinsicType<<Block as BlockT>::Hash>{
-            match extrinsic.function{
-                Call::EncryptedTransactions(pallet_encrypted_transactions::Call::submit_singly_encrypted_transaction(identifier, singly_encrypted_call)) => {
-                    ExtrinsicType::<<Block as BlockT>::Hash>::SinglyEncryptedTx{identifier, singly_encrypted_call}
-                },
-                Call::EncryptedTransactions(pallet_encrypted_transactions::Call::submit_decrypted_transaction(identifier, decrypted_call, _)) => {
-                    ExtrinsicType::<<Block as BlockT>::Hash>::DecryptedTx{identifier, decrypted_call}
-                },
-                _ => { ExtrinsicType::<<Block as BlockT>::Hash>::Other }
-            }
-        }
-
-        fn get_double_encrypted_transactions(block_builder_id: &AccountId32) -> Vec<EncryptedTx<<Block as BlockT>::Hash>>{
-            let transactions = EncryptedTransactions::doubly_encrypted_queue(block_builder_id);
-            transactions.into_iter().filter_map(|tx_hash|
-                EncryptedTransactions::txn_registry(tx_hash)
-                .map(|tx_details|
-                    EncryptedTx{
-                        tx_id: tx_hash,
-                        data: tx_details.doubly_encrypted_call,
-                    }
-                )
-            ).collect()
-        }
-
-        fn get_singly_encrypted_transactions(block_builder_id: &AccountId32) -> Vec<EncryptedTx<<Block as BlockT>::Hash>>{
-            let transactions = EncryptedTransactions::singly_encrypted_queue(block_builder_id);
-            transactions.into_iter().filter_map(|tx_hash|
-                match EncryptedTransactions::txn_registry(tx_hash){
-                    Some(pallet_encrypted_transactions::TxnRegistryDetails{singly_encrypted_call: Some(call), ..}) =>
-                        Some(EncryptedTx{
-                            tx_id: tx_hash,
-                            data: call
-                        }),
-                    _ => None
-                }
-            ).collect()
-        }
-
-        // fetches address assigned to authority id
-        fn get_account_id(collator_id: u32) -> Option<AccountId32>{
-            Session::validators().get(collator_id as usize).map(|e| e.clone())
-        }
-
-        // use autority id to identify public key (from encrypted transactions apllet)
-        fn get_authority_public_key(authority_id: &AccountId32) -> Option<sp_core::ecdsa::Public>{
-            EncryptedTransactions::keys().get(authority_id).map(
-                |key| {
-                    let mut key_array = [0u8;33];
-                    key_array.copy_from_slice(key.as_ref());
-                    sp_core::ecdsa::Public::from_raw(key_array)
-                }
-            )
-        }
-    }
-}
-
-#[cfg(test)]
-mod test {
-    use super::*;
-    use codec::{Decode, Encode};
-
-    #[test]
-    fn test_serialize_deserialize_call() {
-        let call: Call = Call::Xyk(pallet_xyk::Call::sell_asset(0, 0, 0, 0));
-        let call_bytes = call.encode();
-        let deserialized_call: Call = Decode::decode(&mut &call_bytes[..]).unwrap();
-        assert_eq!(call, deserialized_call);
-    }
-=======
 
 	impl ver_api::VerApi<Block> for Runtime {
 		fn get_signer(
@@ -1761,5 +1388,4 @@
                                                                                               CheckInherents>(params);
 		cumulus_pallet_parachain_system::validate_block::polkadot_parachain::write_result(&res)
 	}
->>>>>>> 83861a6b
 }