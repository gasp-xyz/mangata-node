[package]
authors = ["Mangata Team"]
edition = "2018"
license = "Unlicense"
name = 'pallet-bootstrap'
version = '0.1.0'

[package.metadata.docs.rs]
targets = ['x86_64-unknown-linux-gnu']

[dependencies]
log = { version = "0.4.14", default-features = false }
serde = { version = "1.0.126", optional = true }
codec = { package = "parity-scale-codec", version = "2.0.0", default-features = false }
scale-info = { version = "1.0", default-features = false, features = ["derive"] }
frame-support = { default-features = false, version = '4.0.0-dev' , git = "https://github.com/mangata-finance/substrate", branch = "mangata-dev" }
frame-system = { default-features = false, version = '4.0.0-dev' , git = "https://github.com/mangata-finance/substrate", branch = "mangata-dev" }
orml-tokens = { default-features = false, version="0.4.1-dev" , git = "https://github.com/mangata-finance/open-runtime-module-library", branch = "mangata-dev" }
mangata-primitives = { default-features = false, version = '0.1.0' , path = '../../primitives/mangata'}
sp-core = { default-features = false, version = '4.1.0-dev' , git = "https://github.com/mangata-finance/substrate", branch = "mangata-dev" }
sp-std = { default-features = false, version = '4.0.0-dev' , git = "https://github.com/mangata-finance/substrate", branch = "mangata-dev" }
sp-runtime = { git = "https://github.com/mangata-finance/substrate", default-features = false, branch = "mangata-dev" }
sp-io = { git = "https://github.com/mangata-finance/substrate", default-features = false, branch = "mangata-dev" }
sp-arithmetic= { git = "https://github.com/mangata-finance/substrate", default-features = false, branch = "mangata-dev" }
frame-benchmarking = { default-features = false, version = '4.0.0-dev' , git = "https://github.com/mangata-finance/substrate", branch = "mangata-dev" }
mp-bootstrap = { path = "../../primitives/bootstrap", default-features=false }
pallet-vesting-mangata = { git = "https://github.com/mangata-finance/substrate", default-features = false, branch = "mangata-dev" }

[dev-dependencies]
test-case = "2.0.2"
sp-core = { default-features = false, version = '4.1.0-dev' , git = "https://github.com/mangata-finance/substrate", branch = "mangata-dev" }
sp-io = { default-features = false, version = '4.0.0-dev' , git = "https://github.com/mangata-finance/substrate", branch = "mangata-dev" }
orml-traits = { default-features = false, version="0.4.1-dev" , git = "https://github.com/mangata-finance/open-runtime-module-library", branch = "mangata-dev" }
pallet-xyk = { path = "../xyk" }
pallet-issuance = { path = "../issuance", default-features = false}
pallet-assets-info = { path = "../assets-info", default-features = false}
mockall = "0.11.0"
serial_test = "0.6.0"
mp-traits = { path = "../../primitives/traits", default-features=false }
mp-multipurpose-liquidity = { path = "../../primitives/multipurpose-liquidity", default-features=false }


[features]
default = ['std']
runtime-benchmarks = ["frame-benchmarking/runtime-benchmarks"]
std = [
	'serde',
	'codec/std',
	'sp-std/std',
	'sp-runtime/std',
<<<<<<< HEAD
	'mp-bootstrap/std',
=======
	'sp-io/std',
	'sp-bootstrap/std',
>>>>>>> 88849bcd
	'frame-support/std',
	'frame-system/std',
	'orml-tokens/std',
	"frame-benchmarking/std",
	'pallet-vesting-mangata/std',
	"mp-traits/std",
	"mp-multipurpose-liquidity/std",
]<|MERGE_RESOLUTION|>--- conflicted
+++ resolved
@@ -48,12 +48,8 @@
 	'codec/std',
 	'sp-std/std',
 	'sp-runtime/std',
-<<<<<<< HEAD
 	'mp-bootstrap/std',
-=======
 	'sp-io/std',
-	'sp-bootstrap/std',
->>>>>>> 88849bcd
 	'frame-support/std',
 	'frame-system/std',
 	'orml-tokens/std',
