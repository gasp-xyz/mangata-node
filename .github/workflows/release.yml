name: Release

on:
  release:
    types: [published]

jobs:

  init:
    name: Global init
    runs-on: ubuntu-latest
    outputs:
      RELEASE_VERSION: ${{ steps.set_vars.outputs.RELEASE_VERSION }}
    steps:
      - name: Set global version
        id: set_vars
        run: |
          RELEASE_NAME=${{ github.event.release.name }}
          echo "RELEASE_VERSION=${RELEASE_NAME#v}" >> $GITHUB_OUTPUT
<<<<<<< HEAD

=======
>>>>>>> d0885252
  publish:
    needs: [init]
    runs-on: ubuntu-latest
    permissions:
      contents: write
    steps:
      - uses: actions/checkout@v3

      - name: Login to Docker Hub
        uses: docker/login-action@v2.1.0
        with:
          username: ${{ secrets.DOCKERHUB_USERNAME }}
          password: ${{ secrets.DOCKERHUB_TOKEN }}

      - name: Docker meta
        id: meta
        uses: docker/metadata-action@v4.1.1
        with:
          images: docker.io/mangatasolutions/mangata-node
          tags: type=semver,pattern={{ version }}
          flavor: |
            latest=false

<<<<<<< HEAD
      - name: Docker meta [rococo]
        id: meta_rococo
        uses: docker/metadata-action@v4.1.1
        with:
          images: docker.io/mangatasolutions/mangata-node
          tags: type=semver,prefix=rococo-,pattern={{ version }}
          flavor: |
            latest=false

      - name: Tag and push image [kusama]
        uses: akhilerm/tag-push-action@v2.0.0
        with:
          src: docker.io/mangatasolutions/mangata-node:release-${{ needs.init.outputs.RELEASE_VERSION }}
          dst: ${{ steps.meta_kusama.outputs.tags }}

=======
>>>>>>> d0885252
      - name: Tag and push image [rococo]
        uses: akhilerm/tag-push-action@v2.0.0
        with:
          src: docker.io/mangatasolutions/mangata-node:release-${{ needs.init.outputs.RELEASE_VERSION }}
<<<<<<< HEAD
          dst: ${{ steps.meta_rococo.outputs.tags }}
=======
          dst: ${{ steps.meta.outputs.tags }}
>>>>>>> d0885252

      - name: Export docker image
        run: |
          docker pull mangatasolutions/mangata-node:release-${{ needs.init.outputs.RELEASE_VERSION }}
          docker save mangatasolutions/mangata-node:release-${{ needs.init.outputs.RELEASE_VERSION }} -o docker-${{ github.ref_name }}.tar
          zip -r docker-${{ github.ref_name }}.zip docker-${{ github.ref_name }}.tar

      - name: Extract wasms
        run: |
          docker run --entrypoint="" --rm mangatasolutions/mangata-node:release-${{ needs.init.outputs.RELEASE_VERSION }} cat /mangata/mangata_kusama_runtime.compact.compressed.wasm > kusama.wasm
          docker run --entrypoint="" --rm mangatasolutions/mangata-node:release-${{ needs.init.outputs.RELEASE_VERSION }} cat /mangata/mangata_rococo_runtime.compact.compressed.wasm > rococo.wasm

      - name: Calculate Blake2 hashes
        working-directory: scripts/blake2-hash
        run: |
          npm install
          echo -n "kusama-${{ github.ref_name }}.wasm [blake2]: " > hashes.txt
          node index.js -i ../../kusama.wasm  >> hashes.txt
          echo -n "kusama-${{ github.ref_name }}.wasm [md5sum]: " >> hashes.txt
          md5sum ../../kusama.wasm | awk '{ print $1 }' >> hashes.txt
          echo -n "kusama-${{ github.ref_name }} spec version : " >> hashes.txt
          grep -oE "spec_version:.*" ../../runtime/mangata-kusama/src/lib.rs | grep -oE "[0-9]+" | sort | tail -1 >> hashes.txt
          echo -n "rococo-${{ github.ref_name }}.wasm [blake2]: " >> hashes.txt
          node index.js -i ../../rococo.wasm  >> hashes.txt
          echo -n "rococo-${{ github.ref_name }}.wasm [md5sum]: " >> hashes.txt
          md5sum ../../rococo.wasm | awk '{ print $1 }' >> hashes.txt
          echo -n "rococo-${{ github.ref_name }} spec version : " >> hashes.txt
          grep -oE "spec_version:.*" ../../runtime/mangata-rococo/src/lib.rs | grep -oE "[0-9]+" | sort | tail -1 >> hashes.txt


      - name: Rename artifacts
        run: |
          mv kusama.wasm kusama-${{ github.ref_name }}.wasm
          mv rococo.wasm rococo-${{ github.ref_name }}.wasm
          mv ./scripts/blake2-hash/hashes.txt hashes-and-versions-${{ github.ref_name }}.txt

      - name: Upload wasms to release page
        uses: ncipollo/release-action@v1
        with:
          tag: ${{ github.ref_name }}
          allowUpdates: true
          omitBody: true
          artifacts: "kusama-${{ github.ref_name }}.wasm,rococo-${{ github.ref_name }}.wasm,hashes-and-versions-${{ github.ref_name }}.txt,docker-${{ github.ref_name }}.zip"
<|MERGE_RESOLUTION|>--- conflicted
+++ resolved
@@ -17,10 +17,6 @@
         run: |
           RELEASE_NAME=${{ github.event.release.name }}
           echo "RELEASE_VERSION=${RELEASE_NAME#v}" >> $GITHUB_OUTPUT
-<<<<<<< HEAD
-
-=======
->>>>>>> d0885252
   publish:
     needs: [init]
     runs-on: ubuntu-latest
@@ -44,33 +40,11 @@
           flavor: |
             latest=false
 
-<<<<<<< HEAD
-      - name: Docker meta [rococo]
-        id: meta_rococo
-        uses: docker/metadata-action@v4.1.1
-        with:
-          images: docker.io/mangatasolutions/mangata-node
-          tags: type=semver,prefix=rococo-,pattern={{ version }}
-          flavor: |
-            latest=false
-
-      - name: Tag and push image [kusama]
-        uses: akhilerm/tag-push-action@v2.0.0
-        with:
-          src: docker.io/mangatasolutions/mangata-node:release-${{ needs.init.outputs.RELEASE_VERSION }}
-          dst: ${{ steps.meta_kusama.outputs.tags }}
-
-=======
->>>>>>> d0885252
       - name: Tag and push image [rococo]
         uses: akhilerm/tag-push-action@v2.0.0
         with:
           src: docker.io/mangatasolutions/mangata-node:release-${{ needs.init.outputs.RELEASE_VERSION }}
-<<<<<<< HEAD
-          dst: ${{ steps.meta_rococo.outputs.tags }}
-=======
           dst: ${{ steps.meta.outputs.tags }}
->>>>>>> d0885252
 
       - name: Export docker image
         run: |
