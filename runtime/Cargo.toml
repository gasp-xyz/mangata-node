[package]
name = "mangata-runtime"
version = "4.0.0"
authors = ["Mangata Team"]
edition = "2018"
license = "Unlicense"

[package.metadata.docs.rs]
targets = ["x86_64-unknown-linux-gnu"]

[build-dependencies]
substrate-wasm-builder = { git = "https://github.com/mangata-finance/substrate", branch = "polkadot-v0.9.12" }

[dependencies]
codec = { package = "parity-scale-codec", version = "2.0.0", default-features = false, features = ["derive"]}
log = { version = "0.4.14", default-features = false }
scale-info = { version = "1.0.0", default-features = false, features = ["derive"] }
serde = { version = "1.0.119", optional = true, features = ["derive"] }
smallvec = "1.6.1"
static_assertions = "1.1.0"

# Local Dependencies
mangata-primitives = { path = '../primitives/mangata', default-features = false, version = "0.1.0" }
pallet-assets-info = { path = '../pallets/assets-info', default-features = false, version = "2.0.0" }
pallet-xyk = { path = '../pallets/xyk', default-features = false, version = '0.1.0' }
xyk-runtime-api = { path = '../pallets/xyk/runtime-api', default-features = false, version = '2.0.0' }
pallet-sudo-origin = { path = '../pallets/sudo-origin', default-features = false}
xcm-asset-registry = { path = '../pallets/asset-registry', default-features = false}
pallet-issuance = { path = '../pallets/issuance', default-features = false}

# Substrate Dependencies
## Substrate Primitive Dependencies
sp-api = { git = "https://github.com/mangata-finance/substrate", default-features = false, branch = "mangata-dev" }
sp-block-builder = { git = "https://github.com/mangata-finance/substrate", default-features = false, branch = "mangata-dev" }
sp-consensus-aura = { git = "https://github.com/mangata-finance/substrate", default-features = false, branch = "mangata-dev" }
sp-core = { git = "https://github.com/mangata-finance/substrate", default-features = false, branch = "mangata-dev" }
sp-inherents = { git = "https://github.com/mangata-finance/substrate", default-features = false, branch = "mangata-dev" }
sp-io = { git = "https://github.com/mangata-finance/substrate", default-features = false, branch = "mangata-dev" }
sp-offchain = { git = "https://github.com/mangata-finance/substrate", default-features = false, branch = "mangata-dev" }
sp-runtime = { git = "https://github.com/mangata-finance/substrate", default-features = false, branch = "mangata-dev" }
sp-session = { git = "https://github.com/mangata-finance/substrate", default-features = false, branch = "mangata-dev" }
sp-std = { git = "https://github.com/mangata-finance/substrate", default-features = false, branch = "mangata-dev" }
sp-transaction-pool = { git = "https://github.com/mangata-finance/substrate", default-features = false, branch = "mangata-dev" }
sp-version = { git = "https://github.com/mangata-finance/substrate", default-features = false, branch = "mangata-dev" }

## Substrate FRAME Dependencies
frame-benchmarking = { git = "https://github.com/mangata-finance/substrate", default-features = false, optional = true, branch = "mangata-dev" }
frame-executive = { git = "https://github.com/mangata-finance/substrate", default-features = false, branch = "mangata-dev" }
frame-try-runtime = { git = "https://github.com/mangata-finance/substrate", default-features = false, optional = true , branch = "mangata-dev" }
frame-support = { git = "https://github.com/mangata-finance/substrate", default-features = false, branch = "mangata-dev" }
frame-system = { git = "https://github.com/mangata-finance/substrate", default-features = false, branch = "mangata-dev" }
frame-system-benchmarking = { git = "https://github.com/mangata-finance/substrate", default-features = false, optional = true, branch = "mangata-dev" }
frame-system-rpc-runtime-api = { git = "https://github.com/mangata-finance/substrate", default-features = false, branch = "mangata-dev" }
ver-api = { git = "https://github.com/mangata-finance/substrate", default-features = false, branch = "mangata-dev" }

## Substrate Pallet Dependencies
<<<<<<< HEAD
pallet-aura = { git = "https://github.com/mangata-finance/substrate", default-features = false, branch = "mangata-dev-v4" }
pallet-authorship = { git = "https://github.com/mangata-finance/substrate", default-features = false, branch = "mangata-dev-v4" }
pallet-session = { git = "https://github.com/mangata-finance/substrate", default-features = false, branch = "mangata-dev-v4" }
pallet-sudo = { git = "https://github.com/mangata-finance/substrate", default-features = false, branch = "mangata-dev-v4" }
pallet-timestamp = { git = "https://github.com/mangata-finance/substrate", default-features = false, branch = "mangata-dev-v4" }
pallet-transaction-payment = { git = "https://github.com/mangata-finance/substrate", default-features = false, branch = "mangata-dev-v4" }
pallet-transaction-payment-rpc-runtime-api = { git = "https://github.com/mangata-finance/substrate", default-features = false, branch = "mangata-dev-v4" }
pallet-treasury = { git = "https://github.com/mangata-finance/substrate", default-features = false, branch = "mangata-dev-v4" }
pallet-elections-phragmen = { git = "https://github.com/mangata-finance/substrate", default-features = false, branch = "mangata-dev-v4" }
pallet-collective = { git = "https://github.com/mangata-finance/substrate", default-features = false, branch = "mangata-dev-v4" }
pallet-vesting-mangata = { git = "https://github.com/mangata-finance/substrate", default-features = false, branch = "mangata-dev-v4" }
=======
pallet-aura = { git = "https://github.com/mangata-finance/substrate", default-features = false, branch = "mangata-dev" }
pallet-authorship = { git = "https://github.com/mangata-finance/substrate", default-features = false, branch = "mangata-dev" }
pallet-session = { git = "https://github.com/mangata-finance/substrate", default-features = false, branch = "mangata-dev" }
pallet-sudo = { git = "https://github.com/mangata-finance/substrate", default-features = false, branch = "mangata-dev" }
pallet-timestamp = { git = "https://github.com/mangata-finance/substrate", default-features = false, branch = "mangata-dev" }
pallet-transaction-payment = { git = "https://github.com/mangata-finance/substrate", default-features = false, branch = "mangata-dev" }
pallet-transaction-payment-rpc-runtime-api = { git = "https://github.com/mangata-finance/substrate", default-features = false, branch = "mangata-dev" }
pallet-treasury = { git = "https://github.com/mangata-finance/substrate", default-features = false, branch = "mangata-dev" }
pallet-elections-phragmen = { git = "https://github.com/mangata-finance/substrate", default-features = false, branch = "mangata-dev" }
pallet-collective = { git = "https://github.com/mangata-finance/substrate", default-features = false, branch = "mangata-dev" }
>>>>>>> 77617e82

# Open-Runtime-Module-Library Dependencies
orml-tokens = {  default-features = false, version = "0.4.1-dev", git = "https://github.com/mangata-finance/open-runtime-module-library", branch = "mangata-dev" }
orml-traits = {  default-features = false, version = "0.4.1-dev", git = "https://github.com/mangata-finance/open-runtime-module-library", branch = "mangata-dev" }
orml-xtokens = {  default-features = false, version = "0.4.1-dev", git = "https://github.com/mangata-finance/open-runtime-module-library", branch = "mangata-dev" }
orml-xcm-support = {  default-features = false, version = "0.4.1-dev", git = "https://github.com/mangata-finance/open-runtime-module-library", branch = "mangata-dev" }
orml-unknown-tokens = {  default-features = false, version = "0.4.1-dev", git = "https://github.com/mangata-finance/open-runtime-module-library", branch = "mangata-dev" }
orml-xcm = {  default-features = false, version = "0.4.1-dev", git = "https://github.com/mangata-finance/open-runtime-module-library", branch = "mangata-dev" }


# Cumulus dependencies
cumulus-pallet-aura-ext = { git = 'https://github.com/mangata-finance/cumulus', branch = 'mangata-dev', default-features = false }
cumulus-pallet-dmp-queue = { git = 'https://github.com/mangata-finance/cumulus', branch = 'mangata-dev', default-features = false }
cumulus-pallet-parachain-system = { git = 'https://github.com/mangata-finance/cumulus', branch = 'mangata-dev', default-features = false }
cumulus-pallet-xcm = { git = 'https://github.com/mangata-finance/cumulus', branch = 'mangata-dev', default-features = false }
cumulus-pallet-xcmp-queue = { git = 'https://github.com/mangata-finance/cumulus', branch = 'mangata-dev', default-features = false }
cumulus-primitives-core = { git = 'https://github.com/mangata-finance/cumulus', branch = 'mangata-dev', default-features = false }
cumulus-primitives-timestamp = { git = 'https://github.com/mangata-finance/cumulus', branch = 'mangata-dev', default-features = false }
cumulus-primitives-utility = { git = 'https://github.com/mangata-finance/cumulus', branch = 'mangata-dev', default-features = false }
parachain-info = { git = 'https://github.com/mangata-finance/cumulus', branch = 'mangata-dev', default-features = false }

# Polkadot Dependencies
pallet-xcm = { git = "https://github.com/mangata-finance/polkadot", default-features = false, branch = "release-v0.9.16" }
polkadot-parachain = { git = "https://github.com/mangata-finance/polkadot", default-features = false, branch = "release-v0.9.16" }
polkadot-runtime-common = { git = "https://github.com/mangata-finance/polkadot", default-features = false, branch = "release-v0.9.16" }
xcm = { git = "https://github.com/mangata-finance/polkadot", default-features = false, branch = "release-v0.9.16" }
xcm-builder = { git = "https://github.com/mangata-finance/polkadot", default-features = false, branch = "release-v0.9.16" }
xcm-executor = { git = "https://github.com/mangata-finance/polkadot", default-features = false, branch = "release-v0.9.16" }

# Snowbridge Dependencies
artemis-core = {default-features = false, version = "0.1.1", git = "https://github.com/mangata-finance/snowbridge", branch = "mangata-dev"}
pallet-verifier = {default-features = false, version = "0.1.1", git = "https://github.com/mangata-finance/snowbridge", branch = "mangata-dev"}
artemis-erc20-app = {default-features = false, version = "0.1.1", git = "https://github.com/mangata-finance/snowbridge", branch = "mangata-dev"}
artemis-eth-app = {default-features = false, version = "0.1.1", git = "https://github.com/mangata-finance/snowbridge", branch = "mangata-dev"}
artemis-asset = {default-features = false, version = "0.1.1", git = "https://github.com/mangata-finance/snowbridge", branch = "mangata-dev"}
pallet-bridge = {default-features = false, version = "0.1.1", path = "../pallets/bridge"}

# Staking dependencies
parachain-staking = { default-features = false, git = "https://github.com/mangata-finance/moonbeam.git", branch = "mangata-dev-v4" }

# Crowdloan dependencies
pallet-crowdloan-rewards = { default-features = false, git = "https://github.com/mangata-finance/crowdloan-rewards.git", branch = "mangata-dev-v4" }

[features]
default = [
	"std",
]
std = [
	"codec/std",
	"serde",
	"scale-info/std",
	"log/std",
	"sp-api/std",
	"sp-block-builder/std",
	"sp-consensus-aura/std",
	"sp-core/std",
	"sp-inherents/std",
	"sp-io/std",
	"sp-offchain/std",
	"sp-runtime/std",
	"sp-session/std",
	"sp-std/std",
	"sp-transaction-pool/std",
	"sp-version/std",
	"frame-executive/std",
	"frame-support/std",
	"frame-system/std",
	"pallet-aura/std",
	"pallet-authorship/std",
	"pallet-session/std",
	"pallet-sudo/std",
	"pallet-timestamp/std",
	"pallet-transaction-payment-rpc-runtime-api/std",
	"pallet-transaction-payment/std",
	"cumulus-pallet-aura-ext/std",
	"cumulus-pallet-parachain-system/std",
	"cumulus-pallet-xcm/std",
	"cumulus-pallet-xcmp-queue/std",
	"cumulus-primitives-core/std",
	"cumulus-primitives-timestamp/std",
	"cumulus-primitives-utility/std",
	"cumulus-pallet-dmp-queue/std",
	"parachain-info/std",
	"polkadot-parachain/std",
	"polkadot-runtime-common/std",
	"xcm-builder/std",
	"xcm-executor/std",
	"xcm/std",
    "ver-api/std",
	
	"mangata-primitives/std",
	"orml-traits/std",
	"orml-tokens/std",
	"pallet-treasury/std",
	"pallet-assets-info/std",
	"pallet-xyk/std",
    "xyk-runtime-api/std",

	"artemis-core/std",
	"pallet-verifier/std",
	"artemis-erc20-app/std",
	"artemis-eth-app/std",
	"artemis-asset/std",
	"pallet-bridge/std",

	"parachain-staking/std",

	"orml-xtokens/std",
	"orml-xcm-support/std",
	"orml-unknown-tokens/std",
	"orml-xcm/std",

	"xcm-asset-registry/std",
	"pallet-issuance/std",
	"pallet-vesting-mangata/std",
	"pallet-crowdloan-rewards/std",

]

try-runtime = [
	"frame-try-runtime",
	"frame-executive/try-runtime",
]

runtime-benchmarks = [
	"sp-runtime/runtime-benchmarks",
	"xcm-builder/runtime-benchmarks",
	"frame-benchmarking",
	"frame-system-benchmarking",
	"frame-support/runtime-benchmarks",
	"frame-system/runtime-benchmarks",
	"pallet-timestamp/runtime-benchmarks",
	"pallet-xcm/runtime-benchmarks",
]<|MERGE_RESOLUTION|>--- conflicted
+++ resolved
@@ -54,19 +54,6 @@
 ver-api = { git = "https://github.com/mangata-finance/substrate", default-features = false, branch = "mangata-dev" }
 
 ## Substrate Pallet Dependencies
-<<<<<<< HEAD
-pallet-aura = { git = "https://github.com/mangata-finance/substrate", default-features = false, branch = "mangata-dev-v4" }
-pallet-authorship = { git = "https://github.com/mangata-finance/substrate", default-features = false, branch = "mangata-dev-v4" }
-pallet-session = { git = "https://github.com/mangata-finance/substrate", default-features = false, branch = "mangata-dev-v4" }
-pallet-sudo = { git = "https://github.com/mangata-finance/substrate", default-features = false, branch = "mangata-dev-v4" }
-pallet-timestamp = { git = "https://github.com/mangata-finance/substrate", default-features = false, branch = "mangata-dev-v4" }
-pallet-transaction-payment = { git = "https://github.com/mangata-finance/substrate", default-features = false, branch = "mangata-dev-v4" }
-pallet-transaction-payment-rpc-runtime-api = { git = "https://github.com/mangata-finance/substrate", default-features = false, branch = "mangata-dev-v4" }
-pallet-treasury = { git = "https://github.com/mangata-finance/substrate", default-features = false, branch = "mangata-dev-v4" }
-pallet-elections-phragmen = { git = "https://github.com/mangata-finance/substrate", default-features = false, branch = "mangata-dev-v4" }
-pallet-collective = { git = "https://github.com/mangata-finance/substrate", default-features = false, branch = "mangata-dev-v4" }
-pallet-vesting-mangata = { git = "https://github.com/mangata-finance/substrate", default-features = false, branch = "mangata-dev-v4" }
-=======
 pallet-aura = { git = "https://github.com/mangata-finance/substrate", default-features = false, branch = "mangata-dev" }
 pallet-authorship = { git = "https://github.com/mangata-finance/substrate", default-features = false, branch = "mangata-dev" }
 pallet-session = { git = "https://github.com/mangata-finance/substrate", default-features = false, branch = "mangata-dev" }
@@ -77,7 +64,7 @@
 pallet-treasury = { git = "https://github.com/mangata-finance/substrate", default-features = false, branch = "mangata-dev" }
 pallet-elections-phragmen = { git = "https://github.com/mangata-finance/substrate", default-features = false, branch = "mangata-dev" }
 pallet-collective = { git = "https://github.com/mangata-finance/substrate", default-features = false, branch = "mangata-dev" }
->>>>>>> 77617e82
+pallet-vesting-mangata = { git = "https://github.com/mangata-finance/substrate", default-features = false, branch = "mangata-dev" }
 
 # Open-Runtime-Module-Library Dependencies
 orml-tokens = {  default-features = false, version = "0.4.1-dev", git = "https://github.com/mangata-finance/open-runtime-module-library", branch = "mangata-dev" }
@@ -116,10 +103,10 @@
 pallet-bridge = {default-features = false, version = "0.1.1", path = "../pallets/bridge"}
 
 # Staking dependencies
-parachain-staking = { default-features = false, git = "https://github.com/mangata-finance/moonbeam.git", branch = "mangata-dev-v4" }
+parachain-staking = { default-features = false, git = "https://github.com/mangata-finance/moonbeam.git", branch = "mangata-dev" }
 
 # Crowdloan dependencies
-pallet-crowdloan-rewards = { default-features = false, git = "https://github.com/mangata-finance/crowdloan-rewards.git", branch = "mangata-dev-v4" }
+pallet-crowdloan-rewards = { default-features = false, git = "https://github.com/mangata-finance/crowdloan-rewards.git", branch = "feature/issuance-vesting-crowdloan" }
 
 [features]
 default = [
