// This file is part of Mangata.

// Copyright (C) 2020-2022 Mangata Foundation.
// SPDX-License-Identifier: GPL-3.0-or-later WITH Classpath-exception-2.0

// This program is free software: you can redistribute it and/or modify
// it under the terms of the GNU General Public License as published by
// the Free Software Foundation, either version 3 of the License, or
// (at your option) any later version.

// This program is distributed in the hope that it will be useful,
// but WITHOUT ANY WARRANTY; without even the implied warranty of
// MERCHANTABILITY or FITNESS FOR A PARTICULAR PURPOSE. See the
// GNU General Public License for more details.

// You should have received a copy of the GNU General Public License
// along with this program. If not, see <https://www.gnu.org/licenses/>.

//! Autogenerated weights for pallet_treasury
//!
//! THIS FILE WAS AUTO-GENERATED USING THE SUBSTRATE BENCHMARK CLI VERSION 4.0.0-dev
//! DATE: 2023-05-12, STEPS: `50`, REPEAT: 20, LOW RANGE: `[]`, HIGH RANGE: `[]`
//! EXECUTION: Some(Wasm), WASM-EXECUTION: Compiled, CHAIN: Some("kusama"), DB CACHE: 1024

// Executed Command:
// target/release/mangata-node
// benchmark
// pallet
// -l=info,xyk=error,collective-mangata=warn,bootstrap=warn
// --chain
// kusama
// --execution
// wasm
// --wasm-execution
// compiled
// --pallet
// *
// --extrinsic
// *
// --steps
// 50
// --repeat
// 20
// --template
// ./templates/module-weight-template.hbs
// --output
// ./benchmarks/

#![cfg_attr(rustfmt, rustfmt_skip)]
#![allow(unused_parens)]
#![allow(unused_imports)]
#![allow(clippy::unnecessary_cast)]

use frame_support::{traits::Get, weights::{Weight, constants::RocksDbWeight}};
use sp_std::marker::PhantomData;

/// Weight functions needed for pallet_treasury.
pub trait WeightInfo {
	fn spend() -> Weight;
	fn propose_spend() -> Weight;
	fn reject_proposal() -> Weight;
	fn approve_proposal(p: u32, ) -> Weight;
	fn remove_approval() -> Weight;
	fn on_initialize_proposals(p: u32, ) -> Weight;
}

/// Weights for pallet_treasury using the Mangata node and recommended hardware.
pub struct ModuleWeight<T>(PhantomData<T>);
impl<T: frame_system::Config> pallet_treasury::WeightInfo for ModuleWeight<T> {
	fn spend() -> Weight {
<<<<<<< HEAD
		(Weight::from_parts(371_000, 0))
=======
		(Weight::from_ref_time(410_000))
>>>>>>> 8e7810a7
	}
	// Storage: Tokens Accounts (r:1 w:1)
	// Storage: Treasury ProposalCount (r:1 w:1)
	// Storage: Treasury Proposals (r:0 w:1)
	fn propose_spend() -> Weight {
<<<<<<< HEAD
		(Weight::from_parts(46_920_000, 0))
=======
		(Weight::from_ref_time(46_710_000))
>>>>>>> 8e7810a7
			.saturating_add(T::DbWeight::get().reads(2 as u64))
			.saturating_add(T::DbWeight::get().writes(3 as u64))
	}
	// Storage: Treasury Proposals (r:1 w:1)
	// Storage: Tokens Accounts (r:1 w:1)
	// Storage: Tokens TotalIssuance (r:1 w:1)
	fn reject_proposal() -> Weight {
<<<<<<< HEAD
		(Weight::from_parts(53_080_000, 0))
=======
		(Weight::from_ref_time(51_980_000))
>>>>>>> 8e7810a7
			.saturating_add(T::DbWeight::get().reads(3 as u64))
			.saturating_add(T::DbWeight::get().writes(3 as u64))
	}
	// Storage: Treasury Proposals (r:1 w:0)
	// Storage: Treasury Approvals (r:1 w:1)
	fn approve_proposal(p: u32, ) -> Weight {
<<<<<<< HEAD
		(Weight::from_parts(20_847_608, 0))
			// Standard Error: 1_572
			.saturating_add((Weight::from_parts(91_776, 0)).saturating_mul(p as u64))
=======
		(Weight::from_ref_time(21_253_930))
			// Standard Error: 1_644
			.saturating_add((Weight::from_ref_time(84_845)).saturating_mul(p as u64))
>>>>>>> 8e7810a7
			.saturating_add(T::DbWeight::get().reads(2 as u64))
			.saturating_add(T::DbWeight::get().writes(1 as u64))
	}
	// Storage: Treasury Approvals (r:1 w:1)
	fn remove_approval() -> Weight {
<<<<<<< HEAD
		(Weight::from_parts(14_040_000, 0))
=======
		(Weight::from_ref_time(13_960_000))
>>>>>>> 8e7810a7
			.saturating_add(T::DbWeight::get().reads(1 as u64))
			.saturating_add(T::DbWeight::get().writes(1 as u64))
	}
	// Storage: Tokens Accounts (r:1 w:0)
	// Storage: Treasury Inactive (r:1 w:0)
	// Storage: Treasury Approvals (r:1 w:1)
	// Storage: Tokens TotalIssuance (r:1 w:1)
	// Storage: Treasury Proposals (r:2 w:0)
	fn on_initialize_proposals(p: u32, ) -> Weight {
<<<<<<< HEAD
		(Weight::from_parts(40_206_246, 0))
			// Standard Error: 6_747
			.saturating_add((Weight::from_parts(3_467_705, 0)).saturating_mul(p as u64))
=======
		(Weight::from_ref_time(40_624_588))
			// Standard Error: 5_912
			.saturating_add((Weight::from_ref_time(3_475_556)).saturating_mul(p as u64))
>>>>>>> 8e7810a7
			.saturating_add(T::DbWeight::get().reads(3 as u64))
			.saturating_add(T::DbWeight::get().reads((1 as u64).saturating_mul(p as u64)))
			.saturating_add(T::DbWeight::get().writes(1 as u64))
	}
}

// For backwards compatibility and tests
impl WeightInfo for () {
	fn spend() -> Weight {
<<<<<<< HEAD
		(Weight::from_parts(371_000, 0))
=======
		(Weight::from_ref_time(410_000))
>>>>>>> 8e7810a7
	}
	// Storage: Tokens Accounts (r:1 w:1)
	// Storage: Treasury ProposalCount (r:1 w:1)
	// Storage: Treasury Proposals (r:0 w:1)
	fn propose_spend() -> Weight {
<<<<<<< HEAD
		(Weight::from_parts(46_920_000, 0))
=======
		(Weight::from_ref_time(46_710_000))
>>>>>>> 8e7810a7
			.saturating_add(RocksDbWeight::get().reads(2 as u64))
			.saturating_add(RocksDbWeight::get().writes(3 as u64))
	}
	// Storage: Treasury Proposals (r:1 w:1)
	// Storage: Tokens Accounts (r:1 w:1)
	// Storage: Tokens TotalIssuance (r:1 w:1)
	fn reject_proposal() -> Weight {
<<<<<<< HEAD
		(Weight::from_parts(53_080_000, 0))
=======
		(Weight::from_ref_time(51_980_000))
>>>>>>> 8e7810a7
			.saturating_add(RocksDbWeight::get().reads(3 as u64))
			.saturating_add(RocksDbWeight::get().writes(3 as u64))
	}
	// Storage: Treasury Proposals (r:1 w:0)
	// Storage: Treasury Approvals (r:1 w:1)
	fn approve_proposal(p: u32, ) -> Weight {
<<<<<<< HEAD
		(Weight::from_parts(20_847_608, 0))
			// Standard Error: 1_572
			.saturating_add((Weight::from_parts(91_776, 0)).saturating_mul(p as u64))
=======
		(Weight::from_ref_time(21_253_930))
			// Standard Error: 1_644
			.saturating_add((Weight::from_ref_time(84_845)).saturating_mul(p as u64))
>>>>>>> 8e7810a7
			.saturating_add(RocksDbWeight::get().reads(2 as u64))
			.saturating_add(RocksDbWeight::get().writes(1 as u64))
	}
	// Storage: Treasury Approvals (r:1 w:1)
	fn remove_approval() -> Weight {
<<<<<<< HEAD
		(Weight::from_parts(14_040_000, 0))
=======
		(Weight::from_ref_time(13_960_000))
>>>>>>> 8e7810a7
			.saturating_add(RocksDbWeight::get().reads(1 as u64))
			.saturating_add(RocksDbWeight::get().writes(1 as u64))
	}
	// Storage: Tokens Accounts (r:1 w:0)
	// Storage: Treasury Inactive (r:1 w:0)
	// Storage: Treasury Approvals (r:1 w:1)
	// Storage: Tokens TotalIssuance (r:1 w:1)
	// Storage: Treasury Proposals (r:2 w:0)
	fn on_initialize_proposals(p: u32, ) -> Weight {
<<<<<<< HEAD
		(Weight::from_parts(40_206_246, 0))
			// Standard Error: 6_747
			.saturating_add((Weight::from_parts(3_467_705, 0)).saturating_mul(p as u64))
=======
		(Weight::from_ref_time(40_624_588))
			// Standard Error: 5_912
			.saturating_add((Weight::from_ref_time(3_475_556)).saturating_mul(p as u64))
>>>>>>> 8e7810a7
			.saturating_add(RocksDbWeight::get().reads(3 as u64))
			.saturating_add(RocksDbWeight::get().reads((1 as u64).saturating_mul(p as u64)))
			.saturating_add(RocksDbWeight::get().writes(1 as u64))
	}
}<|MERGE_RESOLUTION|>--- conflicted
+++ resolved
@@ -68,21 +68,13 @@
 pub struct ModuleWeight<T>(PhantomData<T>);
 impl<T: frame_system::Config> pallet_treasury::WeightInfo for ModuleWeight<T> {
 	fn spend() -> Weight {
-<<<<<<< HEAD
-		(Weight::from_parts(371_000, 0))
-=======
 		(Weight::from_ref_time(410_000))
->>>>>>> 8e7810a7
 	}
 	// Storage: Tokens Accounts (r:1 w:1)
 	// Storage: Treasury ProposalCount (r:1 w:1)
 	// Storage: Treasury Proposals (r:0 w:1)
 	fn propose_spend() -> Weight {
-<<<<<<< HEAD
-		(Weight::from_parts(46_920_000, 0))
-=======
 		(Weight::from_ref_time(46_710_000))
->>>>>>> 8e7810a7
 			.saturating_add(T::DbWeight::get().reads(2 as u64))
 			.saturating_add(T::DbWeight::get().writes(3 as u64))
 	}
@@ -90,36 +82,22 @@
 	// Storage: Tokens Accounts (r:1 w:1)
 	// Storage: Tokens TotalIssuance (r:1 w:1)
 	fn reject_proposal() -> Weight {
-<<<<<<< HEAD
-		(Weight::from_parts(53_080_000, 0))
-=======
 		(Weight::from_ref_time(51_980_000))
->>>>>>> 8e7810a7
 			.saturating_add(T::DbWeight::get().reads(3 as u64))
 			.saturating_add(T::DbWeight::get().writes(3 as u64))
 	}
 	// Storage: Treasury Proposals (r:1 w:0)
 	// Storage: Treasury Approvals (r:1 w:1)
 	fn approve_proposal(p: u32, ) -> Weight {
-<<<<<<< HEAD
-		(Weight::from_parts(20_847_608, 0))
-			// Standard Error: 1_572
-			.saturating_add((Weight::from_parts(91_776, 0)).saturating_mul(p as u64))
-=======
 		(Weight::from_ref_time(21_253_930))
 			// Standard Error: 1_644
 			.saturating_add((Weight::from_ref_time(84_845)).saturating_mul(p as u64))
->>>>>>> 8e7810a7
 			.saturating_add(T::DbWeight::get().reads(2 as u64))
 			.saturating_add(T::DbWeight::get().writes(1 as u64))
 	}
 	// Storage: Treasury Approvals (r:1 w:1)
 	fn remove_approval() -> Weight {
-<<<<<<< HEAD
-		(Weight::from_parts(14_040_000, 0))
-=======
 		(Weight::from_ref_time(13_960_000))
->>>>>>> 8e7810a7
 			.saturating_add(T::DbWeight::get().reads(1 as u64))
 			.saturating_add(T::DbWeight::get().writes(1 as u64))
 	}
@@ -129,15 +107,9 @@
 	// Storage: Tokens TotalIssuance (r:1 w:1)
 	// Storage: Treasury Proposals (r:2 w:0)
 	fn on_initialize_proposals(p: u32, ) -> Weight {
-<<<<<<< HEAD
-		(Weight::from_parts(40_206_246, 0))
-			// Standard Error: 6_747
-			.saturating_add((Weight::from_parts(3_467_705, 0)).saturating_mul(p as u64))
-=======
 		(Weight::from_ref_time(40_624_588))
 			// Standard Error: 5_912
 			.saturating_add((Weight::from_ref_time(3_475_556)).saturating_mul(p as u64))
->>>>>>> 8e7810a7
 			.saturating_add(T::DbWeight::get().reads(3 as u64))
 			.saturating_add(T::DbWeight::get().reads((1 as u64).saturating_mul(p as u64)))
 			.saturating_add(T::DbWeight::get().writes(1 as u64))
@@ -147,21 +119,13 @@
 // For backwards compatibility and tests
 impl WeightInfo for () {
 	fn spend() -> Weight {
-<<<<<<< HEAD
-		(Weight::from_parts(371_000, 0))
-=======
 		(Weight::from_ref_time(410_000))
->>>>>>> 8e7810a7
 	}
 	// Storage: Tokens Accounts (r:1 w:1)
 	// Storage: Treasury ProposalCount (r:1 w:1)
 	// Storage: Treasury Proposals (r:0 w:1)
 	fn propose_spend() -> Weight {
-<<<<<<< HEAD
-		(Weight::from_parts(46_920_000, 0))
-=======
 		(Weight::from_ref_time(46_710_000))
->>>>>>> 8e7810a7
 			.saturating_add(RocksDbWeight::get().reads(2 as u64))
 			.saturating_add(RocksDbWeight::get().writes(3 as u64))
 	}
@@ -169,36 +133,22 @@
 	// Storage: Tokens Accounts (r:1 w:1)
 	// Storage: Tokens TotalIssuance (r:1 w:1)
 	fn reject_proposal() -> Weight {
-<<<<<<< HEAD
-		(Weight::from_parts(53_080_000, 0))
-=======
 		(Weight::from_ref_time(51_980_000))
->>>>>>> 8e7810a7
 			.saturating_add(RocksDbWeight::get().reads(3 as u64))
 			.saturating_add(RocksDbWeight::get().writes(3 as u64))
 	}
 	// Storage: Treasury Proposals (r:1 w:0)
 	// Storage: Treasury Approvals (r:1 w:1)
 	fn approve_proposal(p: u32, ) -> Weight {
-<<<<<<< HEAD
-		(Weight::from_parts(20_847_608, 0))
-			// Standard Error: 1_572
-			.saturating_add((Weight::from_parts(91_776, 0)).saturating_mul(p as u64))
-=======
 		(Weight::from_ref_time(21_253_930))
 			// Standard Error: 1_644
 			.saturating_add((Weight::from_ref_time(84_845)).saturating_mul(p as u64))
->>>>>>> 8e7810a7
 			.saturating_add(RocksDbWeight::get().reads(2 as u64))
 			.saturating_add(RocksDbWeight::get().writes(1 as u64))
 	}
 	// Storage: Treasury Approvals (r:1 w:1)
 	fn remove_approval() -> Weight {
-<<<<<<< HEAD
-		(Weight::from_parts(14_040_000, 0))
-=======
 		(Weight::from_ref_time(13_960_000))
->>>>>>> 8e7810a7
 			.saturating_add(RocksDbWeight::get().reads(1 as u64))
 			.saturating_add(RocksDbWeight::get().writes(1 as u64))
 	}
@@ -208,15 +158,9 @@
 	// Storage: Tokens TotalIssuance (r:1 w:1)
 	// Storage: Treasury Proposals (r:2 w:0)
 	fn on_initialize_proposals(p: u32, ) -> Weight {
-<<<<<<< HEAD
-		(Weight::from_parts(40_206_246, 0))
-			// Standard Error: 6_747
-			.saturating_add((Weight::from_parts(3_467_705, 0)).saturating_mul(p as u64))
-=======
 		(Weight::from_ref_time(40_624_588))
 			// Standard Error: 5_912
 			.saturating_add((Weight::from_ref_time(3_475_556)).saturating_mul(p as u64))
->>>>>>> 8e7810a7
 			.saturating_add(RocksDbWeight::get().reads(3 as u64))
 			.saturating_add(RocksDbWeight::get().reads((1 as u64).saturating_mul(p as u64)))
 			.saturating_add(RocksDbWeight::get().writes(1 as u64))
