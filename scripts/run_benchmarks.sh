--- conflicted
+++ resolved
@@ -5,18 +5,12 @@
 
 benchmarks=(
     "frame_system"
-    "orml_tokens"
-    "pallet_bootstrap"
-    "pallet_collective"
-    "pallet_elections_phragmen"
     "pallet_session"
     "pallet_timestamp"
-    "pallet_treasury"
+    "orml_tokens"
+    "parachain_staking"
     "pallet_xyk"
-    "parachain_staking"
     "xcm_asset_registry"
-<<<<<<< HEAD
-=======
     "pallet_treasury"
     "pallet_collective"
     "pallet_elections_phragmen"
@@ -25,7 +19,6 @@
     "pallet_vesting_mangata"
     "pallet_issuance"
     # "pallet_bootstrap"
->>>>>>> 0e9d5e19
 )
 
 for bench in ${benchmarks[@]}; do
