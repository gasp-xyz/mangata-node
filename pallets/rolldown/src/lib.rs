--- conflicted
+++ resolved
@@ -806,16 +806,10 @@
 
 	pub fn validate_l1_update(l1: L1, update: &messages::L1Update) -> DispatchResult {
 		ensure!(
-<<<<<<< HEAD
 			!update.pendingDeposits.is_empty() ||
 				!update.pendingCancelResultions.is_empty() ||
 				!update.pendingL2UpdatesToRemove.is_empty(),
 			Error::<T>::EmptyUpdate
-=======
-			update.offset.saturated_into::<u128>() + (update.order.len() as u128) >
-				last_processed_request_on_l2::<T>::get().saturated_into::<u128>(),
-			Error::<T>::InvalidUpdate
->>>>>>> be3bf8f7
 		);
 
 		ensure!(
