// Copyright (C) 2021 Mangata team

use codec::Codec;
use jsonrpsee::{
	core::{async_trait, Error as JsonRpseeError, RpcResult},
	proc_macros::rpc,
	types::error::{CallError, ErrorObject},
};
use sp_api::ProvideRuntimeApi;
use sp_blockchain::HeaderBackend;
use sp_core::U256;
use sp_rpc::number::NumberOrHex;
use sp_runtime::{
	generic::BlockId,
	traits::{Block as BlockT, MaybeDisplay, MaybeFromStr},
};
use sp_std::convert::{TryFrom, TryInto};
use std::sync::Arc;
pub use xyk_runtime_api::XykApi as XykRuntimeApi;
use xyk_runtime_api::{RpcAmountsResult, XYKRpcResult};

#[rpc(client, server)]
pub trait XykApi<BlockHash, Balance, TokenId, AccountId, ResponseTypePrice, ResponseTypeAmounts> {
	#[method(name = "xyk_calculate_sell_price")]
	fn calculate_sell_price(
		&self,
		input_reserve: Balance,
		output_reserve: Balance,
		sell_amount: Balance,
		at: Option<BlockHash>,
	) -> RpcResult<ResponseTypePrice>;

	#[method(name = "xyk_calculate_buy_price")]
	fn calculate_buy_price(
		&self,
		input_reserve: Balance,
		output_reserve: Balance,
		buy_amount: Balance,
		at: Option<BlockHash>,
	) -> RpcResult<ResponseTypePrice>;

	#[method(name = "xyk_calculate_sell_price_id")]
	fn calculate_sell_price_id(
		&self,
		sold_token_id: TokenId,
		bought_token_id: TokenId,
		sell_amount: Balance,
		at: Option<BlockHash>,
	) -> RpcResult<ResponseTypePrice>;

	#[method(name = "xyk_calculate_buy_price_id")]
	fn calculate_buy_price_id(
		&self,
		sold_token_id: TokenId,
		bought_token_id: TokenId,
		buy_amount: Balance,
		at: Option<BlockHash>,
	) -> RpcResult<ResponseTypePrice>;

	#[method(name = "xyk_get_burn_amount")]
	fn get_burn_amount(
		&self,
		first_asset_id: TokenId,
		second_asset_id: TokenId,
		liquidity_asset_amount: Balance,
		at: Option<BlockHash>,
	) -> RpcResult<ResponseTypeAmounts>;

	#[method(name = "xyk_calculate_rewards_amount")]
	fn calculate_rewards_amount(
		&self,
		user: AccountId,
		liquidity_asset_id: TokenId,
		at: Option<BlockHash>,
<<<<<<< HEAD
	) -> Result<ResponseTypePrice>;

	#[rpc(name = "xyk_calculate_rewards_amount_v2")]
	fn calculate_rewards_amount_v2(
		&self,
		user: AccountId,
		liquidity_asset_id: TokenId,
		at: Option<BlockHash>,
	) -> Result<ResponseTypePrice>;
=======
	) -> RpcResult<ResponseTypePrice>;
>>>>>>> 75ea2b03
}

pub struct Xyk<C, M> {
	client: Arc<C>,
	_marker: std::marker::PhantomData<M>,
}

impl<C, P> Xyk<C, P> {
	pub fn new(client: Arc<C>) -> Self {
		Self { client, _marker: Default::default() }
	}
}

trait TryIntoBalance<Balance> {
	fn try_into_balance(self) -> RpcResult<Balance>;
}

impl<T: TryFrom<U256>> TryIntoBalance<T> for NumberOrHex {
	fn try_into_balance(self) -> RpcResult<T> {
		self.into_u256().try_into().or(Err(JsonRpseeError::Call(CallError::Custom(
			ErrorObject::owned(
				1,
				"Unable to serve the request",
				Some(String::from("input parameter doesnt fit into u128")),
			),
		))))
	}
}

#[async_trait]
impl<C, Block, Balance, TokenId, AccountId>
	XykApiServer<
		<Block as BlockT>::Hash,
		NumberOrHex,
		TokenId,
		AccountId,
		XYKRpcResult<Balance>,
		RpcAmountsResult<Balance>,
	> for Xyk<C, Block>
where
	Block: BlockT,
	C: Send + Sync + 'static,
	C: ProvideRuntimeApi<Block>,
	C: HeaderBackend<Block>,
	C::Api: XykRuntimeApi<Block, Balance, TokenId, AccountId>,
	Balance: Codec + MaybeDisplay + MaybeFromStr + TryFrom<U256>,
	TokenId: Codec + MaybeDisplay + MaybeFromStr,
	AccountId: Codec + MaybeDisplay + MaybeFromStr,
{
	fn calculate_sell_price(
		&self,
		input_reserve: NumberOrHex,
		output_reserve: NumberOrHex,
		sell_amount: NumberOrHex,
		at: Option<<Block as BlockT>::Hash>,
	) -> RpcResult<XYKRpcResult<Balance>> {
		let api = self.client.runtime_api();
		let at = BlockId::<Block>::hash(at.unwrap_or_else(||
            // If the block hash is not supplied assume the best block.
            self.client.info().best_hash));

		let runtime_api_result = api.calculate_sell_price(
			&at,
			input_reserve.try_into_balance()?,
			output_reserve.try_into_balance()?,
			sell_amount.try_into_balance()?,
		);
		runtime_api_result.map_err(|e| {
			JsonRpseeError::Call(CallError::Custom(ErrorObject::owned(
				1,
				"Unable to serve the request",
				Some(format!("{:?}", e)),
			)))
		})
	}

	fn calculate_buy_price(
		&self,
		input_reserve: NumberOrHex,
		output_reserve: NumberOrHex,
		buy_amount: NumberOrHex,
		at: Option<<Block as BlockT>::Hash>,
	) -> RpcResult<XYKRpcResult<Balance>> {
		let api = self.client.runtime_api();
		let at = BlockId::<Block>::hash(at.unwrap_or_else(||
            // If the block hash is not supplied assume the best block.
            self.client.info().best_hash));

		let runtime_api_result = api.calculate_buy_price(
			&at,
			input_reserve.try_into_balance()?,
			output_reserve.try_into_balance()?,
			buy_amount.try_into_balance()?,
		);
		runtime_api_result.map_err(|e| {
			JsonRpseeError::Call(CallError::Custom(ErrorObject::owned(
				1,
				"Unable to serve the request",
				Some(format!("{:?}", e)),
			)))
		})
	}

	fn calculate_sell_price_id(
		&self,
		sold_token_id: TokenId,
		bought_token_id: TokenId,
		sell_amount: NumberOrHex,
		at: Option<<Block as BlockT>::Hash>,
	) -> RpcResult<XYKRpcResult<Balance>> {
		let api = self.client.runtime_api();
		let at = BlockId::<Block>::hash(at.unwrap_or_else(||
            // If the block hash is not supplied assume the best block.
            self.client.info().best_hash));

		let runtime_api_result = api.calculate_sell_price_id(
			&at,
			sold_token_id,
			bought_token_id,
			sell_amount.try_into_balance()?,
		);
		runtime_api_result.map_err(|e| {
			JsonRpseeError::Call(CallError::Custom(ErrorObject::owned(
				1,
				"Unable to serve the request",
				Some(format!("{:?}", e)),
			)))
		})
	}

	fn calculate_buy_price_id(
		&self,
		sold_token_id: TokenId,
		bought_token_id: TokenId,
		buy_amount: NumberOrHex,
		at: Option<<Block as BlockT>::Hash>,
	) -> RpcResult<XYKRpcResult<Balance>> {
		let api = self.client.runtime_api();
		let at = BlockId::<Block>::hash(at.unwrap_or_else(||
            // If the block hash is not supplied assume the best block.
            self.client.info().best_hash));

		let runtime_api_result = api.calculate_buy_price_id(
			&at,
			sold_token_id,
			bought_token_id,
			buy_amount.try_into_balance()?,
		);
		runtime_api_result.map_err(|e| {
			JsonRpseeError::Call(CallError::Custom(ErrorObject::owned(
				1,
				"Unable to serve the request",
				Some(format!("{:?}", e)),
			)))
		})
	}

	fn get_burn_amount(
		&self,
		first_asset_id: TokenId,
		second_asset_id: TokenId,
		liquidity_asset_amount: NumberOrHex,
		at: Option<<Block as BlockT>::Hash>,
	) -> RpcResult<RpcAmountsResult<Balance>> {
		let api = self.client.runtime_api();
		let at = BlockId::<Block>::hash(at.unwrap_or_else(||
            // If the block hash is not supplied assume the best block.
            self.client.info().best_hash));

		let runtime_api_result = api.get_burn_amount(
			&at,
			first_asset_id,
			second_asset_id,
			liquidity_asset_amount.try_into_balance()?,
		);
		runtime_api_result.map_err(|e| {
			JsonRpseeError::Call(CallError::Custom(ErrorObject::owned(
				1,
				"Unable to serve the request",
				Some(format!("{:?}", e)),
			)))
		})
	}

	fn calculate_rewards_amount(
		&self,
		user: AccountId,
		liquidity_asset_id: TokenId,
		at: Option<<Block as BlockT>::Hash>,
	) -> RpcResult<XYKRpcResult<Balance>> {
		let api = self.client.runtime_api();
		let at = BlockId::<Block>::hash(at.unwrap_or_else(||
            // If the block hash is not supplied assume the best block.
            self.client.info().best_hash));

		let runtime_api_result = api.calculate_rewards_amount(&at, user, liquidity_asset_id);
		runtime_api_result.map_err(|e| {
			JsonRpseeError::Call(CallError::Custom(ErrorObject::owned(
				1,
				"Unable to serve the request",
				Some(format!("{:?}", e)),
			)))
		})
	}

	fn calculate_rewards_amount_v2(
		&self,
		user: AccountId,
		liquidity_asset_id: TokenId,
		at: Option<<Block as BlockT>::Hash>,
	) -> Result<RpcResult<Balance>> {
		let api = self.client.runtime_api();
		let at = BlockId::<Block>::hash(at.unwrap_or_else(||
            // If the block hash is not supplied assume the best block.
            self.client.info().best_hash));

		let runtime_api_result = api.calculate_rewards_amount_v2(&at, user, liquidity_asset_id);
		runtime_api_result.map_err(|e| RpcError {
			code: ErrorCode::ServerError(1),
			message: "Unable to serve the request".into(),
			data: Some(format!("{:?}", e).into()),
		})
	}
}<|MERGE_RESOLUTION|>--- conflicted
+++ resolved
@@ -72,19 +72,15 @@
 		user: AccountId,
 		liquidity_asset_id: TokenId,
 		at: Option<BlockHash>,
-<<<<<<< HEAD
-	) -> Result<ResponseTypePrice>;
-
-	#[rpc(name = "xyk_calculate_rewards_amount_v2")]
+	) -> RpcResult<ResponseTypePrice>;
+
+	#[method(name = "xyk_calculate_rewards_amount_v2")]
 	fn calculate_rewards_amount_v2(
 		&self,
 		user: AccountId,
 		liquidity_asset_id: TokenId,
 		at: Option<BlockHash>,
-	) -> Result<ResponseTypePrice>;
-=======
-	) -> RpcResult<ResponseTypePrice>;
->>>>>>> 75ea2b03
+	) -> RpcResult<ResponseTypePrice>;
 }
 
 pub struct Xyk<C, M> {
@@ -302,10 +298,15 @@
             self.client.info().best_hash));
 
 		let runtime_api_result = api.calculate_rewards_amount_v2(&at, user, liquidity_asset_id);
-		runtime_api_result.map_err(|e| RpcError {
-			code: ErrorCode::ServerError(1),
-			message: "Unable to serve the request".into(),
-			data: Some(format!("{:?}", e).into()),
-		})
+		
+		
+		runtime_api_result.map_err(|e| {
+			JsonRpseeError::Call(CallError::Custom(ErrorObject::owned(
+				1,
+				"Unable to serve the request",
+				Some(format!("{:?}", e)),
+			)))
+		})
+
 	}
 }