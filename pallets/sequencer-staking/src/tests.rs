use crate::{
	mock::{consts::*, *},
	*,
};
<<<<<<< HEAD
=======
use core::{convert::TryFrom, future::pending, str::CharIndices};
>>>>>>> 6c5964bd
use frame_support::{assert_err, assert_ok};
use mockall::predicate::eq;
use serial_test::serial;

#[test]
#[serial]
fn test_genesis_build() {
	let new_sequencer_active_mock = MockRolldownProviderApi::new_sequencer_active_context();
	new_sequencer_active_mock.expect().times(2).return_const(());
	ExtBuilder::new().build().execute_with(|| {
		assert_eq!(SequencerStake::<Test>::get(&(ALICE, consts::DEFAULT_CHAIN_ID)), MINIMUM_STAKE);
		assert_eq!(SequencerStake::<Test>::get(&(BOB, consts::DEFAULT_CHAIN_ID)), MINIMUM_STAKE);

		assert!(SequencerStaking::is_active_sequencer(consts::DEFAULT_CHAIN_ID, &ALICE));
		assert!(SequencerStaking::is_active_sequencer(consts::DEFAULT_CHAIN_ID, &BOB));

		assert_eq!(TokensOf::<Test>::total_balance(&ALICE), TOKENS_ENDOWED);
		assert_eq!(TokensOf::<Test>::reserved_balance(&ALICE), MINIMUM_STAKE);
		assert_eq!(TokensOf::<Test>::total_balance(&BOB), TOKENS_ENDOWED);
		assert_eq!(TokensOf::<Test>::reserved_balance(&BOB), MINIMUM_STAKE);

		assert_eq!(CurrentRound::<Test>::get(), 0);
	});
}

#[test]
#[serial]
fn test_provide_sequencer_stake_works_and_activates() {
	set_default_mocks!();
	ExtBuilder::new().build().execute_with(|| {
		forward_to_block::<Test>(10);

		let new_sequencer_active_mock = MockRolldownProviderApi::new_sequencer_active_context();
		new_sequencer_active_mock.expect().times(1).return_const(());

		assert_eq!(TokensOf::<Test>::total_balance(&CHARLIE), TOKENS_ENDOWED);
		assert_eq!(TokensOf::<Test>::reserved_balance(&CHARLIE), 0);
		assert_eq!(SequencerStake::<Test>::get(&(CHARLIE, consts::DEFAULT_CHAIN_ID)), 0);
		assert!(!SequencerStaking::is_active_sequencer(consts::DEFAULT_CHAIN_ID, &CHARLIE));
		assert_ok!(SequencerStaking::provide_sequencer_stake(
			RuntimeOrigin::signed(CHARLIE),
			consts::DEFAULT_CHAIN_ID,
			MINIMUM_STAKE,
			None,
			StakeAction::StakeAndJoinActiveSet
		));
		assert_eq!(
			SequencerStake::<Test>::get(&(CHARLIE, consts::DEFAULT_CHAIN_ID)),
			MINIMUM_STAKE
		);
		assert!(SequencerStaking::is_active_sequencer(consts::DEFAULT_CHAIN_ID, &CHARLIE));
		assert_eq!(TokensOf::<Test>::total_balance(&CHARLIE), TOKENS_ENDOWED);
		assert_eq!(TokensOf::<Test>::reserved_balance(&CHARLIE), MINIMUM_STAKE);
	});
}

#[test]
#[serial]
fn test_provide_sequencer_stake_works_and_does_not_activate_due_to_insufficient_stake() {
	set_default_mocks!();
	ExtBuilder::new().build().execute_with(|| {
		forward_to_block::<Test>(10);

		let new_sequencer_active_mock = MockRolldownProviderApi::new_sequencer_active_context();
		new_sequencer_active_mock.expect().times(0).return_const(());

		assert_eq!(TokensOf::<Test>::total_balance(&CHARLIE), TOKENS_ENDOWED);
		assert_eq!(TokensOf::<Test>::reserved_balance(&CHARLIE), 0);
		assert_eq!(SequencerStake::<Test>::get(&(CHARLIE, consts::DEFAULT_CHAIN_ID)), 0);
		assert!(!SequencerStaking::is_active_sequencer(consts::DEFAULT_CHAIN_ID, &CHARLIE));

		assert_err!(
			SequencerStaking::provide_sequencer_stake(
				RuntimeOrigin::signed(CHARLIE),
				consts::DEFAULT_CHAIN_ID,
				MINIMUM_STAKE - 1,
				None,
				StakeAction::StakeAndJoinActiveSet
			),
			Error::<Test>::NotEnoughSequencerStake
		);
	});
}

#[test]
#[serial]
fn test_provide_sequencer_stake_works_and_does_not_activate_due_to_max_seq_bound() {
	set_default_mocks!();
	ExtBuilder::new().build().execute_with(|| {
		forward_to_block::<Test>(10);

		let new_sequencer_active_mock = MockRolldownProviderApi::new_sequencer_active_context();
		new_sequencer_active_mock.expect().times(0).return_const(());

		SequencerStaking::set_active_sequencers(
			(20u64..31u64).map(|i| (consts::DEFAULT_CHAIN_ID, i)),
		)
		.unwrap();

		assert_eq!(TokensOf::<Test>::total_balance(&CHARLIE), TOKENS_ENDOWED);
		assert_eq!(TokensOf::<Test>::reserved_balance(&CHARLIE), 0);
		assert_eq!(SequencerStake::<Test>::get(&(CHARLIE, consts::DEFAULT_CHAIN_ID)), 0);
		assert!(!SequencerStaking::is_active_sequencer(consts::DEFAULT_CHAIN_ID, &CHARLIE));
		assert_err!(
			SequencerStaking::provide_sequencer_stake(
				RuntimeOrigin::signed(CHARLIE),
				consts::DEFAULT_CHAIN_ID,
				MINIMUM_STAKE,
				None,
				StakeAction::StakeAndJoinActiveSet
			),
			Error::<Test>::MaxSequencersLimitReached
		);
	});
}

#[test]
#[serial]
fn test_leave_active_sequencer_set() {
	set_default_mocks!();
	ExtBuilder::new().build().execute_with(|| {
		forward_to_block::<Test>(10);

		let handle_sequencer_deactivations_mock =
			MockRolldownProviderApi::handle_sequencer_deactivations_context();
		handle_sequencer_deactivations_mock.expect().times(1).return_const(());

		assert_err!(
			SequencerStaking::leave_active_sequencers(
				RuntimeOrigin::signed(CHARLIE),
				consts::DEFAULT_CHAIN_ID
			),
			Error::<Test>::SequencerIsNotInActiveSet
		);

		assert!(SequencerStaking::is_active_sequencer(consts::DEFAULT_CHAIN_ID, &ALICE));
		assert_ok!(SequencerStaking::leave_active_sequencers(
			RuntimeOrigin::signed(ALICE),
			consts::DEFAULT_CHAIN_ID
		));
		assert!(!SequencerStaking::is_active_sequencer(consts::DEFAULT_CHAIN_ID, &ALICE));
	});
}

#[test]
#[serial]
fn test_rejoin_active_sequencer_works() {
	set_default_mocks!();
	ExtBuilder::new().build().execute_with(|| {
		forward_to_block::<Test>(10);

		assert_err!(
			SequencerStaking::rejoin_active_sequencers(
				RuntimeOrigin::signed(ALICE),
				consts::DEFAULT_CHAIN_ID
			),
			Error::<Test>::SequencerAlreadyInActiveSet
		);

		assert_ok!(SequencerStaking::provide_sequencer_stake(
			RuntimeOrigin::signed(CHARLIE),
			consts::DEFAULT_CHAIN_ID,
			MINIMUM_STAKE - 1,
			None,
			StakeAction::StakeOnly
		));
		assert_err!(
			SequencerStaking::rejoin_active_sequencers(
				RuntimeOrigin::signed(CHARLIE),
				consts::DEFAULT_CHAIN_ID
			),
			Error::<Test>::NotEnoughSequencerStake
		);

		SequencerStaking::set_active_sequencers(
			(20u64..31u64).map(|i| (consts::DEFAULT_CHAIN_ID, i)),
		)
		.unwrap();

		assert_ok!(SequencerStaking::provide_sequencer_stake(
			RuntimeOrigin::signed(CHARLIE),
			consts::DEFAULT_CHAIN_ID,
			1,
			None,
			StakeAction::StakeOnly
		));

		SequencerStaking::set_active_sequencers(
			(20u64..30u64).map(|i| (consts::DEFAULT_CHAIN_ID, i)),
		)
		.unwrap();

		let new_sequencer_active_mock = MockRolldownProviderApi::new_sequencer_active_context();
		new_sequencer_active_mock.expect().times(1).return_const(());
		assert!(!SequencerStaking::is_active_sequencer(consts::DEFAULT_CHAIN_ID, &CHARLIE));
		assert_ok!(SequencerStaking::rejoin_active_sequencers(
			RuntimeOrigin::signed(CHARLIE),
			consts::DEFAULT_CHAIN_ID
		));
		assert!(SequencerStaking::is_active_sequencer(consts::DEFAULT_CHAIN_ID, &CHARLIE));
	});
}

#[test]
#[serial]
fn test_can_not_join_set_if_full() {
	set_default_mocks!();
	ExtBuilder::new().build().execute_with(|| {
		forward_to_block::<Test>(10);
		ActiveSequencers::<Test>::kill();
		let seq_limit = <<Test as Config>::MaxSequencers as Get<u32>>::get() as AccountId;
		let new_sequencer_active_mock = MockRolldownProviderApi::new_sequencer_active_context();
		new_sequencer_active_mock.expect().times(seq_limit as usize).return_const(());

		for seq in 0u64..seq_limit {
			Tokens::mint(RuntimeOrigin::root(), NATIVE_TOKEN_ID, seq, MINIMUM_STAKE).unwrap();
			assert_ok!(SequencerStaking::provide_sequencer_stake(
				RuntimeOrigin::signed(seq),
				consts::DEFAULT_CHAIN_ID,
				MINIMUM_STAKE,
				None,
				StakeAction::StakeAndJoinActiveSet
			));
			assert!(SequencerStaking::is_active_sequencer(consts::DEFAULT_CHAIN_ID, &seq));
		}

		Tokens::mint(RuntimeOrigin::root(), NATIVE_TOKEN_ID, seq_limit, MINIMUM_STAKE).unwrap();
		assert_ok!(SequencerStaking::provide_sequencer_stake(
			RuntimeOrigin::signed(seq_limit),
			consts::DEFAULT_CHAIN_ID,
			MINIMUM_STAKE,
			None,
			StakeAction::StakeOnly
		));
		assert!(!SequencerStaking::is_active_sequencer(consts::DEFAULT_CHAIN_ID, &seq_limit));
		assert_err!(
			SequencerStaking::rejoin_active_sequencers(
				RuntimeOrigin::signed(seq_limit),
				consts::DEFAULT_CHAIN_ID
			),
			Error::<Test>::MaxSequencersLimitReached
		);
		assert!(!SequencerStaking::is_active_sequencer(consts::DEFAULT_CHAIN_ID, &seq_limit));
	});
}

#[test]
#[serial]
fn test_provide_stake_fails_on_sequencers_limit_reached() {
	set_default_mocks!();
	ExtBuilder::new().build().execute_with(|| {
		forward_to_block::<Test>(10);

		assert_err!(
			SequencerStaking::rejoin_active_sequencers(
				RuntimeOrigin::signed(ALICE),
				consts::DEFAULT_CHAIN_ID
			),
			Error::<Test>::SequencerAlreadyInActiveSet
		);

		assert_ok!(SequencerStaking::provide_sequencer_stake(
			RuntimeOrigin::signed(CHARLIE),
			consts::DEFAULT_CHAIN_ID,
			MINIMUM_STAKE - 1,
			None,
			StakeAction::StakeOnly
		));
		assert_err!(
			SequencerStaking::rejoin_active_sequencers(
				RuntimeOrigin::signed(CHARLIE),
				consts::DEFAULT_CHAIN_ID
			),
			Error::<Test>::NotEnoughSequencerStake
		);

		SequencerStaking::set_active_sequencers(
			(20u64..31u64).map(|i| (consts::DEFAULT_CHAIN_ID, i)),
		)
		.unwrap();

		assert_err!(
			SequencerStaking::provide_sequencer_stake(
				RuntimeOrigin::signed(CHARLIE),
				consts::DEFAULT_CHAIN_ID,
				1,
				None,
				StakeAction::StakeAndJoinActiveSet
			),
			Error::<Test>::MaxSequencersLimitReached
		);

		assert_ok!(SequencerStaking::provide_sequencer_stake(
			RuntimeOrigin::signed(CHARLIE),
			consts::DEFAULT_CHAIN_ID,
			1,
			None,
			StakeAction::StakeOnly
		));

		SequencerStaking::set_active_sequencers(
			(20u64..30u64).map(|i| (consts::DEFAULT_CHAIN_ID, i)),
		)
		.unwrap();

		let new_sequencer_active_mock = MockRolldownProviderApi::new_sequencer_active_context();
		new_sequencer_active_mock.expect().times(1).return_const(());
		assert!(!SequencerStaking::is_active_sequencer(consts::DEFAULT_CHAIN_ID, &CHARLIE));
		assert_ok!(SequencerStaking::rejoin_active_sequencers(
			RuntimeOrigin::signed(CHARLIE),
			consts::DEFAULT_CHAIN_ID
		));
		assert!(SequencerStaking::is_active_sequencer(consts::DEFAULT_CHAIN_ID, &CHARLIE));
	});
}

#[test]
#[serial]
fn test_sequencer_unstaking() {
	set_default_mocks!();
	ExtBuilder::new().build().execute_with(|| {
		forward_to_block::<Test>(10);

		assert_err!(
			SequencerStaking::unstake(RuntimeOrigin::signed(ALICE), consts::DEFAULT_CHAIN_ID),
			Error::<Test>::CantUnstakeWhileInActiveSet
		);

		let sequencer_unstaking_mock = MockRolldownProviderApi::sequencer_unstaking_context();
		sequencer_unstaking_mock.expect().times(1).return_const(Ok(()));
		let handle_sequencer_deactivations_mock =
			MockRolldownProviderApi::handle_sequencer_deactivations_context();
		handle_sequencer_deactivations_mock.expect().times(1).return_const(());
		assert_ok!(SequencerStaking::leave_active_sequencers(
			RuntimeOrigin::signed(ALICE),
			consts::DEFAULT_CHAIN_ID
		));

		assert_eq!(TokensOf::<Test>::total_balance(&ALICE), TOKENS_ENDOWED);
		assert_eq!(TokensOf::<Test>::reserved_balance(&ALICE), MINIMUM_STAKE);
		assert_eq!(SequencerStake::<Test>::get(&(ALICE, consts::DEFAULT_CHAIN_ID)), MINIMUM_STAKE);
		assert_ok!(SequencerStaking::unstake(
			RuntimeOrigin::signed(ALICE),
			consts::DEFAULT_CHAIN_ID
		));
		assert_eq!(SequencerStake::<Test>::get(&(ALICE, consts::DEFAULT_CHAIN_ID)), 0);
		assert_eq!(TokensOf::<Test>::total_balance(&ALICE), TOKENS_ENDOWED);
		assert_eq!(TokensOf::<Test>::reserved_balance(&ALICE), 0);
	});
}

#[test]
#[serial]
fn test_set_sequencer_configuration() {
	set_default_mocks!();
	ExtBuilder::new().build().execute_with(|| {
		forward_to_block::<Test>(10);

		let new_sequencer_active_mock = MockRolldownProviderApi::new_sequencer_active_context();
		new_sequencer_active_mock.expect().times(1).return_const(());

		assert_ok!(SequencerStaking::provide_sequencer_stake(
			RuntimeOrigin::signed(CHARLIE),
			consts::DEFAULT_CHAIN_ID,
			MINIMUM_STAKE + 1,
			None,
			StakeAction::StakeAndJoinActiveSet
		));

		let handle_sequencer_deactivations_mock =
			MockRolldownProviderApi::handle_sequencer_deactivations_context();
		handle_sequencer_deactivations_mock.expect().times(1).return_const(());

		assert_ok!(SequencerStaking::set_sequencer_configuration(
			RuntimeOrigin::root(),
			consts::DEFAULT_CHAIN_ID,
			MINIMUM_STAKE + 1,
			SLASH_AMOUNT - 1
		));
		assert_eq!(
			ActiveSequencers::<Test>::get().get(&consts::DEFAULT_CHAIN_ID).unwrap().len(),
			1
		);
		assert_eq!(
			ActiveSequencers::<Test>::get()
				.get(&consts::DEFAULT_CHAIN_ID)
				.unwrap()
				.iter()
				.next(),
			Some(&CHARLIE)
		);
		assert_eq!(MinimalStakeAmount::<Test>::get(), MINIMUM_STAKE + 1);
		assert_eq!(SlashFineAmount::<Test>::get(), SLASH_AMOUNT - 1);
	});
}

#[test]
#[serial]
fn test_slash_sequencer() {
	set_default_mocks!();
	ExtBuilder::new().build().execute_with(|| {
		forward_to_block::<Test>(10);

		let handle_sequencer_deactivations_mock =
			MockRolldownProviderApi::handle_sequencer_deactivations_context();
		handle_sequencer_deactivations_mock.expect().times(1).return_const(());

		assert_eq!(TokensOf::<Test>::total_balance(&ALICE), TOKENS_ENDOWED);
		assert_eq!(TokensOf::<Test>::reserved_balance(&ALICE), MINIMUM_STAKE);
		assert_eq!(TokensOf::<Test>::total_balance(&EVE), 0);
		assert_eq!(TokensOf::<Test>::reserved_balance(&EVE), 0);
		assert_eq!(TokensOf::<Test>::total_issuance(), TOKENS_ENDOWED * 4);

		assert_ok!(SequencerStaking::slash_sequencer(consts::DEFAULT_CHAIN_ID, &ALICE, Some(&EVE)));

		assert_eq!(TokensOf::<Test>::total_balance(&ALICE), TOKENS_ENDOWED - SLASH_AMOUNT);
		assert_eq!(TokensOf::<Test>::reserved_balance(&ALICE), MINIMUM_STAKE - SLASH_AMOUNT);
		assert_eq!(
			TokensOf::<Test>::total_balance(&EVE),
			0 + CancellerRewardPercentage::get() * SLASH_AMOUNT
		);
		assert_eq!(TokensOf::<Test>::reserved_balance(&EVE), 0);
		assert_eq!(
			TokensOf::<Test>::total_issuance(),
			TOKENS_ENDOWED * 4 - (SLASH_AMOUNT - CancellerRewardPercentage::get() * SLASH_AMOUNT)
		);

		let handle_sequencer_deactivations_mock =
			MockRolldownProviderApi::handle_sequencer_deactivations_context();
		handle_sequencer_deactivations_mock.expect().times(1).return_const(());

		let total_issuance_0 = TokensOf::<Test>::total_issuance();
		assert_eq!(TokensOf::<Test>::total_balance(&BOB), TOKENS_ENDOWED);
		assert_eq!(TokensOf::<Test>::reserved_balance(&BOB), MINIMUM_STAKE);
		assert_ok!(SequencerStaking::slash_sequencer(consts::DEFAULT_CHAIN_ID, &BOB, None));

		assert_eq!(TokensOf::<Test>::total_balance(&BOB), TOKENS_ENDOWED - SLASH_AMOUNT);
		assert_eq!(TokensOf::<Test>::reserved_balance(&BOB), MINIMUM_STAKE - SLASH_AMOUNT);
		assert_eq!(
			<SequencerStake<Test>>::get((BOB, DEFAULT_CHAIN_ID)),
			MINIMUM_STAKE - SLASH_AMOUNT
		);
		assert_eq!(total_issuance_0 - TokensOf::<Test>::total_issuance(), SLASH_AMOUNT);
	});
}

#[test]
#[serial]
fn test_slash_sequencer_when_stake_less_than_repatriated_amount() {
	set_default_mocks!();
	ExtBuilder::new().build().execute_with(|| {
		forward_to_block::<Test>(10);

		let amount = 10;
		assert_ok!(SequencerStaking::provide_sequencer_stake(
			RuntimeOrigin::signed(CHARLIE),
			consts::DEFAULT_CHAIN_ID,
			amount,
			None,
			StakeAction::StakeOnly
		));

		assert_eq!(TokensOf::<Test>::total_balance(&CHARLIE), TOKENS_ENDOWED);
		assert_eq!(TokensOf::<Test>::reserved_balance(&CHARLIE), amount);
		assert_eq!(TokensOf::<Test>::total_balance(&EVE), 0);
		assert_eq!(TokensOf::<Test>::reserved_balance(&EVE), 0);
		assert_eq!(TokensOf::<Test>::total_issuance(), TOKENS_ENDOWED * 4);

		assert_ok!(SequencerStaking::slash_sequencer(
			consts::DEFAULT_CHAIN_ID,
			&CHARLIE,
			Some(&EVE)
		));

		let repatriated_amount = 10;
		let amount_slashed = 10;
		assert_eq!(TokensOf::<Test>::total_balance(&CHARLIE), TOKENS_ENDOWED - amount_slashed);
		assert_eq!(TokensOf::<Test>::reserved_balance(&CHARLIE), amount - amount_slashed);
		assert_eq!(TokensOf::<Test>::total_balance(&EVE), 0 + repatriated_amount);
		assert_eq!(TokensOf::<Test>::reserved_balance(&EVE), 0);
		assert_eq!(
			TokensOf::<Test>::total_issuance(),
			TOKENS_ENDOWED * 4 - (amount_slashed - repatriated_amount)
		);

		let amount = 10;
		assert_ok!(SequencerStaking::provide_sequencer_stake(
			RuntimeOrigin::signed(DAVE),
			consts::DEFAULT_CHAIN_ID,
			amount,
			None,
			StakeAction::StakeOnly
		));

		let total_issuance_0 = TokensOf::<Test>::total_issuance();
		assert_eq!(TokensOf::<Test>::total_balance(&DAVE), TOKENS_ENDOWED);
		assert_eq!(TokensOf::<Test>::reserved_balance(&DAVE), amount);

		assert_ok!(SequencerStaking::slash_sequencer(consts::DEFAULT_CHAIN_ID, &DAVE, None));

		let repatriated_amount = 0;
		let amount_slashed = 10;
		assert_eq!(TokensOf::<Test>::total_balance(&DAVE), TOKENS_ENDOWED - amount_slashed);
		assert_eq!(TokensOf::<Test>::reserved_balance(&DAVE), amount - amount_slashed);
		assert_eq!(total_issuance_0 - TokensOf::<Test>::total_issuance(), amount_slashed);
	});
}

#[test]
#[serial]
fn test_slash_sequencer_when_stake_less_than_stake_but_greater_than_repatriated_amount() {
	set_default_mocks!();
	ExtBuilder::new().build().execute_with(|| {
		forward_to_block::<Test>(10);

		let amount = 50;
		assert_ok!(SequencerStaking::provide_sequencer_stake(
			RuntimeOrigin::signed(CHARLIE),
			consts::DEFAULT_CHAIN_ID,
			amount,
			None,
			StakeAction::StakeOnly
		));

		assert_eq!(TokensOf::<Test>::total_balance(&CHARLIE), TOKENS_ENDOWED);
		assert_eq!(TokensOf::<Test>::reserved_balance(&CHARLIE), amount);
		assert_eq!(TokensOf::<Test>::total_balance(&EVE), 0);
		assert_eq!(TokensOf::<Test>::reserved_balance(&EVE), 0);
		assert_eq!(TokensOf::<Test>::total_issuance(), TOKENS_ENDOWED * 4);

		assert_ok!(SequencerStaking::slash_sequencer(
			consts::DEFAULT_CHAIN_ID,
			&CHARLIE,
			Some(&EVE)
		));

		let repatriated_amount = 20;
		let amount_slashed = 50;
		assert_eq!(TokensOf::<Test>::total_balance(&CHARLIE), TOKENS_ENDOWED - amount_slashed);
		assert_eq!(TokensOf::<Test>::reserved_balance(&CHARLIE), amount - amount_slashed);
		assert_eq!(TokensOf::<Test>::total_balance(&EVE), 0 + repatriated_amount);
		assert_eq!(TokensOf::<Test>::reserved_balance(&EVE), 0);
		assert_eq!(
			TokensOf::<Test>::total_issuance(),
			TOKENS_ENDOWED * 4 - (amount_slashed - repatriated_amount)
		);

		let amount = 50;
		assert_ok!(SequencerStaking::provide_sequencer_stake(
			RuntimeOrigin::signed(DAVE),
			consts::DEFAULT_CHAIN_ID,
			amount,
			None,
			StakeAction::StakeOnly
		));

		let total_issuance_0 = TokensOf::<Test>::total_issuance();
		assert_eq!(TokensOf::<Test>::total_balance(&DAVE), TOKENS_ENDOWED);
		assert_eq!(TokensOf::<Test>::reserved_balance(&DAVE), amount);

		assert_ok!(SequencerStaking::slash_sequencer(consts::DEFAULT_CHAIN_ID, &DAVE, None));

		let repatriated_amount = 0;
		let amount_slashed = 50;
		assert_eq!(TokensOf::<Test>::total_balance(&DAVE), TOKENS_ENDOWED - amount_slashed);
		assert_eq!(TokensOf::<Test>::reserved_balance(&DAVE), amount - amount_slashed);
		assert_eq!(total_issuance_0 - TokensOf::<Test>::total_issuance(), amount_slashed);
	});
}

#[test]
#[serial]
fn test_maybe_remove_sequencers_from_active_set_works() {
	set_default_mocks!();
	ExtBuilder::new().build().execute_with(|| {
		forward_to_block::<Test>(10);

		SequencerStaking::set_active_sequencers(
			[(consts::DEFAULT_CHAIN_ID, ALICE), (consts::DEFAULT_CHAIN_ID, BOB)]
				.iter()
				.cloned(),
		)
		.unwrap();

		let handle_sequencer_deactivations_mock =
			MockRolldownProviderApi::handle_sequencer_deactivations_context();
		handle_sequencer_deactivations_mock
			.expect()
			.with(eq(consts::DEFAULT_CHAIN_ID), eq(vec![BOB]))
			.times(1)
			.return_const(());

		assert_ok!(SequencerStaking::slash_sequencer(consts::DEFAULT_CHAIN_ID, &BOB, None));

		SequencerStaking::maybe_remove_sequencer_from_active_set(consts::DEFAULT_CHAIN_ID, ALICE);
		SequencerStaking::maybe_remove_sequencer_from_active_set(consts::DEFAULT_CHAIN_ID, BOB);
		SequencerStaking::maybe_remove_sequencer_from_active_set(consts::DEFAULT_CHAIN_ID, CHARLIE);
	});
}

#[test]
#[serial]
fn test_remove_sequencers_works_correctly() {
	set_default_mocks!();
	ExtBuilder::new().build().execute_with(|| {
		forward_to_block::<Test>(10);

		let handle_sequencer_deactivations_mock =
			MockRolldownProviderApi::handle_sequencer_deactivations_context();
		handle_sequencer_deactivations_mock.expect().return_const(());

		// 1.
		SelectedSequencer::<Test>::mutate(|set| set.insert(consts::DEFAULT_CHAIN_ID, 4));
		NextSequencerIndex::<Test>::mutate(|ids| ids.insert(consts::DEFAULT_CHAIN_ID, 6));

		SequencerStaking::set_active_sequencers(
			(0u64..11u64).map(|i| (consts::DEFAULT_CHAIN_ID, i)),
		)
		.unwrap();

		SequencerStaking::remove_sequencers_from_active_set(
			consts::DEFAULT_CHAIN_ID,
			[1, 4, 5, 6, 8, 11].iter().cloned().collect(),
		);

		assert_eq!(SelectedSequencer::<Test>::get().get(&consts::DEFAULT_CHAIN_ID), None);
		assert_eq!(NextSequencerIndex::<Test>::get().get(&consts::DEFAULT_CHAIN_ID), Some(&3u32));

		assert_eq!(
			ActiveSequencers::<Test>::get()
				.get(&consts::DEFAULT_CHAIN_ID)
				.unwrap()
				.clone()
				.into_inner(),
			[0, 2, 3, 7, 9, 10].iter().cloned().collect::<Vec<_>>()
		);

		// 2.
		SelectedSequencer::<Test>::mutate(|set| set.insert(consts::DEFAULT_CHAIN_ID, 4));
		NextSequencerIndex::<Test>::mutate(|ids| ids.insert(consts::DEFAULT_CHAIN_ID, 4));
		SequencerStaking::set_active_sequencers(
			(0u64..11u64).map(|i| (consts::DEFAULT_CHAIN_ID, i)),
		)
		.unwrap();

		SequencerStaking::remove_sequencers_from_active_set(
			consts::DEFAULT_CHAIN_ID,
			std::iter::once(4).collect(),
		);

		assert_eq!(SelectedSequencer::<Test>::get().get(&consts::DEFAULT_CHAIN_ID), None);
		assert_eq!(NextSequencerIndex::<Test>::get().get(&consts::DEFAULT_CHAIN_ID), Some(&4u32));
		assert_eq!(
			ActiveSequencers::<Test>::get()
				.get(&consts::DEFAULT_CHAIN_ID)
				.unwrap()
				.clone()
				.into_inner(),
			[0, 1, 2, 3, 5, 6, 7, 8, 9, 10].iter().cloned().collect::<Vec<_>>()
		);

		// 3.
		SelectedSequencer::<Test>::mutate(|set| set.insert(consts::DEFAULT_CHAIN_ID, 4));
		NextSequencerIndex::<Test>::mutate(|ids| ids.insert(consts::DEFAULT_CHAIN_ID, 6));
		SequencerStaking::set_active_sequencers(
			(0u64..11u64).map(|i| (consts::DEFAULT_CHAIN_ID, i)),
		)
		.unwrap();

		SequencerStaking::remove_sequencers_from_active_set(
			consts::DEFAULT_CHAIN_ID,
			[2, 3, 5, 8, 11].iter().cloned().collect(),
		);

		assert_eq!(SelectedSequencer::<Test>::get().get(&consts::DEFAULT_CHAIN_ID), Some(&4u64));
		assert_eq!(NextSequencerIndex::<Test>::get().get(&consts::DEFAULT_CHAIN_ID), Some(&3u32));
		assert_eq!(
			ActiveSequencers::<Test>::get()
				.get(&consts::DEFAULT_CHAIN_ID)
				.unwrap()
				.clone()
				.into_inner(),
			[0, 1, 4, 6, 7, 9, 10].iter().cloned().collect::<Vec<_>>()
		);
	});
}

#[test]
#[serial]
fn test_on_finalize_works_correctly() {
	set_default_mocks!();
	ExtBuilder::new().build().execute_with(|| {
		forward_to_block::<Test>(10);

		// 1.
		SelectedSequencer::<Test>::mutate(|set| set.insert(consts::DEFAULT_CHAIN_ID, 5));
		NextSequencerIndex::<Test>::mutate(|ids| ids.insert(consts::DEFAULT_CHAIN_ID, 6));
		SequencerStaking::set_active_sequencers(
			(0u64..11u64).map(|i| (consts::DEFAULT_CHAIN_ID, i)),
		)
		.unwrap();

		SequencerStaking::on_finalize(10);

		assert_eq!(SelectedSequencer::<Test>::get().get(&consts::DEFAULT_CHAIN_ID), Some(&6u64));
		assert_eq!(NextSequencerIndex::<Test>::get().get(&consts::DEFAULT_CHAIN_ID), Some(&7u32));

		// 2.
		SelectedSequencer::<Test>::mutate(|set| set.insert(consts::DEFAULT_CHAIN_ID, 5));
		NextSequencerIndex::<Test>::mutate(|ids| ids.insert(consts::DEFAULT_CHAIN_ID, 12));
		SequencerStaking::set_active_sequencers(
			(0u64..11u64).map(|i| (consts::DEFAULT_CHAIN_ID, i)),
		)
		.unwrap();

		SequencerStaking::on_finalize(10);

		assert_eq!(SelectedSequencer::<Test>::get().get(&consts::DEFAULT_CHAIN_ID), Some(&0u64));
		assert_eq!(NextSequencerIndex::<Test>::get().get(&consts::DEFAULT_CHAIN_ID), Some(&1u32));

		// // 3.
		SelectedSequencer::<Test>::mutate(|set| set.insert(consts::DEFAULT_CHAIN_ID, 5));
		NextSequencerIndex::<Test>::mutate(|ids| ids.insert(consts::DEFAULT_CHAIN_ID, 13));
		SequencerStaking::set_active_sequencers(
			(0u64..11u64).map(|i| (consts::DEFAULT_CHAIN_ID, i)),
		)
		.unwrap();

		SequencerStaking::on_finalize(10);

		assert_eq!(SelectedSequencer::<Test>::get().get(&consts::DEFAULT_CHAIN_ID), Some(&0u64));
		assert_eq!(NextSequencerIndex::<Test>::get().get(&consts::DEFAULT_CHAIN_ID), Some(&1u32));

		// 4.
		SelectedSequencer::<Test>::mutate(|set| set.insert(consts::DEFAULT_CHAIN_ID, 5));
		NextSequencerIndex::<Test>::mutate(|ids| ids.insert(consts::DEFAULT_CHAIN_ID, 13));
		SequencerStaking::set_active_sequencers(Vec::new()).unwrap();

		SequencerStaking::on_finalize(10);

		assert_eq!(SelectedSequencer::<Test>::get().get(&consts::DEFAULT_CHAIN_ID), None);
		assert_eq!(NextSequencerIndex::<Test>::get().get(&consts::DEFAULT_CHAIN_ID), None);
	});
}

#[test]
#[serial]
fn test_provide_sequencer_stake_sets_updater_account_to_same_address_as_sequencer_by_default() {
	set_default_mocks!();
	ExtBuilder::new().build().execute_with(|| {
		forward_to_block::<Test>(10);

		let new_sequencer_active_mock = MockRolldownProviderApi::new_sequencer_active_context();
		new_sequencer_active_mock.expect().times(1).return_const(());

		SequencerStaking::set_active_sequencers(Vec::new()).unwrap();

		assert_ok!(SequencerStaking::provide_sequencer_stake(
			RuntimeOrigin::signed(CHARLIE),
			consts::DEFAULT_CHAIN_ID,
			MINIMUM_STAKE,
			None,
			StakeAction::StakeAndJoinActiveSet
		));

		forward_to_block::<Test>(100);

		assert!(
			<SequencerStaking as SequencerStakingProviderTrait<_, _, _>>::is_selected_sequencer(
				consts::DEFAULT_CHAIN_ID,
				&consts::CHARLIE
			)
		);

		assert_eq!(
			Some(CHARLIE),
			<SequencerStaking as SequencerStakingProviderTrait<_, _, _>>::selected_sequencer(
				consts::DEFAULT_CHAIN_ID
			),
		);
	});
}

#[test]
#[serial]
fn test_sequencer_can_set_alias_address() {
	set_default_mocks!();
	ExtBuilder::new().build().execute_with(|| {
		forward_to_block::<Test>(10);

		let new_sequencer_active_mock = MockRolldownProviderApi::new_sequencer_active_context();
		new_sequencer_active_mock.expect().times(1).return_const(());
		SequencerStaking::set_active_sequencers(Vec::new()).unwrap();
		assert_ok!(SequencerStaking::provide_sequencer_stake(
			RuntimeOrigin::signed(CHARLIE),
			consts::DEFAULT_CHAIN_ID,
			MINIMUM_STAKE,
			Some(EVE),
			StakeAction::StakeAndJoinActiveSet
		));

		assert!(
			<SequencerStaking as SequencerStakingProviderTrait<_, _, _>>::is_active_sequencer_alias(
				consts::DEFAULT_CHAIN_ID,
				&CHARLIE,
				&EVE
			)
		);
	});
}

#[test]
#[serial]
fn test_sequencer_can_update_alias_address() {
	set_default_mocks!();
	ExtBuilder::new().build().execute_with(|| {
		forward_to_block::<Test>(10);

		let new_sequencer_active_mock = MockRolldownProviderApi::new_sequencer_active_context();
		new_sequencer_active_mock.expect().times(1).return_const(());
		SequencerStaking::set_active_sequencers(Vec::new()).unwrap();
		assert_ok!(SequencerStaking::provide_sequencer_stake(
			RuntimeOrigin::signed(CHARLIE),
			consts::DEFAULT_CHAIN_ID,
			MINIMUM_STAKE,
			None,
			StakeAction::StakeAndJoinActiveSet
		));

		SequencerStaking::set_updater_account_for_sequencer(
			RuntimeOrigin::signed(CHARLIE),
			consts::DEFAULT_CHAIN_ID,
			Some(consts::EVE),
		)
		.unwrap();
	});
}

#[test]
#[serial]
fn test_sequencer_can_not_set_another_sequencer_address_as_alias() {
	set_default_mocks!();
	ExtBuilder::new().build().execute_with(|| {
		forward_to_block::<Test>(10);

		let new_sequencer_active_mock = MockRolldownProviderApi::new_sequencer_active_context();
		new_sequencer_active_mock.expect().return_const(());
		SequencerStaking::set_active_sequencers(Vec::new()).unwrap();

		assert_ok!(SequencerStaking::provide_sequencer_stake(
			RuntimeOrigin::signed(ALICE),
			consts::DEFAULT_CHAIN_ID,
			MINIMUM_STAKE,
			None,
			StakeAction::StakeAndJoinActiveSet
		));

		assert_err!(
			SequencerStaking::provide_sequencer_stake(
				RuntimeOrigin::signed(CHARLIE),
				consts::DEFAULT_CHAIN_ID,
				MINIMUM_STAKE,
				Some(ALICE),
				StakeAction::StakeAndJoinActiveSet
			),
			Error::<Test>::AliasAccountIsActiveSequencer
		);

		assert_ok!(SequencerStaking::provide_sequencer_stake(
			RuntimeOrigin::signed(CHARLIE),
			consts::DEFAULT_CHAIN_ID,
			MINIMUM_STAKE,
			None,
			StakeAction::StakeAndJoinActiveSet
		));

		assert_err!(
			SequencerStaking::set_updater_account_for_sequencer(
				RuntimeOrigin::signed(CHARLIE),
				consts::DEFAULT_CHAIN_ID,
				Some(ALICE),
			),
			Error::<Test>::AliasAccountIsActiveSequencer
		);
	});
}

#[test]
#[serial]
fn test_sequencer_can_not_set_use_already_used_alias() {
	set_default_mocks!();
	ExtBuilder::new().build().execute_with(|| {
		forward_to_block::<Test>(10);

		let new_sequencer_active_mock = MockRolldownProviderApi::new_sequencer_active_context();
		new_sequencer_active_mock.expect().return_const(());
		SequencerStaking::set_active_sequencers(Vec::new()).unwrap();

		assert_ok!(SequencerStaking::provide_sequencer_stake(
			RuntimeOrigin::signed(ALICE),
			consts::DEFAULT_CHAIN_ID,
			MINIMUM_STAKE,
			Some(EVE),
			StakeAction::StakeAndJoinActiveSet
		));

		assert_err!(
			SequencerStaking::provide_sequencer_stake(
				RuntimeOrigin::signed(CHARLIE),
				consts::DEFAULT_CHAIN_ID,
				MINIMUM_STAKE,
				Some(EVE),
				StakeAction::StakeAndJoinActiveSet
			),
			Error::<Test>::AddressInUse
		);

		assert_ok!(SequencerStaking::provide_sequencer_stake(
			RuntimeOrigin::signed(CHARLIE),
			consts::DEFAULT_CHAIN_ID,
			MINIMUM_STAKE,
			None,
			StakeAction::StakeAndJoinActiveSet
		));

		assert_err!(
			SequencerStaking::set_updater_account_for_sequencer(
				RuntimeOrigin::signed(CHARLIE),
				consts::DEFAULT_CHAIN_ID,
				Some(EVE),
			),
			Error::<Test>::AddressInUse
		);
	});
}

#[test]
#[serial]
fn test_sequencer_cannot_join_if_its_account_is_used_as_sequencer_alias() {
	set_default_mocks!();
	ExtBuilder::new().build().execute_with(|| {
		forward_to_block::<Test>(10);

		let new_sequencer_active_mock = MockRolldownProviderApi::new_sequencer_active_context();
		new_sequencer_active_mock.expect().return_const(());

		SequencerStaking::set_active_sequencers(Vec::new()).unwrap();

		assert_ok!(SequencerStaking::provide_sequencer_stake(
			RuntimeOrigin::signed(CHARLIE),
			consts::DEFAULT_CHAIN_ID,
			MINIMUM_STAKE,
			Some(consts::ALICE),
			StakeAction::StakeAndJoinActiveSet
		));

		assert_err!(
			SequencerStaking::provide_sequencer_stake(
				RuntimeOrigin::signed(ALICE),
				consts::DEFAULT_CHAIN_ID,
				MINIMUM_STAKE,
				None,
				StakeAction::StakeAndJoinActiveSet
			),
			Error::<Test>::SequencerAccountIsActiveSequencerAlias
		);
	});
}

#[test]
#[serial]
<<<<<<< HEAD
fn payout_distribution_to_sequencers() {
	set_default_mocks!();
	ExtBuilder::new().build().execute_with(|| {
		forward_to_block::<Test>(10);
		<<Test as Config>::Issuance>::compute_issuance(0);
		let total = <<Test as Config>::Issuance>::get_sequencer_issuance(0).unwrap();

		assert_eq!(10_0000, total);
		assert_eq!(10_0000, TokensOf::<Test>::total_balance(&SequencerIssuanceVault::get()));

		// these are called from rolldown pallet to notify update was created by sequencer
		// alice should have 4x more rewards than bob in first round
		<SequencerStaking as SequencerStakingRewardsTrait<_, _>>::note_update_author(&ALICE);
		<SequencerStaking as SequencerStakingRewardsTrait<_, _>>::note_update_author(&ALICE);
		<SequencerStaking as SequencerStakingRewardsTrait<_, _>>::note_update_author(&ALICE);
		<SequencerStaking as SequencerStakingRewardsTrait<_, _>>::note_update_author(&ALICE);
		<SequencerStaking as SequencerStakingRewardsTrait<_, _>>::note_update_author(&BOB);

		// simulate new session hook in staking pallet
		// we have a delay of 2 rounds
		// previous round is 0, current is 1, nothing should be rewarded
		<SequencerStaking as SequencerStakingRewardsTrait<_, _>>::pay_sequencers(1);
		// previous round is 1, current is 2, rewards for first round should be paid out
		<SequencerStaking as SequencerStakingRewardsTrait<_, _>>::pay_sequencers(2);

		assert_eq!(80_000_u128, RoundSequencerRewardInfo::<Test>::get(ALICE, 0).unwrap());
		assert_eq!(20_000_u128, RoundSequencerRewardInfo::<Test>::get(BOB, 0).unwrap());

		let mut sum = 0;
		for id in [ALICE, BOB] {
			let balance = TokensOf::<Test>::total_balance(&id);
			let reward = RoundSequencerRewardInfo::<Test>::get(id, 0).unwrap();
			assert_ok!(SequencerStaking::payout_sequencer_rewards(
				RuntimeOrigin::signed(id),
				id,
				None
			));
			assert_eq!(balance + reward, TokensOf::<Test>::total_balance(&id));
			sum += reward;
		}

		assert_eq!(sum, total);
		assert_eq!(2, CurrentRound::<Test>::get());
		assert_eq!(0, TokensOf::<Test>::total_balance(&SequencerIssuanceVault::get()));
=======
fn pallet_max_sequencers_limit_is_considered_separately_for_each_set() {
	set_default_mocks!();
	ExtBuilder::new().build().execute_with(|| {
		forward_to_block::<Test>(10);
		ActiveSequencers::<Test>::kill();

		let seq_limit = <<Test as Config>::MaxSequencers as Get<u32>>::get() as AccountId;
		let new_sequencer_active_mock = MockRolldownProviderApi::new_sequencer_active_context();
		new_sequencer_active_mock
			.expect()
			.times(2 * seq_limit as usize)
			.return_const(());
		const FIRST_CHAIN_ID: u32 = 1;
		const SECOND_CHAIN_ID: u32 = 3;

		{
			for seq in 0u64..seq_limit {
				Tokens::mint(RuntimeOrigin::root(), NATIVE_TOKEN_ID, seq, MINIMUM_STAKE).unwrap();
				assert_ok!(SequencerStaking::provide_sequencer_stake(
					RuntimeOrigin::signed(seq),
					FIRST_CHAIN_ID,
					MINIMUM_STAKE,
					None,
					StakeAction::StakeAndJoinActiveSet
				));
				assert!(SequencerStaking::is_active_sequencer(consts::DEFAULT_CHAIN_ID, &seq));
			}

			Tokens::mint(RuntimeOrigin::root(), NATIVE_TOKEN_ID, seq_limit, MINIMUM_STAKE).unwrap();
			assert_err!(
				SequencerStaking::provide_sequencer_stake(
					RuntimeOrigin::signed(seq_limit),
					FIRST_CHAIN_ID,
					MINIMUM_STAKE,
					None,
					StakeAction::StakeAndJoinActiveSet
				),
				Error::<Test>::MaxSequencersLimitReached
			);
		}

		{
			for seq in 0u64..seq_limit {
				Tokens::mint(RuntimeOrigin::root(), NATIVE_TOKEN_ID, seq, MINIMUM_STAKE).unwrap();
				assert_ok!(SequencerStaking::provide_sequencer_stake(
					RuntimeOrigin::signed(seq),
					SECOND_CHAIN_ID,
					MINIMUM_STAKE,
					None,
					StakeAction::StakeAndJoinActiveSet
				));
				assert!(SequencerStaking::is_active_sequencer(SECOND_CHAIN_ID, &seq));
			}

			Tokens::mint(RuntimeOrigin::root(), NATIVE_TOKEN_ID, seq_limit, MINIMUM_STAKE).unwrap();
			assert_err!(
				SequencerStaking::provide_sequencer_stake(
					RuntimeOrigin::signed(seq_limit),
					SECOND_CHAIN_ID,
					MINIMUM_STAKE,
					None,
					StakeAction::StakeAndJoinActiveSet
				),
				Error::<Test>::MaxSequencersLimitReached
			);
		}
>>>>>>> 6c5964bd
	});
}<|MERGE_RESOLUTION|>--- conflicted
+++ resolved
@@ -2,10 +2,7 @@
 	mock::{consts::*, *},
 	*,
 };
-<<<<<<< HEAD
-=======
 use core::{convert::TryFrom, future::pending, str::CharIndices};
->>>>>>> 6c5964bd
 use frame_support::{assert_err, assert_ok};
 use mockall::predicate::eq;
 use serial_test::serial;
@@ -977,7 +974,6 @@
 
 #[test]
 #[serial]
-<<<<<<< HEAD
 fn payout_distribution_to_sequencers() {
 	set_default_mocks!();
 	ExtBuilder::new().build().execute_with(|| {
@@ -1022,7 +1018,11 @@
 		assert_eq!(sum, total);
 		assert_eq!(2, CurrentRound::<Test>::get());
 		assert_eq!(0, TokensOf::<Test>::total_balance(&SequencerIssuanceVault::get()));
-=======
+	});
+}
+
+#[test]
+#[serial]
 fn pallet_max_sequencers_limit_is_considered_separately_for_each_set() {
 	set_default_mocks!();
 	ExtBuilder::new().build().execute_with(|| {
@@ -1089,6 +1089,5 @@
 				Error::<Test>::MaxSequencersLimitReached
 			);
 		}
->>>>>>> 6c5964bd
 	});
 }