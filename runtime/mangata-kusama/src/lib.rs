#![cfg_attr(not(feature = "std"), no_std)]
// `construct_runtime!` does a lot of recursion and requires us to increase the limit to 256.
#![recursion_limit = "256"]

use codec::{Decode, Encode, MaxEncodedLen};
use frame_support::{
	construct_runtime,
	dispatch::{DispatchClass, DispatchResult},
	parameter_types,
	traits::{
		tokens::currency::{MultiTokenCurrency, MultiTokenImbalanceWithZeroTrait},
		Contains, EnsureOrigin, EnsureOriginWithArg, Everything, ExistenceRequirement, Get,
		Imbalance, InstanceFilter, WithdrawReasons,
	},
	unsigned::TransactionValidityError,
	weights::{
		constants::{RocksDbWeight, WEIGHT_REF_TIME_PER_SECOND},
		ConstantMultiplier, Weight,
	},
	PalletId,
};
#[cfg(any(feature = "std", test))]
pub use frame_system::Call as SystemCall;
use frame_system::{
	limits::{BlockLength, BlockWeights},
	EnsureRoot,
};
pub use orml_tokens;
use orml_tokens::MultiTokenCurrencyExtended;
use orml_traits::{
	asset_registry::{AssetMetadata, AssetProcessor},
	parameter_type_with_key,
};
pub use pallet_sudo_mangata;
use pallet_transaction_payment::{ConstFeeMultiplier, Multiplier, OnChargeTransaction};
use pallet_vesting_mangata_rpc_runtime_api::VestingInfosWithLockedAt;
// Polkadot Imports
pub use polkadot_runtime_common::BlockHashCount;
use scale_info::TypeInfo;
use sp_api::impl_runtime_apis;
pub use sp_consensus_aura::sr25519::AuthorityId as AuraId;
use sp_core::{crypto::KeyTypeId, OpaqueMetadata};
#[cfg(any(feature = "std", test))]
pub use sp_runtime::BuildStorage;
use sp_runtime::{
	create_runtime_str, generic, impl_opaque_keys,
	traits::{
		AccountIdConversion, AccountIdLookup, BlakeTwo256, Block as BlockT, Convert, ConvertInto,
		DispatchInfoOf, PostDispatchInfoOf, Saturating, StaticLookup, Zero,
	},
	transaction_validity::{InvalidTransaction, TransactionSource, TransactionValidity},
	ApplyExtrinsicResult, DispatchError, FixedPointNumber, Percent, RuntimeDebug,
};
pub use sp_runtime::{MultiAddress, Perbill, Permill};
use sp_std::{
	cmp::Ordering,
	convert::{TryFrom, TryInto},
	marker::PhantomData,
	prelude::*,
};
#[cfg(feature = "std")]
use sp_version::NativeVersion;
use sp_version::RuntimeVersion;
use static_assertions::const_assert;
pub use xcm::{latest::prelude::*, VersionedMultiLocation};

pub use constants::{fee::*, parachains::*};
pub use currency::*;
pub use mangata_types::{
	assets::{CustomMetadata, XcmMetadata, XykMetadata},
	AccountId, Address, Amount, Balance, BlockNumber, Hash, Index, Signature, TokenId,
};
use mp_bootstrap::AssetRegistryApi;
use mp_traits::{FeeLockTriggerTrait, PreValidateSwaps};
pub use pallet_issuance::{IssuanceInfo, PoolPromoteApi};
pub use pallet_sudo_origin;
pub use pallet_xyk;
// XCM Imports
use pallet_xyk::AssetMetadataMutationTrait;
use xyk_runtime_api::{RpcAmountsResult, XYKRpcResult};

// Make the WASM binary available.
#[cfg(feature = "std")]
include!(concat!(env!("OUT_DIR"), "/wasm_binary.rs"));

pub const MGX_TOKEN_ID: TokenId = 0;
pub const KSM_TOKEN_ID: TokenId = 4;
pub const KAR_TOKEN_ID: TokenId = 6;
pub const TUR_TOKEN_ID: TokenId = 7;

pub mod constants;
mod weights;
pub mod xcm_config;

/// Block header type as expected by this runtime.
pub type Header = generic::HeaderVer<BlockNumber, BlakeTwo256>;
/// Block type as expected by this runtime.
pub type Block = generic::Block<Header, UncheckedExtrinsic>;
/// A Block signed with a Justification
pub type SignedBlock = generic::SignedBlock<Block>;
/// BlockId type as expected by this runtime.
pub type BlockId = generic::BlockId<Block>;
/// The SignedExtension to the basic transaction logic.
pub type SignedExtra = (
	frame_system::CheckSpecVersion<Runtime>,
	frame_system::CheckTxVersion<Runtime>,
	frame_system::CheckGenesis<Runtime>,
	frame_system::CheckEra<Runtime>,
	frame_system::CheckNonce<Runtime>,
	frame_system::CheckWeight<Runtime>,
	pallet_transaction_payment::ChargeTransactionPayment<Runtime>,
);
/// The payload being signed in transactions.
pub type SignedPayload = generic::SignedPayload<RuntimeCall, SignedExtra>;

/// Unchecked extrinsic type as expected by this runtime.
pub type UncheckedExtrinsic =
	generic::UncheckedExtrinsic<Address, RuntimeCall, Signature, SignedExtra>;

/// Extrinsic type that has already been checked.
pub type CheckedExtrinsic = generic::CheckedExtrinsic<AccountId, RuntimeCall, SignedExtra>;

/// Executive: handles dispatch to the various modules.
pub type Executive = frame_executive::Executive<
	Runtime,
	Block,
	frame_system::ChainContext<Runtime>,
	Runtime,
	AllPalletsWithSystem,
	(),
>;

/// Opaque types. These are used by the CLI to instantiate machinery that don't need to know
/// the specifics of the runtime. They can then be made to be agnostic over specific formats
/// of data like extrinsics, allowing for them to continue syncing the network through upgrades
/// to even the core data structures.
pub mod opaque {
	pub use sp_runtime::OpaqueExtrinsic as UncheckedExtrinsic;
	use sp_runtime::{generic, traits::BlakeTwo256};

	use super::*;

	/// Opaque block header type.
	pub type Header = generic::HeaderVer<BlockNumber, BlakeTwo256>;
	/// Opaque block type.
	pub type Block = generic::Block<Header, UncheckedExtrinsic>;
	/// Opaque block identifier type.
	pub type BlockId = generic::BlockId<Block>;
}

impl_opaque_keys! {
	pub struct SessionKeys {
		pub aura: Aura,
	}
}

// match curently deployed versions
#[cfg(feature = "try-runtime")]
#[sp_version::runtime_version]
pub const VERSION: RuntimeVersion = RuntimeVersion {
	spec_name: create_runtime_str!("mangata-parachain"),
	impl_name: create_runtime_str!("mangata-parachain"),
<<<<<<< HEAD
	authoring_version: 13,
	spec_version: 13,
	impl_version: 0,
	apis: RUNTIME_API_VERSIONS,
	transaction_version: 13,
=======
	authoring_version: 14,
	spec_version: 14,
	impl_version: 0,
	apis: RUNTIME_API_VERSIONS,
	transaction_version: 14,
>>>>>>> ca718b42
	state_version: 0,
};

#[cfg(not(feature = "try-runtime"))]
#[sp_version::runtime_version]
pub const VERSION: RuntimeVersion = RuntimeVersion {
	spec_name: create_runtime_str!("mangata-parachain"),
	impl_name: create_runtime_str!("mangata-parachain"),
<<<<<<< HEAD
	authoring_version: 14,
	spec_version: 14,
	impl_version: 0,
	apis: RUNTIME_API_VERSIONS,
	transaction_version: 14,
=======
	authoring_version: 15,
	spec_version: 15,
	impl_version: 0,
	apis: RUNTIME_API_VERSIONS,
	transaction_version: 15,
>>>>>>> ca718b42
	state_version: 0,
};

mod currency {
	use super::Balance;

	pub const MILLICENTS: Balance = CENTS / 1000;
	pub const CENTS: Balance = DOLLARS / 100; // assume this is worth about a cent.
	pub const DOLLARS: Balance = super::UNIT;

	pub const fn deposit(items: u32, bytes: u32) -> Balance {
		items as Balance * 5000 * DOLLARS + (bytes as Balance) * 60 * CENTS
	}
}

/// This determines the average expected block time that we are targeting.
/// Blocks will be produced at a minimum duration defined by `SLOT_DURATION`.
/// `SLOT_DURATION` is picked up by `pallet_timestamp` which is in turn picked
/// up by `pallet_aura` to implement `fn slot_duration()`.
///
/// Change this to adjust the block time.
pub const MILLISECS_PER_BLOCK: u64 = 12000;

// NOTE: Currently it is not possible to change the slot duration after the chain has started.
//       Attempting to do so will brick block production.
pub const SLOT_DURATION: u64 = MILLISECS_PER_BLOCK;

// Time is measured by number of blocks.
pub const MINUTES: BlockNumber = 60_000 / (MILLISECS_PER_BLOCK as BlockNumber);
pub const HOURS: BlockNumber = MINUTES * 60;
pub const DAYS: BlockNumber = HOURS * 24;

// Unit = the base number of indivisible units for balance
pub const UNIT: Balance = 1_000_000_000_000_000_000;
pub const MILLIUNIT: Balance = 1_000_000_000_000_000;
pub const MICROUNIT: Balance = 1_000_000_000_000;

/// The existential deposit. Set to 1/10 of the Connected Relay Chain.
pub const EXISTENTIAL_DEPOSIT: Balance = MILLIUNIT;

/// We assume that ~5% of the block weight is consumed by `on_initialize` handlers. This is
/// used to limit the maximal weight of a single extrinsic.
const AVERAGE_ON_INITIALIZE_RATIO: Perbill = Perbill::from_percent(5);

/// We allow `Normal` extrinsics to fill up the block up to 75%, the rest can be used by
/// `Operational` extrinsics.
const NORMAL_DISPATCH_RATIO: Perbill = Perbill::from_percent(75);

/// We allow for 0.5 of a second of compute with a 12 second average block time.
/// NOTE: reduced by half comparing to origin impl as we want to fill block only up to 50%
/// so there is room for new extrinsics in the next block
// const MAXIMUM_BLOCK_WEIGHT: Weight =
// 	WEIGHT_PER_SECOND.saturating_div(4).set_proof_size((cumulus_primitives_core::relay_chain::v2::MAX_POV_SIZE as u64).saturating_div(2));
const MAXIMUM_BLOCK_WEIGHT: Weight =
	Weight::from_parts(WEIGHT_REF_TIME_PER_SECOND.saturating_mul(2), u64::MAX);

/// The version information used to identify this runtime when compiled natively.
#[cfg(feature = "std")]
pub fn native_version() -> NativeVersion {
	NativeVersion { runtime_version: VERSION, can_author_with: Default::default() }
}

parameter_types! {
	pub const Version: RuntimeVersion = VERSION;

	// This part is copied from Substrate's `bin/node/runtime/src/lib.rs`.
	//  The `RuntimeBlockLength` and `RuntimeBlockWeights` exist here because the
	// `DeletionWeightLimit` and `DeletionQueueDepth` depend on those to parameterize
	// the lazy contract deletion.
	pub RuntimeBlockLength: BlockLength =
		BlockLength::max_with_normal_ratio(5 * 1024 * 1024, NORMAL_DISPATCH_RATIO);
	pub RuntimeBlockWeights: BlockWeights = BlockWeights::builder()
		.base_block(weights::VerBlockExecutionWeight::get())
		.for_class(DispatchClass::all(), |weights| {
			weights.base_extrinsic = weights::VerExtrinsicBaseWeight::get();
		})
		.for_class(DispatchClass::Normal, |weights| {
			weights.max_total = Some(NORMAL_DISPATCH_RATIO * MAXIMUM_BLOCK_WEIGHT);
		})
		.for_class(DispatchClass::Operational, |weights| {
			weights.max_total = Some(MAXIMUM_BLOCK_WEIGHT);
			// Operational transactions have some extra reserved space, so that they
			// are included even if block reached `MAXIMUM_BLOCK_WEIGHT`.
			weights.reserved = Some(
				MAXIMUM_BLOCK_WEIGHT - NORMAL_DISPATCH_RATIO * MAXIMUM_BLOCK_WEIGHT
			);
		})
		.avg_block_initialization(AVERAGE_ON_INITIALIZE_RATIO)
		.build_or_panic();
	pub const SS58Prefix: u16 = 42;
}

parameter_types! {
	pub const MgxTokenId: TokenId = MGX_TOKEN_ID;
	pub const KsmTokenId: TokenId = KSM_TOKEN_ID;
	pub const TurTokenId: TokenId = TUR_TOKEN_ID;
}

// Configure FRAME pallets to include in runtime.

impl frame_system::Config for Runtime {
	/// The basic call filter to use in dispatchable.
	type BaseCallFilter = Everything;
	/// Block & extrinsics weights: base values and limits.
	type BlockWeights = RuntimeBlockWeights;
	/// The maximum length of a block (in bytes).
	type BlockLength = RuntimeBlockLength;
	/// The ubiquitous origin type.
	type RuntimeOrigin = RuntimeOrigin;
	/// The aggregated dispatch type that is available for extrinsics.
	type RuntimeCall = RuntimeCall;
	/// The index type for storing how many extrinsics an account has signed.
	type Index = Index;
	/// The index type for blocks.
	type BlockNumber = BlockNumber;
	/// The type for hashing blocks and tries.
	type Hash = Hash;
	/// The hashing algorithm used.
	type Hashing = BlakeTwo256;
	/// The identifier used to distinguish between accounts.
	type AccountId = AccountId;
	/// The lookup mechanism to get account ID from whatever is passed in dispatchers.
	type Lookup = AccountIdLookup<AccountId, ()>;
	/// The header type.
	type Header = generic::HeaderVer<BlockNumber, BlakeTwo256>;
	/// The ubiquitous event type.
	type RuntimeEvent = RuntimeEvent;
	/// Maximum number of block number to block hash mappings to keep (oldest pruned first).
	type BlockHashCount = BlockHashCount;
	/// The weight of database operations that the runtime can invoke.
	type DbWeight = RocksDbWeight;
	/// Runtime version.
	type Version = Version;
	/// Converts a module to an index of this module in the runtime.
	type PalletInfo = PalletInfo;
	/// The data to be stored in an account.
	type AccountData = ();
	/// What to do if a new account is created.
	type OnNewAccount = ();
	/// What to do if an account is fully reaped from the system.
	type OnKilledAccount = ();
	/// Weight information for the extrinsics of this pallet.
	type SystemWeightInfo = weights::frame_system_weights::ModuleWeight<Runtime>;
	/// This is used as an identifier of the chain. 42 is the generic substrate prefix.
	type SS58Prefix = SS58Prefix;
	/// The action to take on a Runtime Upgrade
	type OnSetCode = cumulus_pallet_parachain_system::ParachainSetCode<Self>;
	/// The maximum number of consumers allowed on a single account.
	type MaxConsumers = frame_support::traits::ConstU32<16>;
}

parameter_types! {
	pub const MinimumPeriod: u64 = SLOT_DURATION / 2;
}

impl pallet_timestamp::Config for Runtime {
	/// A timestamp: milliseconds since the unix epoch.
	type Moment = u64;
	type OnTimestampSet = ();
	type MinimumPeriod = MinimumPeriod;
	type WeightInfo = weights::pallet_timestamp_weights::ModuleWeight<Runtime>;
}

parameter_types! {
	pub const UncleGenerations: u32 = 0;
}

impl pallet_authorship::Config for Runtime {
	type FindAuthor = pallet_session::FindAccountFromAuthorIndex<Self, Aura>;
	type UncleGenerations = UncleGenerations;
	type FilterUncle = ();
	type EventHandler = ParachainStaking;
}

parameter_types! {
	pub const ProposalBond: Permill = Permill::from_percent(5);
	pub const ProposalBondMinimum: Balance = 1 * DOLLARS;
	pub const ProposalBondMaximum: Option<Balance> = None;
	pub const SpendPeriod: BlockNumber = 1 * DAYS;
	pub const Burn: Permill = Permill::from_percent(0);
	pub const TipCountdown: BlockNumber = 1 * DAYS;
	pub const TipFindersFee: Percent = Percent::from_percent(20);
	pub const TipReportDepositBase: Balance = 1 * DOLLARS;
	pub const DataDepositPerByte: Balance = 1 * CENTS;
	pub const BountyDepositBase: Balance = 1 * DOLLARS;
	pub const BountyDepositPayoutDelay: BlockNumber = 1 * DAYS;
	pub const TreasuryPalletId: PalletId = PalletId(*b"py/trsry");
	pub const BnbTreasurySubAccDerive: [u8; 4] = *b"bnbt";
	pub const BountyUpdatePeriod: BlockNumber = 14 * DAYS;
	pub const MaximumReasonLength: u32 = 16384;
	pub const BountyCuratorDeposit: Permill = Permill::from_percent(50);
	pub const BountyValueMinimum: Balance = 5 * DOLLARS;
	pub const MaxApprovals: u32 = 100;
}

impl pallet_treasury::Config for Runtime {
	type PalletId = TreasuryPalletId;
	type Currency = orml_tokens::CurrencyAdapter<Runtime, MgxTokenId>;
	type ApproveOrigin = EnsureRoot<AccountId>;
	type RejectOrigin = EnsureRoot<AccountId>;
	type RuntimeEvent = RuntimeEvent;
	type OnSlash = ();
	type ProposalBond = ProposalBond;
	type ProposalBondMinimum = ProposalBondMinimum;
	type ProposalBondMaximum = ProposalBondMaximum;
	type SpendPeriod = SpendPeriod;
	type Burn = Burn;
	type BurnDestination = ();
	type SpendFunds = ();
	type WeightInfo = weights::pallet_treasury_weights::ModuleWeight<Runtime>;
	type MaxApprovals = MaxApprovals;
	type SpendOrigin = frame_support::traits::NeverEnsureOrigin<u128>;
}

// TODO: discuiss existential deposit feature
// https://trello.com/c/P5rYYQcS/424-discuiss-orml-tokens-existential-deposit
parameter_type_with_key! {
	pub ExistentialDeposits: |_currency_id: TokenId| -> Balance {
		0
		// match currency_id {
		// 	&MGX_TOKEN_ID => 100,
		// 	_ => 0,
		// }
	};
}

parameter_types! {
	pub TreasuryAccount: AccountId = TreasuryPalletId::get().into_account_truncating();
	pub const MaxLocks: u32 = 50;
}

// The MaxLocks (on a who-token_id pair) that is allowed by orml_tokens
// must exceed the total possible locks that can be applied to it, ALL pallets considered
// This is because orml_tokens uses BoundedVec for Locks storage item and does not inform on failure
// Balances uses WeakBoundedVec and so does not fail
const_assert!(
	MaxLocks::get() >= <Runtime as pallet_vesting_mangata::Config>::MAX_VESTING_SCHEDULES
);

pub struct DustRemovalWhitelist;
impl Contains<AccountId> for DustRemovalWhitelist {
	fn contains(a: &AccountId) -> bool {
		*a == TreasuryAccount::get()
	}
}

impl orml_tokens::Config for Runtime {
	type RuntimeEvent = RuntimeEvent;
	type Balance = Balance;
	type Amount = Amount;
	type CurrencyId = TokenId;
	type WeightInfo = weights::orml_tokens_weights::ModuleWeight<Runtime>;
	type ExistentialDeposits = ExistentialDeposits;
	type MaxLocks = MaxLocks;
	type DustRemovalWhitelist = DustRemovalWhitelist;
	type CurrencyHooks = ();
	type MaxReserves = ();
	type ReserveIdentifier = [u8; 8];
}

pub struct TestTokensFilter;
impl Contains<TokenId> for TestTokensFilter {
	fn contains(token_id: &TokenId) -> bool {
		// we dont want to allow doing anything with dummy assets previously
		// used for testing
		*token_id == 2 || *token_id == 3
	}
}

pub struct RewardsMigrationAccountProvider<T: frame_system::Config>(PhantomData<T>);
impl<T: frame_system::Config> Get<T::AccountId> for RewardsMigrationAccountProvider<T> {
	fn get() -> T::AccountId {
		let account32: sp_runtime::AccountId32 =
			hex_literal::hex!["0e33df23356eb2e9e3baf0e8a5faae15bc70a6a5cce88f651a9faf6e8e937324"]
				.into();
		let mut init_account32 = sp_runtime::AccountId32::as_ref(&account32);
		let init_account = T::AccountId::decode(&mut init_account32).unwrap();
		init_account
	}
}

pub struct AssetRegisterFilter;
impl Contains<TokenId> for AssetRegisterFilter {
	fn contains(t: &TokenId) -> bool {
		let meta: Option<AssetMetadataOf> = orml_asset_registry::Metadata::<Runtime>::get(t);
		if let Some(xyk) = meta.and_then(|m| m.additional.xyk) {
			return xyk.operations_disabled
		}
		return false
	}
}

pub struct AssetMetadataMutation;
impl AssetMetadataMutationTrait for AssetMetadataMutation {
	fn set_asset_info(
		asset: TokenId,
		name: Vec<u8>,
		symbol: Vec<u8>,
		decimals: u32,
	) -> DispatchResult {
		let metadata = AssetMetadata {
			name,
			symbol,
			decimals,
			existential_deposit: Default::default(),
			additional: Default::default(),
			location: None,
		};
		orml_asset_registry::Pallet::<Runtime>::do_register_asset_without_asset_processor(
			metadata, asset,
		)?;
		Ok(())
	}
}

type SessionLenghtOf<T> = <T as parachain_staking::Config>::BlocksPerRound;

impl pallet_xyk::Config for Runtime {
	type RuntimeEvent = RuntimeEvent;
	type ActivationReservesProvider = MultiPurposeLiquidity;
	type Currency = orml_tokens::MultiTokenCurrencyAdapter<Runtime>;
	type NativeCurrencyId = MgxTokenId;
	type TreasuryPalletId = TreasuryPalletId;
	type BnbTreasurySubAccDerive = BnbTreasurySubAccDerive;
	type LiquidityMiningIssuanceVault = LiquidityMiningIssuanceVault;
	type PoolPromoteApi = Issuance;
	type PoolFeePercentage = frame_support::traits::ConstU128<20>;
	type TreasuryFeePercentage = frame_support::traits::ConstU128<5>;
	type BuyAndBurnFeePercentage = frame_support::traits::ConstU128<5>;
	type RewardsDistributionPeriod = SessionLenghtOf<Runtime>;
	type VestingProvider = Vesting;
	type DisallowedPools = Bootstrap;
	type DisabledTokens = (TestTokensFilter, AssetRegisterFilter);
	type AssetMetadataMutation = AssetMetadataMutation;
	type WeightInfo = weights::pallet_xyk_weights::ModuleWeight<Runtime>;
	type RewardsMigrateAccount = RewardsMigrationAccountProvider<Self>;
}

pub struct EnableAssetPoolApi;
impl AssetRegistryApi for EnableAssetPoolApi {
	fn enable_pool_creation(assets: (TokenId, TokenId)) -> bool {
		for &asset in [assets.0, assets.1].iter() {
			let meta_maybe: Option<AssetMetadataOf> =
				orml_asset_registry::Metadata::<Runtime>::get(asset);
			if let Some(xyk) = meta_maybe.clone().and_then(|m| m.additional.xyk) {
				let mut additional = meta_maybe.unwrap().additional;
				if xyk.operations_disabled {
					additional.xyk = Some(XykMetadata { operations_disabled: false });
					match orml_asset_registry::Pallet::<Runtime>::do_update_asset(
						asset,
						None,
						None,
						None,
						None,
						None,
						Some(additional),
					) {
						Ok(_) => {},
						Err(e) => {
							log::error!(target: "bootstrap", "cannot modify {} asset: {:?}!", asset, e);
							return false
						},
					}
				}
			}
		}
		true
	}
}

parameter_types! {
	pub const BootstrapUpdateBuffer: BlockNumber = 300;
	pub const DefaultBootstrapPromotedPoolWeight: u8 = 0u8;
}

impl pallet_bootstrap::BootstrapBenchmarkingConfig for Runtime {}

impl pallet_bootstrap::Config for Runtime {
	type RuntimeEvent = RuntimeEvent;
	type PoolCreateApi = Xyk;
	type DefaultBootstrapPromotedPoolWeight = DefaultBootstrapPromotedPoolWeight;
	type BootstrapUpdateBuffer = BootstrapUpdateBuffer;
	type Currency = orml_tokens::MultiTokenCurrencyAdapter<Runtime>;
	type VestingProvider = Vesting;
	type TreasuryPalletId = TreasuryPalletId;
	type RewardsApi = Xyk;
	type WeightInfo = weights::pallet_bootstrap_weights::ModuleWeight<Runtime>;
	type AssetRegistryApi = EnableAssetPoolApi;
}

#[derive(
	Copy,
	Clone,
	Eq,
	PartialEq,
	Ord,
	PartialOrd,
	Encode,
	Decode,
	RuntimeDebug,
	MaxEncodedLen,
	TypeInfo,
)]
pub struct DisallowedInBatch;

impl Contains<RuntimeCall> for DisallowedInBatch {
	fn contains(c: &RuntimeCall) -> bool {
		match c {
			RuntimeCall::Xyk(pallet_xyk::Call::sell_asset { .. }) |
			RuntimeCall::Xyk(pallet_xyk::Call::buy_asset { .. }) |
			RuntimeCall::Xyk(pallet_xyk::Call::multiswap_sell_asset { .. }) |
			RuntimeCall::Xyk(pallet_xyk::Call::multiswap_buy_asset { .. }) => true,
			_ => false,
		}
	}
}

impl pallet_utility_mangata::Config for Runtime {
	type RuntimeEvent = RuntimeEvent;
	type RuntimeCall = RuntimeCall;
	type DisallowedInBatch = DisallowedInBatch;
	type PalletsOrigin = OriginCaller;
	type WeightInfo = weights::pallet_utility_mangata_weights::ModuleWeight<Runtime>;
}

type ORMLCurrencyAdapterNegativeImbalance =
	<orml_tokens::MultiTokenCurrencyAdapter<Runtime> as MultiTokenCurrency<
		AccountId,
	>>::NegativeImbalance;

pub trait OnMultiTokenUnbalanced<
	Imbalance: frame_support::traits::TryDrop + MultiTokenImbalanceWithZeroTrait<TokenId>,
>
{
	/// Handler for some imbalances. The different imbalances might have different origins or
	/// meanings, dependent on the context. Will default to simply calling on_unbalanced for all
	/// of them. Infallible.
	fn on_unbalanceds<B>(token_id: TokenId, amounts: impl Iterator<Item = Imbalance>)
	where
		Imbalance: frame_support::traits::Imbalance<B>,
	{
		Self::on_unbalanced(amounts.fold(Imbalance::from_zero(token_id), |i, x| x.merge(i)))
	}

	/// Handler for some imbalance. Infallible.
	fn on_unbalanced(amount: Imbalance) {
		amount.try_drop().unwrap_or_else(Self::on_nonzero_unbalanced)
	}

	/// Actually handle a non-zero imbalance. You probably want to implement this rather than
	/// `on_unbalanced`.
	fn on_nonzero_unbalanced(amount: Imbalance) {
		drop(amount);
	}
}

pub struct ToAuthor;
impl OnMultiTokenUnbalanced<ORMLCurrencyAdapterNegativeImbalance> for ToAuthor {
	fn on_nonzero_unbalanced(amount: ORMLCurrencyAdapterNegativeImbalance) {
		if let Some(author) = Authorship::author() {
			<orml_tokens::MultiTokenCurrencyAdapter<Runtime> as MultiTokenCurrency<
				AccountId,
			>>::resolve_creating(amount.0, &author, amount);
		}
	}
}

#[derive(Encode, Decode, TypeInfo)]
pub enum LiquidityInfoEnum<C: MultiTokenCurrency<T::AccountId>, T: frame_system::Config> {
	Imbalance((TokenId, NegativeImbalanceOf<C, T>)),
	FeeLock,
}

#[derive(Encode, Decode, Clone, TypeInfo)]
pub struct OnChargeHandler<C, OCA, OFLA>(PhantomData<(C, OCA, OFLA)>);

impl<C, OCA, OFLA> OnChargeHandler<C, OCA, OFLA> {}

/// Default implementation for a Currency and an OnUnbalanced handler.
///
/// The unbalance handler is given 2 unbalanceds in [`OnUnbalanced::on_unbalanceds`]: fee and
/// then tip.
impl<T, C, OCA, OFLA> OnChargeTransaction<T> for OnChargeHandler<C, OCA, OFLA>
where
	T: pallet_transaction_payment::Config + pallet_xyk::Config,
	T::LengthToFee: frame_support::weights::WeightToFee<
		Balance = <C as MultiTokenCurrency<<T as frame_system::Config>::AccountId>>::Balance,
	>,
	C: MultiTokenCurrency<<T as frame_system::Config>::AccountId>,
	C::PositiveImbalance: Imbalance<
		<C as MultiTokenCurrency<<T as frame_system::Config>::AccountId>>::Balance,
		Opposite = C::NegativeImbalance,
	>,
	C::NegativeImbalance: Imbalance<
		<C as MultiTokenCurrency<<T as frame_system::Config>::AccountId>>::Balance,
		Opposite = C::PositiveImbalance,
	>,
	OCA: OnChargeTransaction<
		T,
		LiquidityInfo = Option<LiquidityInfoEnum<C, T>>,
		Balance = <C as MultiTokenCurrency<<T as frame_system::Config>::AccountId>>::Balance,
	>,
	OFLA: FeeLockTriggerTrait<<T as frame_system::Config>::AccountId>,
	T: frame_system::Config<RuntimeCall = RuntimeCall>,
	T::AccountId: From<sp_runtime::AccountId32> + Into<sp_runtime::AccountId32>,
{
	type LiquidityInfo = Option<LiquidityInfoEnum<C, T>>;
	type Balance = <C as MultiTokenCurrency<<T as frame_system::Config>::AccountId>>::Balance;

	/// Withdraw the predicted fee from the transaction origin.
	///
	/// Note: The `fee` already includes the `tip`.
	fn withdraw_fee(
		who: &T::AccountId,
		call: &T::RuntimeCall,
		info: &DispatchInfoOf<T::RuntimeCall>,
		fee: Self::Balance,
		tip: Self::Balance,
	) -> Result<Self::LiquidityInfo, TransactionValidityError> {
		// THIS IS NOT PROXY PALLET COMPATIBLE, YET
		// Also ugly implementation to keep it maleable for now
		match call {
			RuntimeCall::Xyk(pallet_xyk::Call::sell_asset {
				sold_asset_id,
				sold_asset_amount,
				bought_asset_id,
				min_amount_out,
				..
			}) => {
				// If else tree for easy edits

				// Check if fee locks are initiazed or not
				if let Some(fee_lock_metadata) = FeeLock::get_fee_lock_metadata() {
					// Check if either of the tokens are whitelisted or not
					if FeeLock::is_whitelisted(*sold_asset_id) ||
						FeeLock::is_whitelisted(*bought_asset_id)
					{
						// ensure swap cannot fail
						// This is to ensure that xyk swap fee is always charged
						// We also ensure that the user has enough funds to transact
						let (_, _, _, _, _, bought_asset_amount) =
							<Xyk as PreValidateSwaps>::pre_validate_sell_asset(
								&who.clone().into(),
								*sold_asset_id,
								*bought_asset_id,
								*sold_asset_amount,
								*min_amount_out,
							)
							.map_err(|_| {
								TransactionValidityError::Invalid(
									InvalidTransaction::SwapPrevalidation.into(),
								)
							})?;

						let mut is_high_value = false;

						match (
							FeeLock::is_whitelisted(*sold_asset_id),
							OFLA::get_swap_valuation_for_token(*sold_asset_id, *sold_asset_amount),
						) {
							(true, Some(value))
								if value >= fee_lock_metadata.swap_value_threshold =>
							{
								is_high_value = true;
							},
							_ => {
								match (
									FeeLock::is_whitelisted(*bought_asset_id),
									OFLA::get_swap_valuation_for_token(
										*bought_asset_id,
										bought_asset_amount,
									),
								) {
									(true, Some(value))
										if value >= fee_lock_metadata.swap_value_threshold =>
									{
										is_high_value = true;
									},
									_ => {},
								}
							},
						}

						if is_high_value {
							// This is the "high value swap on curated token" branch
							// Attempt to unlock fee, do not return if fails
							let _ = OFLA::unlock_fee(who);
							Ok(Some(LiquidityInfoEnum::FeeLock))
						} else {
							// This is the "low value swap on curated token" branch
							OFLA::process_fee_lock(who).map_err(|_| {
								TransactionValidityError::Invalid(
									InvalidTransaction::ProcessFeeLock.into(),
								)
							})?;
							Ok(Some(LiquidityInfoEnum::FeeLock))
						}
					} else {
						// "swap on non-whitelisted tokens" branch
						OFLA::process_fee_lock(who).map_err(|_| {
							TransactionValidityError::Invalid(
								InvalidTransaction::ProcessFeeLock.into(),
							)
						})?;
						Ok(Some(LiquidityInfoEnum::FeeLock))
					}
				} else {
					// FeeLocks are not activated branch
					OCA::withdraw_fee(who, call, info, fee, tip)
				}
			},

			RuntimeCall::Xyk(pallet_xyk::Call::multiswap_sell_asset {
				swap_token_list: swap_token_list,
				sold_asset_amount: sold_asset_amount,
				min_amount_out: min_amount_out,
				..
			}) => {
				// If else tree for easy edits

				// Check if fee locks are initiazed or not
				if let Some(fee_lock_metadata) = FeeLock::get_fee_lock_metadata() {
					// ensure swap cannot fail
					// This is to ensure that xyk swap fee is always charged
					// We also ensure that the user has enough funds to transact
					let _ = <Xyk as PreValidateSwaps>::pre_validate_multiswap_sell_asset(
						&who.clone().into(),
						swap_token_list.clone(),
						*sold_asset_amount,
						*min_amount_out,
					)
					.map_err(|_| {
						TransactionValidityError::Invalid(
							InvalidTransaction::SwapPrevalidation.into(),
						)
					})?;

					// This is the "low value swap on curated token" branch
					OFLA::process_fee_lock(who).map_err(|_| {
						TransactionValidityError::Invalid(InvalidTransaction::ProcessFeeLock.into())
					})?;
					Ok(Some(LiquidityInfoEnum::FeeLock))
				} else {
					// FeeLocks are not activated branch
					OCA::withdraw_fee(who, call, info, fee, tip)
				}
			},

			RuntimeCall::Xyk(pallet_xyk::Call::buy_asset {
				sold_asset_id,
				bought_asset_amount,
				bought_asset_id,
				max_amount_in,
				..
			}) => {
				// If else tree for easy edits

				// Check if fee locks are initiazed or not
				if let Some(fee_lock_metadata) = FeeLock::get_fee_lock_metadata() {
					// Check if either of the tokens are whitelisted or not
					if FeeLock::is_whitelisted(*sold_asset_id) ||
						FeeLock::is_whitelisted(*bought_asset_id)
					{
						// ensure swap cannot fail
						// This is to ensure that xyk swap fee is always charged
						// We also ensure that the user has enough funds to transact
						let (
							_buy_and_burn_amount,
							_treasury_amount,
							_pool_fee_amount,
							_input_reserve,
							_output_reserve,
							sold_asset_amount,
						) = <Xyk as PreValidateSwaps>::pre_validate_buy_asset(
							&who.clone().into(),
							*sold_asset_id,
							*bought_asset_id,
							*bought_asset_amount,
							*max_amount_in,
						)
						.map_err(|_| {
							TransactionValidityError::Invalid(
								InvalidTransaction::SwapPrevalidation.into(),
							)
						})?;

						let mut is_high_value = false;

						match (
							FeeLock::is_whitelisted(*sold_asset_id),
							OFLA::get_swap_valuation_for_token(*sold_asset_id, sold_asset_amount),
						) {
							(true, Some(value))
								if value >= fee_lock_metadata.swap_value_threshold =>
							{
								is_high_value = true;
							},
							_ => {
								match (
									FeeLock::is_whitelisted(*bought_asset_id),
									OFLA::get_swap_valuation_for_token(
										*bought_asset_id,
										*bought_asset_amount,
									),
								) {
									(true, Some(value))
										if value >= fee_lock_metadata.swap_value_threshold =>
									{
										is_high_value = true;
									},
									_ => {},
								}
							},
						}

						if is_high_value {
							// This is the "high value swap on curated token" branch
							// Attempt to unlock fee, do not return if fails
							let _ = OFLA::unlock_fee(who);
							Ok(Some(LiquidityInfoEnum::FeeLock))
						} else {
							// This is the "low value swap on curated token" branch
							OFLA::process_fee_lock(who).map_err(|_| {
								TransactionValidityError::Invalid(
									InvalidTransaction::ProcessFeeLock.into(),
								)
							})?;
							Ok(Some(LiquidityInfoEnum::FeeLock))
						}
					} else {
						// "swap on non-curated token" branch
						OFLA::process_fee_lock(who).map_err(|_| {
							TransactionValidityError::Invalid(
								InvalidTransaction::ProcessFeeLock.into(),
							)
						})?;
						Ok(Some(LiquidityInfoEnum::FeeLock))
					}
				} else {
					// FeeLocks are not activated branch
					OCA::withdraw_fee(who, call, info, fee, tip)
				}
			},

			RuntimeCall::Xyk(pallet_xyk::Call::multiswap_buy_asset {
				swap_token_list: swap_token_list,
				bought_asset_amount: bought_asset_amount,
				max_amount_in: max_amount_in,
				..
			}) => {
				// If else tree for easy edits

				// Check if fee locks are initiazed or not
				if let Some(fee_lock_metadata) = FeeLock::get_fee_lock_metadata() {
					// ensure swap cannot fail
					// This is to ensure that xyk swap fee is always charged
					// We also ensure that the user has enough funds to transact
					let _ = <Xyk as PreValidateSwaps>::pre_validate_multiswap_buy_asset(
						&who.clone().into(),
						swap_token_list.clone(),
						*bought_asset_amount,
						*max_amount_in,
					)
					.map_err(|_| {
						TransactionValidityError::Invalid(
							InvalidTransaction::SwapPrevalidation.into(),
						)
					})?;

					// This is the "low value swap on curated token" branch
					OFLA::process_fee_lock(who).map_err(|_| {
						TransactionValidityError::Invalid(InvalidTransaction::ProcessFeeLock.into())
					})?;
					Ok(Some(LiquidityInfoEnum::FeeLock))
				} else {
					// FeeLocks are not activated branch
					OCA::withdraw_fee(who, call, info, fee, tip)
				}
			},

			RuntimeCall::FeeLock(pallet_fee_lock::Call::unlock_fee { .. }) => {
				OFLA::can_unlock_fee(who).map_err(|_| {
					TransactionValidityError::Invalid(InvalidTransaction::UnlockFee.into())
				})?;
				Ok(Some(LiquidityInfoEnum::FeeLock))
			},
			_ => OCA::withdraw_fee(who, call, info, fee, tip),
		}
	}

	/// Hand the fee and the tip over to the `[OnUnbalanced]` implementation.
	/// Since the predicted fee might have been too high, parts of the fee may
	/// be refunded.
	///
	/// Note: The `corrected_fee` already includes the `tip`.
	fn correct_and_deposit_fee(
		who: &T::AccountId,
		dispatch_info: &DispatchInfoOf<T::RuntimeCall>,
		post_info: &PostDispatchInfoOf<T::RuntimeCall>,
		corrected_fee: Self::Balance,
		tip: Self::Balance,
		already_withdrawn: Self::LiquidityInfo,
	) -> Result<(), TransactionValidityError> {
		match already_withdrawn {
			Some(LiquidityInfoEnum::Imbalance(_)) => OCA::correct_and_deposit_fee(
				who,
				dispatch_info,
				post_info,
				corrected_fee,
				tip,
				already_withdrawn,
			),
			Some(LiquidityInfoEnum::FeeLock) => Ok(()),
			None => Ok(()),
		}
	}
}

parameter_types! {
	pub const TransactionByteFee: Balance = 5 * MILLIUNIT;
	pub const OperationalFeeMultiplier: u8 = 5;
}

#[derive(Encode, Decode, Clone, TypeInfo)]
pub struct ThreeCurrencyOnChargeAdapter<C, OU, T1, T2, T3, SF2, SF3>(
	PhantomData<(C, OU, T1, T2, T3, SF2, SF3)>,
);

type NegativeImbalanceOf<C, T> =
	<C as MultiTokenCurrency<<T as frame_system::Config>::AccountId>>::NegativeImbalance;

/// Default implementation for a Currency and an OnUnbalanced handler.
///
/// The unbalance handler is given 2 unbalanceds in [`OnUnbalanced::on_unbalanceds`]: fee and
/// then tip.
impl<T, C, OU, T1, T2, T3, SF2, SF3> OnChargeTransaction<T>
	for ThreeCurrencyOnChargeAdapter<C, OU, T1, T2, T3, SF2, SF3>
where
	T: pallet_transaction_payment::Config,
	T::LengthToFee: frame_support::weights::WeightToFee<
		Balance = <C as MultiTokenCurrency<<T as frame_system::Config>::AccountId>>::Balance,
	>,
	C: MultiTokenCurrency<<T as frame_system::Config>::AccountId>,
	C::PositiveImbalance: Imbalance<
		<C as MultiTokenCurrency<<T as frame_system::Config>::AccountId>>::Balance,
		Opposite = C::NegativeImbalance,
	>,
	C::NegativeImbalance: Imbalance<
		<C as MultiTokenCurrency<<T as frame_system::Config>::AccountId>>::Balance,
		Opposite = C::PositiveImbalance,
	>,
	OU: OnMultiTokenUnbalanced<NegativeImbalanceOf<C, T>>,
	NegativeImbalanceOf<C, T>: MultiTokenImbalanceWithZeroTrait<TokenId>,
	<C as MultiTokenCurrency<<T as frame_system::Config>::AccountId>>::Balance:
		scale_info::TypeInfo,
	T1: Get<TokenId>,
	T2: Get<TokenId>,
	T3: Get<TokenId>,
	SF2: Get<u128>,
	SF3: Get<u128>,
{
	type LiquidityInfo = Option<LiquidityInfoEnum<C, T>>;
	type Balance = <C as MultiTokenCurrency<<T as frame_system::Config>::AccountId>>::Balance;

	/// Withdraw the predicted fee from the transaction origin.
	///
	/// Note: The `fee` already includes the `tip`.
	fn withdraw_fee(
		who: &T::AccountId,
		_call: &T::RuntimeCall,
		_info: &DispatchInfoOf<T::RuntimeCall>,
		fee: Self::Balance,
		tip: Self::Balance,
	) -> Result<Self::LiquidityInfo, TransactionValidityError> {
		if fee.is_zero() {
			return Ok(None)
		}

		let withdraw_reason = if tip.is_zero() {
			WithdrawReasons::TRANSACTION_PAYMENT
		} else {
			WithdrawReasons::TRANSACTION_PAYMENT | WithdrawReasons::TIP
		};

		match C::withdraw(
			T1::get().into(),
			who,
			fee,
			withdraw_reason,
			ExistenceRequirement::KeepAlive,
		) {
			Ok(imbalance) => Ok(Some(LiquidityInfoEnum::Imbalance((T1::get(), imbalance)))),
			// TODO make sure atleast 1 planck KSM is charged
			Err(_) => match C::withdraw(
				T2::get().into(),
				who,
				fee / SF2::get().into(),
				withdraw_reason,
				ExistenceRequirement::KeepAlive,
			) {
				Ok(imbalance) => Ok(Some(LiquidityInfoEnum::Imbalance((T2::get(), imbalance)))),
				Err(_) => match C::withdraw(
					T3::get().into(),
					who,
					fee / SF3::get().into(),
					withdraw_reason,
					ExistenceRequirement::KeepAlive,
				) {
					Ok(imbalance) => Ok(Some(LiquidityInfoEnum::Imbalance((T3::get(), imbalance)))),
					Err(_) => Err(InvalidTransaction::Payment.into()),
				},
			},
		}
	}

	/// Hand the fee and the tip over to the `[OnUnbalanced]` implementation.
	/// Since the predicted fee might have been too high, parts of the fee may
	/// be refunded.
	///
	/// Note: The `corrected_fee` already includes the `tip`.
	fn correct_and_deposit_fee(
		who: &T::AccountId,
		_dispatch_info: &DispatchInfoOf<T::RuntimeCall>,
		_post_info: &PostDispatchInfoOf<T::RuntimeCall>,
		corrected_fee: Self::Balance,
		tip: Self::Balance,
		already_withdrawn: Self::LiquidityInfo,
	) -> Result<(), TransactionValidityError> {
		if let Some(LiquidityInfoEnum::Imbalance((token_id, paid))) = already_withdrawn {
			let (corrected_fee, tip) = if token_id == T3::get() {
				(corrected_fee / SF3::get().into(), tip / SF3::get().into())
			} else if token_id == T2::get() {
				(corrected_fee / SF2::get().into(), tip / SF2::get().into())
			} else {
				(corrected_fee, tip)
			};
			// Calculate how much refund we should return
			let refund_amount = paid.peek().saturating_sub(corrected_fee);
			// refund to the the account that paid the fees. If this fails, the
			// account might have dropped below the existential balance. In
			// that case we don't refund anything.
			let refund_imbalance = C::deposit_into_existing(token_id.into(), &who, refund_amount)
				.unwrap_or_else(|_| C::PositiveImbalance::from_zero(token_id.into()));
			// merge the imbalance caused by paying the fees and refunding parts of it again.
			let adjusted_paid = paid
				.offset(refund_imbalance)
				.same()
				.map_err(|_| TransactionValidityError::Invalid(InvalidTransaction::Payment))?;
			// Call someone else to handle the imbalance (fee and tip separately)
			let (tip, fee) = adjusted_paid.split(tip);
			OU::on_unbalanceds(token_id, Some(fee).into_iter().chain(Some(tip)));
		}
		Ok(())
	}
}

parameter_types! {
	pub ConstFeeMultiplierValue: Multiplier = Multiplier::saturating_from_rational(1, 1);
}

impl pallet_transaction_payment::Config for Runtime {
	type RuntimeEvent = RuntimeEvent;
	type OnChargeTransaction = OnChargeHandler<
		orml_tokens::MultiTokenCurrencyAdapter<Runtime>,
		ThreeCurrencyOnChargeAdapter<
			orml_tokens::MultiTokenCurrencyAdapter<Runtime>,
			ToAuthor,
			MgxTokenId,
			KsmTokenId,
			TurTokenId,
			frame_support::traits::ConstU128<KSM_MGX_SCALE_FACTOR>,
			frame_support::traits::ConstU128<TUR_MGX_SCALE_FACTOR>,
		>,
		FeeLock,
	>;
	type LengthToFee = ConstantMultiplier<Balance, TransactionByteFee>;
	type WeightToFee = WeightToFee;
	type FeeMultiplierUpdate = ConstFeeMultiplier<ConstFeeMultiplierValue>;
	type OperationalFeeMultiplier = OperationalFeeMultiplier;
}

parameter_types! {
	pub const MaxCuratedTokens: u32 = 100;
}

impl pallet_fee_lock::Config for Runtime {
	type RuntimeEvent = RuntimeEvent;
	type MaxCuratedTokens = MaxCuratedTokens;
	type Tokens = orml_tokens::MultiTokenCurrencyAdapter<Runtime>;
	type PoolReservesProvider = Xyk;
	type NativeTokenId = MgxTokenId;
	type WeightInfo = weights::pallet_fee_lock_weights::ModuleWeight<Runtime>;
}

parameter_types! {
	pub const ReservedXcmpWeight: Weight = MAXIMUM_BLOCK_WEIGHT.saturating_div(4);
	pub const ReservedDmpWeight: Weight = MAXIMUM_BLOCK_WEIGHT.saturating_div(4);
}

impl cumulus_pallet_parachain_system::Config for Runtime {
	type RuntimeEvent = RuntimeEvent;
	type OnSystemEvent = ();
	type SelfParaId = ParachainInfo;
	type DmpMessageHandler = DmpQueue;
	type ReservedDmpWeight = ReservedDmpWeight;
	type OutboundXcmpMessageSource = XcmpQueue;
	type XcmpMessageHandler = XcmpQueue;
	type ReservedXcmpWeight = ReservedXcmpWeight;
	type CheckAssociatedRelayNumber = cumulus_pallet_parachain_system::AnyRelayNumber;
}

impl parachain_info::Config for Runtime {}

impl cumulus_pallet_aura_ext::Config for Runtime {}

parameter_types! {
	pub const Period: u32 = 6 * HOURS;
	pub const Offset: u32 = 0;
	pub const MaxAuthorities: u32 = 100_000;
}

impl pallet_session::Config for Runtime {
	type RuntimeEvent = RuntimeEvent;
	type ValidatorId = <Self as frame_system::Config>::AccountId;
	// we don't have stash and controller, thus we don't need the convert as well.
	type ValidatorIdOf = ConvertInto;
	type ShouldEndSession = ParachainStaking;
	type NextSessionRotation = ParachainStaking;
	type SessionManager = ParachainStaking;
	// Essentially just Aura, but lets be pedantic.
	type SessionHandler = <SessionKeys as sp_runtime::traits::OpaqueKeys>::KeyTypeIdProviders;
	type Keys = SessionKeys;
	type WeightInfo = weights::pallet_session_weights::ModuleWeight<Runtime>;
}

impl pallet_aura::Config for Runtime {
	type AuthorityId = AuraId;
	type DisabledValidators = ();
	type MaxAuthorities = MaxAuthorities;
}

impl pallet_sudo_mangata::Config for Runtime {
	type RuntimeEvent = RuntimeEvent;
	type RuntimeCall = RuntimeCall;
}

impl pallet_sudo_origin::Config for Runtime {
	type RuntimeEvent = RuntimeEvent;
	type RuntimeCall = RuntimeCall;
	type SudoOrigin =
		pallet_collective_mangata::EnsureProportionMoreThan<AccountId, CouncilCollective, 1, 2>;
}

#[cfg(not(feature = "fast-runtime"))]
parameter_types! {
	pub const CouncilProposalCloseDelay: BlockNumber = 3 * DAYS;
}

#[cfg(feature = "fast-runtime")]
parameter_types! {
	pub const CouncilProposalCloseDelay: BlockNumber = 6 * MINUTES;
}

parameter_types! {
	pub const CouncilMotionDuration: BlockNumber = 5 * DAYS;
	pub const CouncilMaxProposals: u32 = 100;
	pub const CouncilMaxMembers: u32 = 100;
}

type CouncilCollective = pallet_collective_mangata::Instance1;
impl pallet_collective_mangata::Config<CouncilCollective> for Runtime {
	type RuntimeOrigin = RuntimeOrigin;
	type Proposal = RuntimeCall;
	type RuntimeEvent = RuntimeEvent;
	type MotionDuration = CouncilMotionDuration;
	type ProposalCloseDelay = CouncilProposalCloseDelay;
	type MaxProposals = CouncilMaxProposals;
	type MaxMembers = CouncilMaxMembers;
	type DefaultVote = pallet_collective_mangata::PrimeDefaultVote;
	type WeightInfo = weights::pallet_collective_mangata_weights::ModuleWeight<Runtime>;
}

#[cfg(feature = "fast-runtime")]
parameter_types! {
	/// Default SessionLenght is every 2 minutes (10 * 12 second block times)
	pub const BlocksPerRound: u32 = 2 * MINUTES;
}

#[cfg(not(feature = "fast-runtime"))]
parameter_types! {
	/// Default SessionLenght is every 4 hours (1200 * 12 second block times)
	pub const BlocksPerRound: u32 = 4 * HOURS;
}

parameter_types! {
	/// Collator candidate exit delay (number of rounds)
	pub const LeaveCandidatesDelay: u32 = 2;
	/// Collator candidate bond increases/decreases delay (number of rounds)
	pub const CandidateBondDelay: u32 = 2;
	/// Delegator exit delay (number of rounds)
	pub const LeaveDelegatorsDelay: u32 = 2;
	/// Delegation revocations delay (number of rounds)
	pub const RevokeDelegationDelay: u32 = 2;
	/// Delegation bond increases/decreases delay (number of rounds)
	pub const DelegationBondDelay: u32 = 2;
	/// Reward payments delay (number of rounds)
	pub const RewardPaymentDelay: u32 = 2;
	/// Minimum collators selected per round, default at genesis and minimum forever after
	pub const MinSelectedCandidates: u32 = 25;
	/// Maximum collator candidates allowed
	pub const MaxCollatorCandidates: u32 = 35;
	/// Maximum delegators allowed per candidate
	pub const MaxTotalDelegatorsPerCandidate: u32 = 25;
	/// Maximum delegators counted per candidate
	pub const MaxDelegatorsPerCandidate: u32 = 12;
	/// Maximum delegations per delegator
	pub const MaxDelegationsPerDelegator: u32 = 30;
	/// Default fixed percent a collator takes off the top of due rewards
	pub const DefaultCollatorCommission: Perbill = Perbill::from_percent(20);
	/// Minimum stake required to become a collator
	pub const MinCollatorStk: u128 = 10 * DOLLARS;
	/// Minimum stake required to be reserved to be a candidate
	pub const MinCandidateStk: u128 = 1 * DOLLARS;
	/// Minimum stake required to be reserved to be a delegator
	pub const MinDelegatorStk: u128 = 1 * CENTS;
}

// To ensure that BlocksPerRound is not zero, breaking issuance calculations
// Also since 1 block is used for session change, atleast 1 block more needed for extrinsics to work
const_assert!(BlocksPerRound::get() >= 2);

impl parachain_staking::Config for Runtime {
	type RuntimeEvent = RuntimeEvent;
	type StakingReservesProvider = MultiPurposeLiquidity;
	type Currency = orml_tokens::MultiTokenCurrencyAdapter<Runtime>;
	type MonetaryGovernanceOrigin = EnsureRoot<AccountId>;
	type BlocksPerRound = BlocksPerRound;
	type LeaveCandidatesDelay = LeaveCandidatesDelay;
	type CandidateBondDelay = CandidateBondDelay;
	type LeaveDelegatorsDelay = LeaveDelegatorsDelay;
	type RevokeDelegationDelay = RevokeDelegationDelay;
	type DelegationBondDelay = DelegationBondDelay;
	type RewardPaymentDelay = RewardPaymentDelay;
	type MinSelectedCandidates = MinSelectedCandidates;
	type MaxCollatorCandidates = MaxCollatorCandidates;
	type MaxTotalDelegatorsPerCandidate = MaxTotalDelegatorsPerCandidate;
	type MaxDelegatorsPerCandidate = MaxDelegatorsPerCandidate;
	type MaxDelegationsPerDelegator = MaxDelegationsPerDelegator;
	type DefaultCollatorCommission = DefaultCollatorCommission;
	type MinCollatorStk = MinCollatorStk;
	type MinCandidateStk = MinCandidateStk;
	type MinDelegation = MinDelegatorStk;
	type NativeTokenId = MgxTokenId;
	type StakingLiquidityTokenValuator = Xyk;
	type Issuance = Issuance;
	type StakingIssuanceVault = StakingIssuanceVault;
	type FallbackProvider = Council;
	type WeightInfo = weights::parachain_staking_weights::ModuleWeight<Runtime>;
}

impl parachain_staking::StakingBenchmarkConfig for Runtime {}

impl pallet_xyk::XykBenchmarkingConfig for Runtime {}

parameter_types! {
	pub const HistoryLimit: u32 = 10u32;

	pub const LiquidityMiningIssuanceVaultId: PalletId = PalletId(*b"py/lqmiv");
	pub LiquidityMiningIssuanceVault: AccountId = LiquidityMiningIssuanceVaultId::get().into_account_truncating();
	pub const StakingIssuanceVaultId: PalletId = PalletId(*b"py/stkiv");
	pub StakingIssuanceVault: AccountId = StakingIssuanceVaultId::get().into_account_truncating();

	pub const TotalCrowdloanAllocation: Balance = 330_000_000 * DOLLARS;
	pub const IssuanceCap: Balance = 4_000_000_000 * DOLLARS;
	pub const LinearIssuanceBlocks: u32 = 13_140_000u32; // 5 years
	pub const LiquidityMiningSplit: Perbill = Perbill::from_parts(555555556);
	pub const StakingSplit: Perbill = Perbill::from_parts(444444444);
	pub const ImmediateTGEReleasePercent: Percent = Percent::from_percent(20);
	pub const TGEReleasePeriod: u32 = 5_256_000u32; // 2 years
	pub const TGEReleaseBegin: u32 = 100_800u32; // Two weeks into chain start
}

// Issuance history must be kept for atleast the staking reward delay
const_assert!(RewardPaymentDelay::get() <= HistoryLimit::get());

impl pallet_issuance::Config for Runtime {
	type RuntimeEvent = RuntimeEvent;
	type NativeCurrencyId = MgxTokenId;
	type Tokens = orml_tokens::MultiTokenCurrencyAdapter<Runtime>;
	type BlocksPerRound = BlocksPerRound;
	type HistoryLimit = HistoryLimit;
	type LiquidityMiningIssuanceVault = LiquidityMiningIssuanceVault;
	type StakingIssuanceVault = StakingIssuanceVault;
	type TotalCrowdloanAllocation = TotalCrowdloanAllocation;
	type IssuanceCap = IssuanceCap;
	type LinearIssuanceBlocks = LinearIssuanceBlocks;
	type LiquidityMiningSplit = LiquidityMiningSplit;
	type StakingSplit = StakingSplit;
	type ImmediateTGEReleasePercent = ImmediateTGEReleasePercent;
	type TGEReleasePeriod = TGEReleasePeriod;
	type TGEReleaseBegin = TGEReleaseBegin;
	type VestingProvider = Vesting;
	type WeightInfo = weights::pallet_issuance_weights::ModuleWeight<Runtime>;
	type ActivedPoolQueryApiType = Xyk;
}

parameter_types! {
	pub const MinVestedTransfer: Balance = 100 * DOLLARS;
}

impl pallet_vesting_mangata::Config for Runtime {
	type RuntimeEvent = RuntimeEvent;
	type Tokens = orml_tokens::MultiTokenCurrencyAdapter<Runtime>;
	type BlockNumberToBalance = ConvertInto;
	type MinVestedTransfer = MinVestedTransfer;
	type WeightInfo = weights::pallet_vesting_mangata_weights::ModuleWeight<Runtime>;
	// `VestingInfo` encode length is 36bytes. 28 schedules gets encoded as 1009 bytes, which is the
	// highest number of schedules that encodes less than 2^10.
	const MAX_VESTING_SCHEDULES: u32 = 50;
}

parameter_types! {
	pub const Initialized: bool = false;
	pub const InitializationPayment: Perbill = Perbill::from_parts(214285700);
	pub const MaxInitContributorsBatchSizes: u32 = 100;
	pub const MinimumReward: Balance = 0;
	pub const RelaySignaturesThreshold: Perbill = Perbill::from_percent(100);
	pub const SigantureNetworkIdentifier: &'static [u8] = b"mangata-";
}

impl pallet_crowdloan_rewards::Config for Runtime {
	type RuntimeEvent = RuntimeEvent;
	type Initialized = Initialized;
	type InitializationPayment = InitializationPayment;
	type MaxInitContributors = MaxInitContributorsBatchSizes;
	type MinimumReward = MinimumReward;
	type RewardAddressRelayVoteThreshold = RelaySignaturesThreshold;
	type NativeTokenId = MgxTokenId;
	type Tokens = orml_tokens::MultiTokenCurrencyAdapter<Runtime>;
	type RelayChainAccountId = sp_runtime::AccountId32;
	type RewardAddressChangeOrigin = EnsureRoot<AccountId>;
	type SignatureNetworkIdentifier = SigantureNetworkIdentifier;
	type RewardAddressAssociateOrigin = EnsureRoot<AccountId>;
	type VestingBlockNumber = BlockNumber;
	type VestingBlockProvider = System;
	type WeightInfo = weights::pallet_crowdloan_rewards_weights::ModuleWeight<Runtime>;
}

impl pallet_multipurpose_liquidity::Config for Runtime {
	type RuntimeEvent = RuntimeEvent;
	type MaxRelocks = MaxLocks;
	type Tokens = orml_tokens::MultiTokenCurrencyAdapter<Runtime>;
	type NativeCurrencyId = MgxTokenId;
	type VestingProvider = Vesting;
	type Xyk = Xyk;
	type WeightInfo = weights::pallet_multipurpose_liquidity_weights::ModuleWeight<Runtime>;
}

impl orml_unknown_tokens::Config for Runtime {
	type RuntimeEvent = RuntimeEvent;
}

impl orml_xcm::Config for Runtime {
	type RuntimeEvent = RuntimeEvent;
	type SovereignOrigin = EnsureRoot<AccountId>;
}

pub type AssetMetadataOf = AssetMetadata<Balance, CustomMetadata>;
type CurrencyAdapter = orml_tokens::MultiTokenCurrencyAdapter<Runtime>;

pub struct SequentialIdWithCreation<T>(PhantomData<T>);
impl<T: orml_asset_registry::Config> AssetProcessor<TokenId, AssetMetadataOf>
	for SequentialIdWithCreation<T>
{
	fn pre_register(
		id: Option<TokenId>,
		asset_metadata: AssetMetadataOf,
	) -> Result<(TokenId, AssetMetadataOf), DispatchError> {
		let next_id = CurrencyAdapter::get_next_currency_id();
		let asset_id = id.unwrap_or(next_id);
		match asset_id.cmp(&next_id) {
			Ordering::Equal => CurrencyAdapter::create(&TreasuryAccount::get(), Default::default())
				.and_then(|created_asset_id| match created_asset_id.cmp(&asset_id) {
					Ordering::Equal => Ok((asset_id, asset_metadata)),
					_ => Err(orml_asset_registry::Error::<T>::InvalidAssetId.into()),
				}),
			Ordering::Less => Ok((asset_id, asset_metadata)),
			_ => Err(orml_asset_registry::Error::<T>::InvalidAssetId.into()),
		}
	}
}

pub struct AssetAuthority;
impl EnsureOriginWithArg<RuntimeOrigin, Option<u32>> for AssetAuthority {
	type Success = ();

	fn try_origin(
		origin: RuntimeOrigin,
		_asset_id: &Option<u32>,
	) -> Result<Self::Success, RuntimeOrigin> {
		EnsureRoot::try_origin(origin)
	}

	#[cfg(feature = "runtime-benchmarks")]
	fn successful_origin(_asset_id: &Option<u32>) -> RuntimeOrigin {
		EnsureRoot::successful_origin()
	}
}

impl orml_asset_registry::Config for Runtime {
	type RuntimeEvent = RuntimeEvent;
	type CustomMetadata = CustomMetadata;
	type AssetId = TokenId;
	type AuthorityOrigin = AssetAuthority;
	type AssetProcessor = SequentialIdWithCreation<Runtime>;
	type Balance = Balance;
	type WeightInfo = weights::orml_asset_registry_weights::ModuleWeight<Runtime>;
}

// Proxy Pallet
/// The type used to represent the kinds of proxying allowed.
#[derive(
	Copy,
	Clone,
	Eq,
	PartialEq,
	Ord,
	PartialOrd,
	Encode,
	Decode,
	RuntimeDebug,
	MaxEncodedLen,
	TypeInfo,
)]
pub enum ProxyType {
	AutoCompound,
}

impl Default for ProxyType {
	fn default() -> Self {
		Self::AutoCompound
	}
}

parameter_types! {
	pub const ProxyDepositBase: Balance = deposit(1, 16);
	pub const ProxyDepositFactor: Balance = deposit(0, 33);
	pub const AnnouncementDepositBase: Balance = deposit(1, 16);
	pub const AnnouncementDepositFactor: Balance = deposit(0, 68);
}

impl InstanceFilter<RuntimeCall> for ProxyType {
	fn filter(&self, c: &RuntimeCall) -> bool {
		match self {
			_ if matches!(c, RuntimeCall::Utility(..)) => true,
			ProxyType::AutoCompound => {
				matches!(
					c,
					RuntimeCall::Xyk(pallet_xyk::Call::provide_liquidity_with_conversion { .. }) |
						RuntimeCall::Xyk(pallet_xyk::Call::compound_rewards { .. })
				)
			},
		}
	}
	fn is_superset(&self, o: &Self) -> bool {
		match (self, o) {
			(x, y) if x == y => true,
			_ => false,
		}
	}
}

impl pallet_proxy::Config for Runtime {
	type RuntimeEvent = RuntimeEvent;
	type RuntimeCall = RuntimeCall;
	type Currency = orml_tokens::CurrencyAdapter<Runtime, MgxTokenId>;
	type ProxyType = ProxyType;
	type ProxyDepositBase = ProxyDepositBase;
	type ProxyDepositFactor = ProxyDepositFactor;
	type MaxProxies = frame_support::traits::ConstU32<32>;
	type WeightInfo = pallet_proxy::weights::SubstrateWeight<Runtime>;
	type MaxPending = frame_support::traits::ConstU32<32>;
	type CallHasher = BlakeTwo256;
	type AnnouncementDepositBase = AnnouncementDepositBase;
	type AnnouncementDepositFactor = AnnouncementDepositFactor;
}

// Create the runtime by composing the FRAME pallets that were previously configured.
construct_runtime!(
	pub enum Runtime where
		Block = Block,
		NodeBlock = opaque::Block,
		UncheckedExtrinsic = UncheckedExtrinsic,
	{
		// System support stuff.
		System: frame_system::{Pallet, Call, Config, Storage, Event<T>} = 0,
		ParachainSystem: cumulus_pallet_parachain_system::{
			Pallet, Call, Config, Storage, Inherent, Event<T>, ValidateUnsigned,
		} = 1,
		Timestamp: pallet_timestamp::{Pallet, Call, Storage, Inherent} = 2,
		ParachainInfo: parachain_info::{Pallet, Storage, Config} = 3,

		// Monetary stuff.
		Tokens: orml_tokens::{Pallet, Storage, Call, Event<T>, Config<T>} = 10,
		TransactionPayment: pallet_transaction_payment::{Pallet, Storage, Event<Runtime>} = 11,

		// Xyk stuff
		Xyk: pallet_xyk::{Pallet, Call, Storage, Event<T>, Config<T>} = 13,

		// Fee Locks
		FeeLock: pallet_fee_lock::{Pallet, Storage, Call, Event<T>} = 14,

		// Vesting
		Vesting: pallet_vesting_mangata::{Pallet, Call, Storage, Event<T>} = 17,

		// Crowdloan
		Crowdloan: pallet_crowdloan_rewards::{Pallet, Call, Storage, Event<T>} = 18,

		// Issuance
		Issuance: pallet_issuance::{Pallet, Event<T>, Storage, Call} = 19,

		// Collator support. The order of these 4 are important and shall not change.
		Authorship: pallet_authorship::{Pallet, Call, Storage} = 20,
		ParachainStaking: parachain_staking::{Pallet, Call, Storage, Event<T>, Config<T>} = 21,
		Session: pallet_session::{Pallet, Call, Storage, Event, Config<T>} = 22,
		Aura: pallet_aura::{Pallet, Storage, Config<T>} = 23,
		AuraExt: cumulus_pallet_aura_ext::{Pallet, Storage, Config} = 24,

		// MultiPurposeLiquidity
		MultiPurposeLiquidity: pallet_multipurpose_liquidity::{Pallet, Call, Storage, Event<T>} = 25,

		// XCM helpers.
		XcmpQueue: cumulus_pallet_xcmp_queue::{Pallet, Call, Storage, Event<T>} = 30,
		PolkadotXcm: pallet_xcm::{Pallet, Storage, Call, Event<T>, Origin, Config} = 31,
		CumulusXcm: cumulus_pallet_xcm::{Pallet, Event<T>, Origin} = 32,
		DmpQueue: cumulus_pallet_dmp_queue::{Pallet, Call, Storage, Event<T>} = 33,

		// ORML XCM
		XTokens: orml_xtokens::{Pallet, Storage, Call, Event<T>} = 35,
		UnknownTokens: orml_unknown_tokens::{Pallet, Storage, Event} = 36,
		OrmlXcm: orml_xcm::{Pallet, Call, Event<T>} = 37,
		AssetRegistry: orml_asset_registry::{Pallet, Call, Storage, Event<T>, Config<T>} = 38,

		// Governance stuff
		Treasury: pallet_treasury::{Pallet, Call, Storage, Config, Event<T>} = 41,
		Sudo: pallet_sudo_mangata::{Pallet, Call, Config<T>, Storage, Event<T>} = 49,
		SudoOrigin: pallet_sudo_origin::{Pallet, Call, Event<T>} = 50,
		Council: pallet_collective_mangata::<Instance1>::{Pallet, Call, Storage, Origin<T>, Event<T>, Config<T>} = 51,

		// Bootstrap
		Bootstrap: pallet_bootstrap::{Pallet, Call, Storage, Event<T>} = 53,
		Utility: pallet_utility_mangata::{Pallet, Call, Event} = 54,

		Proxy: pallet_proxy::{Pallet, Call, Storage, Event<T>} = 55,
	}
);

#[cfg(feature = "runtime-benchmarks")]
#[macro_use]
extern crate frame_benchmarking;

#[cfg(feature = "runtime-benchmarks")]
mod benches {
	define_benchmarks!(
		[frame_system, SystemBench::<Runtime>]
		[pallet_session, SessionBench::<Runtime>]
		[pallet_timestamp, Timestamp]
		[orml_asset_registry, AssetRegistry]
		[orml_tokens, Tokens]
		[parachain_staking, ParachainStaking]
		[pallet_xyk, Xyk]
		[pallet_treasury, Treasury]
		[pallet_collective_mangata, Council]
		[pallet_bootstrap, Bootstrap]
		[pallet_crowdloan_rewards, Crowdloan]
		[pallet_utility_mangata, Utility]
		[pallet_vesting_mangata, Vesting]
		[pallet_issuance, Issuance]
		[pallet_multipurpose_liquidity, MultiPurposeLiquidity]
		[pallet_fee_lock, FeeLock]
	);
}

impl_runtime_apis! {

	impl ver_api::VerApi<Block> for Runtime {
		fn get_signer(
			tx: <Block as BlockT>::Extrinsic,
		) -> Option<(sp_runtime::AccountId32, u32)> {
			if let Some(sig) = tx.signature.clone(){
				let nonce: frame_system::CheckNonce<_> = sig.2.4;
				<Runtime as frame_system::Config>::Lookup::lookup(sig.0)
					.ok()
					.and_then(|addr| Some((addr, nonce.0)))
			}else{
				None
			}
		}

		fn is_storage_migration_scheduled() -> bool{
			System::read_events_no_consensus()
				.iter()
				.any(|record|
					matches!(record.event,
						RuntimeEvent::ParachainSystem( cumulus_pallet_parachain_system::Event::<Runtime>::ValidationFunctionApplied{relay_chain_block_num: _})))
		}

		fn store_seed(seed: sp_core::H256){
			// initialize has been called already so we can fetch number from the storage
			System::set_block_seed(&seed);
		}


		fn get_previous_block_txs() -> Vec<Vec<u8>> {
			System::get_previous_blocks_txs()
		}

		fn pop_txs(count: u64) -> Vec<Vec<u8>>{
			System::pop_txs(count as usize)
		}

		fn create_enqueue_txs_inherent(txs: Vec<<Block as BlockT>::Extrinsic>) -> <Block as BlockT>::Extrinsic{
			UncheckedExtrinsic::new_unsigned(
					RuntimeCall::System(frame_system::Call::enqueue_txs{txs:
						txs.into_iter()
							.map(|tx| (
									tx.signature.clone().and_then(|sig|
										<Runtime as frame_system::Config>::Lookup::lookup(sig.0).ok()
									),
									tx.encode())
							).collect()}))
		}

		fn can_enqueue_txs() -> bool{
			System::can_enqueue_txs()
		}

		fn start_prevalidation() {
			System::set_prevalidation()
		}
	}

	impl ver_api::VerNonceApi<Block, AccountId> for Runtime {
		fn enqueued_txs_count(acc: AccountId) -> u64 {

			System::enqueued_txs_count(&acc) as u64
		}
	}

	impl xyk_runtime_api::XykApi<Block, Balance, TokenId, AccountId> for Runtime {
		fn calculate_sell_price(
			input_reserve: Balance,
			output_reserve: Balance,
			sell_amount: Balance
		) -> XYKRpcResult<Balance> {
			XYKRpcResult {
				price: Xyk::calculate_sell_price(input_reserve, output_reserve, sell_amount)
					.map_err(|e|
						{
							log::warn!(target:"xyk", "rpc 'XYK::calculate_sell_price' error: '{:?}', returning default value instead", e);
							e
						}
					).unwrap_or_default()
			}
		}

		fn calculate_buy_price(
			input_reserve: Balance,
			output_reserve: Balance,
			buy_amount: Balance
		) -> XYKRpcResult<Balance> {
			XYKRpcResult {
				price: Xyk::calculate_buy_price(input_reserve, output_reserve, buy_amount)
					.map_err(|e|
						{
							log::warn!(target:"xyk", "rpc 'XYK::calculate_buy_price' error: '{:?}', returning default value instead", e);
							e
						}
					).unwrap_or_default()

			}
		}

		fn calculate_sell_price_id(
			sold_token_id: TokenId,
			bought_token_id: TokenId,
			sell_amount: Balance
		) -> XYKRpcResult<Balance> {
			XYKRpcResult {
				price: Xyk::calculate_sell_price_id(sold_token_id, bought_token_id, sell_amount)
					.map_err(|e|
						{
							log::warn!(target:"xyk", "rpc 'XYK::calculate_sell_price_id' error: '{:?}', returning default value instead", e);
							e
						}
					).unwrap_or_default()
			}
		}

		fn calculate_buy_price_id(
			sold_token_id: TokenId,
			bought_token_id: TokenId,
			buy_amount: Balance
		) -> XYKRpcResult<Balance> {
			XYKRpcResult {
				price: Xyk::calculate_buy_price_id(sold_token_id, bought_token_id, buy_amount)
					.map_err(|e|
						{
							log::warn!(target:"xyk", "rpc 'XYK::calculate_buy_price_id' error: '{:?}', returning default value instead", e);
							e
						}
					).unwrap_or_default()
			}
		}

		fn get_burn_amount(
			first_asset_id: TokenId,
			second_asset_id: TokenId,
			liquidity_asset_amount: Balance
		) -> RpcAmountsResult<Balance> {
			match Xyk::get_burn_amount(first_asset_id, second_asset_id, liquidity_asset_amount){
				Ok((first_asset_amount, second_asset_amount)) => RpcAmountsResult{
																	first_asset_amount,
																	second_asset_amount
																},
				Err(e) => {
					log::warn!(target:"xyk", "rpc 'XYK::get_burn_amount' error: '{:?}', returning default value instead", e);
					Default::default()
				},
			}
		}

		fn get_max_instant_burn_amount(
			user: AccountId,
			liquidity_asset_id: TokenId,
		) -> XYKRpcResult<Balance> {
			XYKRpcResult { price: Xyk::get_max_instant_burn_amount(&user, liquidity_asset_id) }
		}

		fn get_max_instant_unreserve_amount(
			user: AccountId,
			liquidity_asset_id: TokenId,
		) -> XYKRpcResult<Balance> {
			XYKRpcResult { price: Xyk::get_max_instant_unreserve_amount(&user, liquidity_asset_id) }
		}

		fn calculate_rewards_amount(
			user: AccountId,
			liquidity_asset_id: TokenId,
		) -> XYKRpcResult<Balance> {
			match Xyk::calculate_rewards_amount_v2(user, liquidity_asset_id){
				Ok(claimable_rewards) => XYKRpcResult{
					price:claimable_rewards
				},
				Err(e) => {
						log::warn!(target:"xyk", "rpc 'XYK::calculate_rewards_amount' error: '{:?}', returning default value instead", e);
						Default::default()
				},
			}
		}

		fn calculate_balanced_sell_amount(
			total_amount: Balance,
			reserve_amount: Balance,
		) -> XYKRpcResult<Balance> {
			XYKRpcResult {
				price: Xyk::calculate_balanced_sell_amount(total_amount, reserve_amount)
					.map_err(|e|
						{
							log::warn!(target:"xyk", "rpc 'XYK::calculate_balanced_sell_amount' error: '{:?}', returning default value instead", e);
							e
						}
					).unwrap_or_default()
			}
		}
	}

	impl sp_consensus_aura::AuraApi<Block, AuraId> for Runtime {
		fn slot_duration() -> sp_consensus_aura::SlotDuration {
			sp_consensus_aura::SlotDuration::from_millis(Aura::slot_duration())
		}

		fn authorities() -> Vec<AuraId> {
			Aura::authorities().into_inner()
		}
	}

	impl pallet_vesting_mangata_rpc_runtime_api::VestingMangataApi<Block, AccountId, TokenId, Balance, BlockNumber> for Runtime {
		fn get_vesting_locked_at(who: AccountId, token_id: TokenId, at_block_number: Option<BlockNumber>) -> VestingInfosWithLockedAt<Balance, BlockNumber>
		{
			match Vesting::get_vesting_locked_at(&who, token_id, at_block_number){
				Ok(vesting_infos_with_locked_at) => VestingInfosWithLockedAt{
					vesting_infos_with_locked_at: vesting_infos_with_locked_at
				},
				Err(e) => {
						log::warn!(target:"vesting", "rpc 'Vesting::get_vesting_locked_at' error: '{:?}', returning default value instead", e);
						Default::default()
				},
			}
		}
	}

	impl sp_api::Core<Block> for Runtime {
		fn version() -> RuntimeVersion {
			VERSION
		}

		fn execute_block(block: Block) {
			let key = cumulus_pallet_aura_ext::get_block_signer_pub_key::<Runtime,Block>(&block);
			Executive::execute_block_ver_impl(block, key);
		}

		fn initialize_block(header: &<Block as BlockT>::Header) {
			Executive::initialize_block(header)
		}
	}

	impl sp_api::Metadata<Block> for Runtime {
		fn metadata() -> OpaqueMetadata {
			OpaqueMetadata::new(Runtime::metadata().into())
		}
	}

	impl sp_block_builder::BlockBuilder<Block> for Runtime {
		fn apply_extrinsic(extrinsic: <Block as BlockT>::Extrinsic) -> ApplyExtrinsicResult {
			Executive::apply_extrinsic(extrinsic)
		}

		fn finalize_block() -> <Block as BlockT>::Header {
			Executive::finalize_block()
		}

		fn inherent_extrinsics(data: sp_inherents::InherentData) -> Vec<<Block as BlockT>::Extrinsic> {
			data.create_extrinsics()
		}

		fn check_inherents(
			block: Block,
			data: sp_inherents::InherentData,
		) -> sp_inherents::CheckInherentsResult {
			data.check_extrinsics(&block)
		}
	}

	impl sp_transaction_pool::runtime_api::TaggedTransactionQueue<Block> for Runtime {
		fn validate_transaction(
			source: TransactionSource,
			tx: <Block as BlockT>::Extrinsic,
			block_hash: <Block as BlockT>::Hash,
		) -> TransactionValidity {
			Executive::validate_transaction(source, tx, block_hash)
		}
	}

	impl sp_offchain::OffchainWorkerApi<Block> for Runtime {
		fn offchain_worker(header: &<Block as BlockT>::Header) {
			Executive::offchain_worker(header)
		}
	}

	impl sp_session::SessionKeys<Block> for Runtime {
		fn generate_session_keys(seed: Option<Vec<u8>>) -> Vec<u8> {
			SessionKeys::generate(seed)
		}

		fn decode_session_keys(
			encoded: Vec<u8>,
		) -> Option<Vec<(Vec<u8>, KeyTypeId)>> {
			SessionKeys::decode_into_raw_public_keys(&encoded)
		}
	}

	impl frame_system_rpc_runtime_api::AccountNonceApi<Block, AccountId, Index> for Runtime {
		fn account_nonce(account: AccountId) -> Index {
			System::account_nonce(account)
		}
	}

	impl pallet_transaction_payment_rpc_runtime_api::TransactionPaymentApi<Block, Balance> for Runtime {
		fn query_info(
			uxt: <Block as BlockT>::Extrinsic,
			len: u32,
		) -> pallet_transaction_payment_rpc_runtime_api::RuntimeDispatchInfo<Balance> {
			TransactionPayment::query_info(uxt, len)
		}
		fn query_fee_details(
			uxt: <Block as BlockT>::Extrinsic,
			len: u32,
		) -> pallet_transaction_payment::FeeDetails<Balance> {
			TransactionPayment::query_fee_details(uxt, len)
		}
	}

	impl cumulus_primitives_core::CollectCollationInfo<Block> for Runtime {
		fn collect_collation_info(header: &<Block as BlockT>::Header) -> cumulus_primitives_core::CollationInfo {
			ParachainSystem::collect_collation_info(header)
		}
	}

	#[cfg(feature = "try-runtime")]
	impl frame_try_runtime::TryRuntime<Block> for Runtime {
		fn on_runtime_upgrade(checks: bool) -> (Weight, Weight) {
			// NOTE: intentional unwrap: we don't want to propagate the error backwards, and want to
			// have a backtrace here. If any of the pre/post migration checks fail, we shall stop
			// right here and right now.
			let weight = Executive::try_runtime_upgrade(checks).unwrap();
			(weight, RuntimeBlockWeights::get().max_block)
		}

		fn execute_block(
			block: Block,
			state_root_check: bool,
			signature_check: bool,
			select: frame_try_runtime::TryStateSelect
		) -> Weight {
			log::info!(
				target: "node-runtime",
				"try-runtime: executing block {:?} / root checks: {:?} / try-state-select: {:?}",
				block.header.hash(),
				state_root_check,
				select,
			);
			// NOTE: intentional unwrap: we don't want to propagate the error backwards, and want to
			// have a backtrace here.
			Executive::try_execute_block(block, state_root_check, signature_check, select).unwrap()
		}
	}

	#[cfg(feature = "runtime-benchmarks")]
	impl frame_benchmarking::Benchmark<Block> for Runtime {
		fn benchmark_metadata(extra: bool) -> (
			Vec<frame_benchmarking::BenchmarkList>,
			Vec<frame_support::traits::StorageInfo>,
		) {
			use frame_benchmarking::{list_benchmark, Benchmarking, BenchmarkList};
			use frame_support::traits::StorageInfoTrait;
			use frame_system_benchmarking::Pallet as SystemBench;
			use cumulus_pallet_session_benchmarking::Pallet as SessionBench;

			let mut list = Vec::<BenchmarkList>::new();

			list_benchmarks!(list, extra);

			let storage_info = AllPalletsWithSystem::storage_info();

			return (list, storage_info)
		}

		fn dispatch_benchmark(
			config: frame_benchmarking::BenchmarkConfig
		) -> Result<Vec<frame_benchmarking::BenchmarkBatch>, sp_runtime::RuntimeString> {
			use frame_benchmarking::{Benchmarking, BenchmarkBatch, add_benchmark, TrackedStorageKey};

			use frame_system_benchmarking::Pallet as SystemBench;
			impl frame_system_benchmarking::Config for Runtime {}

			use cumulus_pallet_session_benchmarking::Pallet as SessionBench;
			impl cumulus_pallet_session_benchmarking::Config for Runtime {}

			let whitelist: Vec<TrackedStorageKey> = vec![
				// Block Number
				hex_literal::hex!("26aa394eea5630e07c48ae0c9558cef702a5c1b19ab7a04f536c519aca4983ac").to_vec().into(),
				// Total Issuance
				hex_literal::hex!("c2261276cc9d1f8598ea4b6a74b15c2f57c875e4cff74148e4628f264b974c80").to_vec().into(),
				// Execution Phase
				hex_literal::hex!("26aa394eea5630e07c48ae0c9558cef7ff553b5a9862a516939d82b3d3d8661a").to_vec().into(),
				// Event Count
				hex_literal::hex!("26aa394eea5630e07c48ae0c9558cef70a98fdbe9ce6c55837576c60c7af3850").to_vec().into(),
				// System Events
				hex_literal::hex!("26aa394eea5630e07c48ae0c9558cef780d41e5e16056765bc8461851072c9d7").to_vec().into(),
			];

			let mut batches = Vec::<BenchmarkBatch>::new();
			let params = (&config, &whitelist);

			add_benchmarks!(params, batches);

			if batches.is_empty() { return Err("Benchmark not found for this pallet.".into()) }
			Ok(batches)
		}
	}
}

struct CheckInherents;

impl cumulus_pallet_parachain_system::CheckInherents<Block> for CheckInherents {
	fn check_inherents(
		block: &Block,
		relay_state_proof: &cumulus_pallet_parachain_system::RelayChainStateProof,
	) -> sp_inherents::CheckInherentsResult {
		let relay_chain_slot = relay_state_proof
			.read_slot()
			.expect("Could not read the relay chain slot from the proof");

		let inherent_data =
			cumulus_primitives_timestamp::InherentDataProvider::from_relay_chain_slot_and_duration(
				relay_chain_slot,
				sp_std::time::Duration::from_secs(6),
			)
			.create_inherent_data()
			.expect("Could not create the timestamp inherent data");
		inherent_data.check_extrinsics(block)
	}
}

// replace validate block function with its expanded version
#[doc(hidden)]
mod parachain_validate_block {
	use super::*;

	#[no_mangle]
	#[cfg(not(feature = "std"))]
	unsafe fn validate_block(arguments: *const u8, arguments_len: usize) -> u64 {
		let params =
			cumulus_pallet_parachain_system::validate_block::polkadot_parachain::load_params(
				arguments,
				arguments_len,
			);
		let res =
            cumulus_pallet_parachain_system::validate_block::implementation::validate_block::<<Runtime
                                                                                              as
                                                                                              cumulus_pallet_parachain_system::validate_block::GetRuntimeBlockType>::RuntimeBlock,
                                                                                              cumulus_pallet_aura_ext::BlockExecutorVer<Runtime, Executive>,
                                                                                              Runtime,
                                                                                              CheckInherents>(params);
		cumulus_pallet_parachain_system::validate_block::polkadot_parachain::write_result(&res)
	}
}<|MERGE_RESOLUTION|>--- conflicted
+++ resolved
@@ -160,19 +160,11 @@
 pub const VERSION: RuntimeVersion = RuntimeVersion {
 	spec_name: create_runtime_str!("mangata-parachain"),
 	impl_name: create_runtime_str!("mangata-parachain"),
-<<<<<<< HEAD
-	authoring_version: 13,
-	spec_version: 13,
-	impl_version: 0,
-	apis: RUNTIME_API_VERSIONS,
-	transaction_version: 13,
-=======
 	authoring_version: 14,
 	spec_version: 14,
 	impl_version: 0,
 	apis: RUNTIME_API_VERSIONS,
 	transaction_version: 14,
->>>>>>> ca718b42
 	state_version: 0,
 };
 
@@ -181,19 +173,11 @@
 pub const VERSION: RuntimeVersion = RuntimeVersion {
 	spec_name: create_runtime_str!("mangata-parachain"),
 	impl_name: create_runtime_str!("mangata-parachain"),
-<<<<<<< HEAD
-	authoring_version: 14,
-	spec_version: 14,
-	impl_version: 0,
-	apis: RUNTIME_API_VERSIONS,
-	transaction_version: 14,
-=======
 	authoring_version: 15,
 	spec_version: 15,
 	impl_version: 0,
 	apis: RUNTIME_API_VERSIONS,
 	transaction_version: 15,
->>>>>>> ca718b42
 	state_version: 0,
 };
 
