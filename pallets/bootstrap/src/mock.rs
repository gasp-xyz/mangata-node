// This file is part of Acala.

// Copyright (C) 2020-2021 Acala Foundation.
// SPDX-License-Identifier: GPL-3.0-or-later WITH Classpath-exception-2.0

// This program is free software: you can redistribute it and/or modify
// it under the terms of the GNU General Public License as published by
// the Free Software Foundation, either version 3 of the License, or
// (at your option) any later version.

// This program is distributed in the hope that it will be useful,
// but WITHOUT ANY WARRANTY; without even the implied warranty of
// MERCHANTABILITY or FITNESS FOR A PARTICULAR PURPOSE. See the
// GNU General Public License for more details.

// You should have received a copy of the GNU General Public License
// along with this program. If not, see <https://www.gnu.org/licenses/>.

use super::*;
use crate as pallet_bootstrap;
use codec::EncodeLike;
use frame_support::{
	construct_runtime, parameter_types,
	traits::{
		tokens::currency::MultiTokenCurrency, ConstU128, ConstU32, Contains, Everything, Nothing,
	},
};
use mangata_types::{Amount, Balance, TokenId};
use mp_multipurpose_liquidity::ActivateKind;
use mp_traits::ActivationReservesProviderTrait;
use orml_tokens::MultiTokenCurrencyAdapter;
use orml_traits::parameter_type_with_key;
use pallet_xyk::AssetMetadataMutationTrait;
use sp_runtime::{Perbill, Percent};
use sp_std::convert::TryFrom;

pub(crate) type AccountId = u128;

parameter_types!(
	pub const SomeConst: u64 = 10;
	pub const BlockHashCount: u32 = 250;
);

impl frame_system::Config for Test {
	type BaseCallFilter = Everything;
	type Origin = Origin;
	type Index = u64;
	type BlockNumber = u64;
	type Call = Call;
	type Hash = sp_runtime::testing::H256;
	type Hashing = sp_runtime::traits::BlakeTwo256;
	type AccountId = AccountId;
	type Lookup = sp_runtime::traits::IdentityLookup<Self::AccountId>;
	type Header = sp_runtime::testing::Header;
	type Event = Event;
	type BlockHashCount = BlockHashCount;
	type BlockWeights = ();
	type BlockLength = ();
	type DbWeight = ();
	type Version = ();
	type PalletInfo = PalletInfo;
	type AccountData = ();
	type OnNewAccount = ();
	type OnKilledAccount = ();
	type SystemWeightInfo = ();
	type SS58Prefix = ();
	type OnSetCode = ();
	type MaxConsumers = frame_support::traits::ConstU32<16>;
}

parameter_types!(
	pub const MGAId: TokenId = 0;
	pub const KSMId: TokenId = 1;
	pub const MaxLocks: u32 = 50;
);

pub struct DustRemovalWhitelist;
impl Contains<AccountId> for DustRemovalWhitelist {
	fn contains(_a: &AccountId) -> bool {
		true
	}
}

parameter_type_with_key! {
	pub ExistentialDeposits: |currency_id: TokenId| -> Balance {
		match currency_id {
			_ => 0,
		}
	};
}

impl orml_tokens::Config for Test {
	type Event = Event;
	type Balance = Balance;
	type Amount = Amount;
	type CurrencyId = TokenId;
	type WeightInfo = ();
	type ExistentialDeposits = ExistentialDeposits;
	type OnDust = ();
	type MaxLocks = MaxLocks;
	type DustRemovalWhitelist = DustRemovalWhitelist;
}

parameter_types! {
	pub const NativeCurrencyId: u32 = 0;
	pub const TreasuryPalletId: PalletId = PalletId(*b"py/trsry");
	pub const BnbTreasurySubAccDerive: [u8; 4] = *b"bnbt";
	pub const LiquidityMiningIssuanceVaultId: PalletId = PalletId(*b"py/lqmiv");
	pub FakeLiquidityMiningIssuanceVault: AccountId = LiquidityMiningIssuanceVaultId::get().into_account_truncating();
}

parameter_types! {
	pub const MinVestedTransfer: Balance = 0;
}

impl pallet_vesting_mangata::Config for Test {
	type Event = Event;
	type Tokens = MultiTokenCurrencyAdapter<Test>;
	type BlockNumberToBalance = sp_runtime::traits::ConvertInto;
	type MinVestedTransfer = MinVestedTransfer;
	type WeightInfo = pallet_vesting_mangata::weights::SubstrateWeight<Test>;
	// `VestingInfo` encode length is 36bytes. 28 schedules gets encoded as 1009 bytes, which is the
	// highest number of schedules that encodes less than 2^10.
	const MAX_VESTING_SCHEDULES: u32 = 28;
}

<<<<<<< HEAD
pub struct RewardsForAllAccountProvider<T: frame_system::Config>(PhantomData<T>);
impl<T: frame_system::Config> Get<T::AccountId> for RewardsForAllAccountProvider<T> {
	fn get() -> T::AccountId {
		T::AccountId::decode(&mut sp_runtime::traits::TrailingZeroInput::zeroes())
			.expect("Infinite input; no dead input space; qed")
	}
}

impl pallet_xyk::XykBenchmarkingConfig for Test {}

=======
pub struct AssetMetadataMutation;
impl AssetMetadataMutationTrait for AssetMetadataMutation {
	fn set_asset_info(
		_asset: TokenId,
		_name: Vec<u8>,
		_symbol: Vec<u8>,
		_decimals: u32,
	) -> DispatchResult {
		Ok(())
	}
}

>>>>>>> 8b08f586
impl pallet_xyk::Config for Test {
	type Event = Event;
	type ActivationReservesProvider = TokensActivationPassthrough<Test>;
	type Currency = MultiTokenCurrencyAdapter<Test>;
	type NativeCurrencyId = NativeCurrencyId;
	type TreasuryPalletId = TreasuryPalletId;
	type BnbTreasurySubAccDerive = BnbTreasurySubAccDerive;
	type LiquidityMiningIssuanceVault = FakeLiquidityMiningIssuanceVault;
	type PoolPromoteApi = Issuance;
	type PoolFeePercentage = ConstU128<20>;
	type TreasuryFeePercentage = ConstU128<5>;
	type BuyAndBurnFeePercentage = ConstU128<5>;
	type RewardsDistributionPeriod = ConstU32<10000>;
	type WeightInfo = ();
	type DisallowedPools = Bootstrap;
	type DisabledTokens = Nothing;
	type VestingProvider = Vesting;
<<<<<<< HEAD
	type RewardsForAllAccount = RewardsForAllAccountProvider<Self>;
=======
	type AssetMetadataMutation = AssetMetadataMutation;
>>>>>>> 8b08f586
}

impl BootstrapBenchmarkingConfig for Test {}

pub struct TokensActivationPassthrough<T: Config>(PhantomData<T>);
impl<T: Config> ActivationReservesProviderTrait for TokensActivationPassthrough<T>
where
	<T as frame_system::Config>::AccountId: EncodeLike<AccountId>,
{
	type AccountId = T::AccountId;

	fn get_max_instant_unreserve_amount(token_id: TokenId, account_id: &Self::AccountId) -> Balance
	where
		<T as frame_system::Config>::AccountId: EncodeLike<AccountId>,
	{
		Xyk::liquidity_mining_active_user((account_id.clone(), token_id))
	}

	fn can_activate(
		token_id: TokenId,
		account_id: &Self::AccountId,
		amount: Balance,
		_use_balance_from: Option<ActivateKind>,
	) -> bool {
		<T as pallet::Config>::Currency::can_reserve(token_id.into(), account_id, amount.into())
	}

	fn activate(
		token_id: TokenId,
		account_id: &Self::AccountId,
		amount: Balance,
		_use_balance_from: Option<ActivateKind>,
	) -> DispatchResult {
		<T as pallet::Config>::Currency::reserve(token_id.into(), account_id, amount.into())
	}

	fn deactivate(token_id: TokenId, account_id: &Self::AccountId, amount: Balance) -> Balance {
		<T as pallet::Config>::Currency::unreserve(token_id.into(), account_id, amount.into())
			.into()
	}
}

parameter_types! {
	pub LiquidityMiningIssuanceVault: AccountId = LiquidityMiningIssuanceVaultId::get().into_account_truncating();
	pub const StakingIssuanceVaultId: PalletId = PalletId(*b"py/stkiv");
	pub StakingIssuanceVault: AccountId = StakingIssuanceVaultId::get().into_account_truncating();
	pub const MgaTokenId: TokenId = 0u32;


	pub const TotalCrowdloanAllocation: Balance = 200_000_000;
	pub const IssuanceCap: Balance = 4_000_000_000;
	pub const LinearIssuanceBlocks: u32 = 22_222u32;
	pub const LiquidityMiningSplit: Perbill = Perbill::from_parts(555555556);
	pub const StakingSplit: Perbill = Perbill::from_parts(444444444);
	pub const ImmediateTGEReleasePercent: Percent = Percent::from_percent(20);
	pub const TGEReleasePeriod: u32 = 100u32; // 2 years
	pub const TGEReleaseBegin: u32 = 10u32; // Two weeks into chain start
	pub const BlocksPerRound: u32 = 5u32;
	pub const HistoryLimit: u32 = 10u32;
}

impl pallet_issuance::Config for Test {
	type Event = Event;
	type NativeCurrencyId = MgaTokenId;
	type Tokens = orml_tokens::MultiTokenCurrencyAdapter<Test>;
	type BlocksPerRound = BlocksPerRound;
	type HistoryLimit = HistoryLimit;
	type LiquidityMiningIssuanceVault = LiquidityMiningIssuanceVault;
	type StakingIssuanceVault = StakingIssuanceVault;
	type TotalCrowdloanAllocation = TotalCrowdloanAllocation;
	type IssuanceCap = IssuanceCap;
	type LinearIssuanceBlocks = LinearIssuanceBlocks;
	type LiquidityMiningSplit = LiquidityMiningSplit;
	type StakingSplit = StakingSplit;
	type ImmediateTGEReleasePercent = ImmediateTGEReleasePercent;
	type TGEReleasePeriod = TGEReleasePeriod;
	type TGEReleaseBegin = TGEReleaseBegin;
	type VestingProvider = Vesting;
	type ActivedPoolQueryApiType = Xyk;
	type WeightInfo = ();
}

mockall::mock! {
	pub PoolCreateApi {}

	impl PoolCreateApi for PoolCreateApi {
		type AccountId = u128;

		fn pool_exists(first: TokenId, second: TokenId) -> bool;
		fn pool_create(account: u128, first: TokenId, first_amount: Balance, second: TokenId, second_amount: Balance) -> Option<(TokenId, Balance)>;

	}
}

mockall::mock! {
	pub RewardsApi {}

	impl RewardsApi for RewardsApi {
		type AccountId = u128;

		fn can_activate(liquidity_asset_id: TokenId) -> bool;

		fn activate_liquidity_tokens(
			user: &u128,
			liquidity_asset_id: TokenId,
			amount: Balance,
		) -> DispatchResult;

		fn promote_pool(liquidity_token_id: TokenId) -> bool;
	}
}

parameter_types! {
	pub const BootstrapUpdateBuffer: <Test as frame_system::Config>::BlockNumber = 10;
}

#[cfg(not(feature = "runtime-benchmarks"))]
// NOTE: use PoolCreateApi mock for unit testing purposes
impl pallet_bootstrap::Config for Test {
	type Event = Event;
	type PoolCreateApi = MockPoolCreateApi;
	type BootstrapUpdateBuffer = BootstrapUpdateBuffer;
	type TreasuryPalletId = TreasuryPalletId;
	type Currency = orml_tokens::MultiTokenCurrencyAdapter<Test>;
	type VestingProvider = Vesting;
	type RewardsApi = MockRewardsApi;
	type WeightInfo = ();
}

#[cfg(feature = "runtime-benchmarks")]
// NOTE: use Xyk as PoolCreateApi for benchmarking purposes
impl pallet_bootstrap::Config for Test {
	type Event = Event;
	type PoolCreateApi = Xyk;
	type BootstrapUpdateBuffer = BootstrapUpdateBuffer;
	type TreasuryPalletId = TreasuryPalletId;
	type Currency = orml_tokens::MultiTokenCurrencyAdapter<Test>;
	type VestingProvider = Vesting;
	type RewardsApi = Xyk;
	type WeightInfo = ();
}

parameter_types! {
	pub const MinLengthName: usize = 1;
	pub const MaxLengthName: usize = 255;
	pub const MinLengthSymbol: usize = 1;
	pub const MaxLengthSymbol: usize = 255;
	pub const MinLengthDescription: usize = 1;
	pub const MaxLengthDescription: usize = 255;
	pub const MaxDecimals: u32 = 255;
}

type UncheckedExtrinsic = frame_system::mocking::MockUncheckedExtrinsic<Test>;
type Block = frame_system::mocking::MockBlock<Test>;

construct_runtime!(
	pub enum Test where
		Block = Block,
		NodeBlock = Block,
		UncheckedExtrinsic = UncheckedExtrinsic
	{
		System: frame_system::{Pallet, Call, Storage, Config, Event<T>},
		Tokens: orml_tokens::{Pallet, Storage, Call, Event<T>, Config<T>},
		Xyk: pallet_xyk::{Pallet, Call, Storage, Event<T>, Config<T>},
		Bootstrap: pallet_bootstrap::{Pallet, Call, Storage, Event<T>},
		Vesting: pallet_vesting_mangata::{Pallet, Call, Storage, Event<T>},
		Issuance: pallet_issuance::{Pallet, Event<T>, Storage},
	}
);

impl<T: Config> Pallet<T>
where
	u128: From<<T as frame_system::Config>::AccountId>,
{
	pub fn balance(id: TokenId, who: T::AccountId) -> Balance {
		Tokens::accounts(Into::<u128>::into(who.clone()), Into::<u32>::into(id.clone())).free -
			Tokens::accounts(Into::<u128>::into(who.clone()), Into::<u32>::into(id.clone()))
				.frozen
	}

	pub fn reserved_balance(id: TokenId, who: <T as frame_system::Config>::AccountId) -> Balance {
		Tokens::accounts(Into::<u128>::into(who), Into::<u32>::into(id)).reserved
	}

	pub fn locked_balance(id: TokenId, who: <T as frame_system::Config>::AccountId) -> Balance {
		Tokens::accounts(Into::<u128>::into(who), Into::<u32>::into(id)).frozen
	}

	pub fn total_supply(id: TokenId) -> Balance {
		<T as Config>::Currency::total_issuance(id.into()).into()
	}
	pub fn transfer(
		currency_id: TokenId,
		source: T::AccountId,
		dest: T::AccountId,
		value: Balance,
	) -> DispatchResult {
		<T as Config>::Currency::transfer(
			currency_id.into(),
			&source,
			&dest,
			value.into(),
			frame_support::traits::ExistenceRequirement::KeepAlive,
		)
	}
	pub fn create_new_token(who: &T::AccountId, amount: Balance) -> TokenId {
		<T as Config>::Currency::create(who, amount.into())
			.expect("Token creation failed")
			.into()
	}
}

// This function basically just builds a genesis storage key/value store according to
// our desired mockup.
pub fn new_test_ext() -> sp_io::TestExternalities {
	let t = frame_system::GenesisConfig::default()
		.build_storage::<Test>()
		.expect("Frame system builds valid default genesis config");

	let mut ext = sp_io::TestExternalities::new(t);
	ext.execute_with(|| System::set_block_number(1));
	ext
}<|MERGE_RESOLUTION|>--- conflicted
+++ resolved
@@ -124,7 +124,6 @@
 	const MAX_VESTING_SCHEDULES: u32 = 28;
 }
 
-<<<<<<< HEAD
 pub struct RewardsForAllAccountProvider<T: frame_system::Config>(PhantomData<T>);
 impl<T: frame_system::Config> Get<T::AccountId> for RewardsForAllAccountProvider<T> {
 	fn get() -> T::AccountId {
@@ -135,7 +134,6 @@
 
 impl pallet_xyk::XykBenchmarkingConfig for Test {}
 
-=======
 pub struct AssetMetadataMutation;
 impl AssetMetadataMutationTrait for AssetMetadataMutation {
 	fn set_asset_info(
@@ -148,7 +146,6 @@
 	}
 }
 
->>>>>>> 8b08f586
 impl pallet_xyk::Config for Test {
 	type Event = Event;
 	type ActivationReservesProvider = TokensActivationPassthrough<Test>;
@@ -166,11 +163,7 @@
 	type DisallowedPools = Bootstrap;
 	type DisabledTokens = Nothing;
 	type VestingProvider = Vesting;
-<<<<<<< HEAD
-	type RewardsForAllAccount = RewardsForAllAccountProvider<Self>;
-=======
 	type AssetMetadataMutation = AssetMetadataMutation;
->>>>>>> 8b08f586
 }
 
 impl BootstrapBenchmarkingConfig for Test {}
