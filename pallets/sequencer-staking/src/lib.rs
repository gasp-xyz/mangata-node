--- conflicted
+++ resolved
@@ -411,7 +411,6 @@
 }
 
 impl<T: Config> Pallet<T> {
-<<<<<<< HEAD
 	fn announce_sequencer_joined_active_set(chain: T::ChainId, sequencer: T::AccountId) {
 		T::RolldownProvider::new_sequencer_active(chain, &sequencer);
 		Pallet::<T>::deposit_event(Event::<T>::SequencerJoinedActiveSet(chain, sequencer));
@@ -425,78 +424,6 @@
 		Pallet::<T>::deposit_event(Event::<T>::SequencersRemovedFromActiveSet(chain, sequencers));
 	}
 
-	fn notify_new_sequencer(account: &T::AccountId) -> bool {
-		EligibleToBeSequencers::<T>::get().contains_key(account)
-	}
-
-	fn is_eligible_to_be_sequencer(account: &T::AccountId) -> bool {
-		EligibleToBeSequencers::<T>::get().contains_key(account)
-	}
-
-	fn initialize_genesis_eligible_sequencers(collators: Vec<T::AccountId>) {
-		EligibleToBeSequencers::<T>::put(BTreeMap::from(
-			collators
-				.clone()
-				.into_iter()
-				.map(|s| (s, RoundRefCount::one()))
-				.collect::<BTreeMap<AccountIdOf<T>, RoundRefCount>>(),
-		));
-		let round_index = CurrentRound::<T>::get();
-		RoundCollators::<T>::insert(round_index, collators);
-	}
-
-	// we assume that the elements are UNIQUE!
-	// as they should be
-	fn process_new_session_collators(collators: Vec<T::AccountId>) {
-		let round_index = CurrentRound::<T>::get().saturating_add(One::one());
-		let mut eligible_to_be_sequencers = EligibleToBeSequencers::<T>::get();
-		let mut exiting_collators = BTreeSet::new();
-		if round_index >= T::NoOfPastSessionsForEligibility::get() {
-			let first_round_collators_of_window = RoundCollators::<T>::take(
-				round_index.saturating_sub(T::NoOfPastSessionsForEligibility::get()),
-			);
-			for col in first_round_collators_of_window {
-				match eligible_to_be_sequencers.entry(col.clone()) {
-					Vacant(x) => {
-						log!(
-							error,
-							"exiting_collator {:?} not in eligible_to_be_sequencers {:?}",
-							col,
-							eligible_to_be_sequencers
-						)
-					},
-					Occupied(x) if *x.get() == 1 => {
-						x.remove();
-						exiting_collators.insert(col);
-					},
-					Occupied(mut x) => {
-						*x.get_mut() = x
-							.get()
-							.checked_sub(One::one())
-							.expect("This is safe cause x should never be 0 ");
-					},
-				}
-			}
-		}
-
-		for col in collators.clone() {
-			eligible_to_be_sequencers
-				.entry(col)
-				.and_modify(|x| *x = x.saturating_add(One::one()))
-				.or_insert(One::one());
-		}
-
-		RoundCollators::<T>::insert(round_index, collators);
-		EligibleToBeSequencers::<T>::put(eligible_to_be_sequencers);
-		CurrentRound::<T>::put(round_index);
-
-		// TODO
-		// Remove from the storage item ActiveSequencers
-		// To remove rights - call handle_sequencer_deactivation?
-		// dedup maybe?
-		Self::maybe_remove_sequencers_from_active_set(exiting_collators);
-	}
-=======
 	// fn is_eligible_to_be_sequencer(account: &T::AccountId) -> bool {
 	// 	EligibleToBeSequencers::<T>::get().contains_key(account)
 	// }
@@ -564,7 +491,6 @@
 	// 	// dedup maybe?
 	// 	Self::maybe_remove_sequencers_from_active_set(exiting_collators);
 	// }
->>>>>>> fa7e3902
 
 	fn maybe_remove_sequencers_from_active_set(exiting_collators: BTreeSet<T::AccountId>) {
 		let to_remove = ActiveSequencers::<T>::get().into_iter().map(|(chain, active)| {
