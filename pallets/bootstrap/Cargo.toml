[package]
authors = ["Mangata Team"]
edition = "2018"
license = "Unlicense"
name = 'pallet-bootstrap'
version = '0.1.0'

[package.metadata.docs.rs]
targets = ['x86_64-unknown-linux-gnu']

[dependencies]
log = { version = "0.4.14", default-features = false }
serde = { version = "1.0.126", optional = true }
codec = { package = "parity-scale-codec", version = "2.0.0", default-features = false }
scale-info = { version = "1.0", default-features = false, features = ["derive"] }
frame-support = { default-features = false, version = '4.0.0-dev' , git = "https://github.com/mangata-finance/substrate", branch = "mangata-dev-v0.9.17" }
frame-system = { default-features = false, version = '4.0.0-dev' , git = "https://github.com/mangata-finance/substrate", branch = "mangata-dev-v0.9.17" }
orml-tokens = { default-features = false, version="0.4.1-dev" , git = "https://github.com/mangata-finance/open-runtime-module-library", branch = "mangata-dev-v0.9.17" }
mangata-primitives = { default-features = false, version = '0.1.0' , path = '../../primitives/mangata'}
<<<<<<< HEAD
sp-core = { default-features = false, version = '5.0.0' , git = "https://github.com/mangata-finance/substrate", branch = "mangata-dev-v0.9.17" }
sp-std = { default-features = false, version = '4.0.0-dev' , git = "https://github.com/mangata-finance/substrate", branch = "mangata-dev-v0.9.17" }
sp-runtime = { git = "https://github.com/mangata-finance/substrate", default-features = false, branch = "mangata-dev-v0.9.17" }
sp-arithmetic= { git = "https://github.com/mangata-finance/substrate", default-features = false, branch = "mangata-dev-v0.9.17" }
frame-benchmarking = { default-features = false, version = '4.0.0-dev' , git = "https://github.com/mangata-finance/substrate", branch = "mangata-dev-v0.9.17" }
sp-bootstrap = { path = "../../primitives/bootstrap", default-features=false }
pallet-vesting-mangata = { git = "https://github.com/mangata-finance/substrate", default-features = false, branch = "mangata-dev-v0.9.17" }
=======
sp-core = { default-features = false, version = '4.1.0-dev' , git = "https://github.com/mangata-finance/substrate", branch = "mangata-dev" }
sp-std = { default-features = false, version = '4.0.0-dev' , git = "https://github.com/mangata-finance/substrate", branch = "mangata-dev" }
sp-runtime = { git = "https://github.com/mangata-finance/substrate", default-features = false, branch = "mangata-dev" }
sp-io = { git = "https://github.com/mangata-finance/substrate", default-features = false, branch = "mangata-dev" }
sp-arithmetic= { git = "https://github.com/mangata-finance/substrate", default-features = false, branch = "mangata-dev" }
frame-benchmarking = { default-features = false, version = '4.0.0-dev' , git = "https://github.com/mangata-finance/substrate", branch = "mangata-dev" }
mp-bootstrap = { path = "../../primitives/bootstrap", default-features=false }
pallet-vesting-mangata = { git = "https://github.com/mangata-finance/substrate", default-features = false, branch = "mangata-dev" }
>>>>>>> 37e82b2e

[dev-dependencies]
test-case = "2.0.2"
sp-core = { default-features = false, version = '5.0.0' , git = "https://github.com/mangata-finance/substrate", branch = "mangata-dev-v0.9.17" }
sp-io = { default-features = false, version = '5.0.0' , git = "https://github.com/mangata-finance/substrate", branch = "mangata-dev-v0.9.17" }
orml-traits = { default-features = false, version="0.4.1-dev" , git = "https://github.com/mangata-finance/open-runtime-module-library", branch = "mangata-dev-v0.9.17" }
pallet-xyk = { path = "../xyk" }
pallet-issuance = { path = "../issuance", default-features = false}
pallet-assets-info = { path = "../assets-info", default-features = false}
mockall = "0.11.0"
serial_test = "0.6.0"
mp-traits = { path = "../../primitives/traits" }
mp-multipurpose-liquidity = { path = "../../primitives/multipurpose-liquidity" }


[features]
default = ['std']
runtime-benchmarks = ["frame-benchmarking/runtime-benchmarks"]
std = [
	'serde',
	'codec/std',
	'sp-std/std',
	'sp-runtime/std',
	'mp-bootstrap/std',
	'sp-io/std',
	'frame-support/std',
	'frame-system/std',
	'orml-tokens/std',
	"frame-benchmarking/std",
	'pallet-vesting-mangata/std',
]<|MERGE_RESOLUTION|>--- conflicted
+++ resolved
@@ -17,24 +17,14 @@
 frame-system = { default-features = false, version = '4.0.0-dev' , git = "https://github.com/mangata-finance/substrate", branch = "mangata-dev-v0.9.17" }
 orml-tokens = { default-features = false, version="0.4.1-dev" , git = "https://github.com/mangata-finance/open-runtime-module-library", branch = "mangata-dev-v0.9.17" }
 mangata-primitives = { default-features = false, version = '0.1.0' , path = '../../primitives/mangata'}
-<<<<<<< HEAD
 sp-core = { default-features = false, version = '5.0.0' , git = "https://github.com/mangata-finance/substrate", branch = "mangata-dev-v0.9.17" }
 sp-std = { default-features = false, version = '4.0.0-dev' , git = "https://github.com/mangata-finance/substrate", branch = "mangata-dev-v0.9.17" }
 sp-runtime = { git = "https://github.com/mangata-finance/substrate", default-features = false, branch = "mangata-dev-v0.9.17" }
+sp-io = { git = "https://github.com/mangata-finance/substrate", default-features = false, branch = "mangata-dev-v0.9.17" }
 sp-arithmetic= { git = "https://github.com/mangata-finance/substrate", default-features = false, branch = "mangata-dev-v0.9.17" }
 frame-benchmarking = { default-features = false, version = '4.0.0-dev' , git = "https://github.com/mangata-finance/substrate", branch = "mangata-dev-v0.9.17" }
-sp-bootstrap = { path = "../../primitives/bootstrap", default-features=false }
+mp-bootstrap = { path = "../../primitives/bootstrap", default-features=false }
 pallet-vesting-mangata = { git = "https://github.com/mangata-finance/substrate", default-features = false, branch = "mangata-dev-v0.9.17" }
-=======
-sp-core = { default-features = false, version = '4.1.0-dev' , git = "https://github.com/mangata-finance/substrate", branch = "mangata-dev" }
-sp-std = { default-features = false, version = '4.0.0-dev' , git = "https://github.com/mangata-finance/substrate", branch = "mangata-dev" }
-sp-runtime = { git = "https://github.com/mangata-finance/substrate", default-features = false, branch = "mangata-dev" }
-sp-io = { git = "https://github.com/mangata-finance/substrate", default-features = false, branch = "mangata-dev" }
-sp-arithmetic= { git = "https://github.com/mangata-finance/substrate", default-features = false, branch = "mangata-dev" }
-frame-benchmarking = { default-features = false, version = '4.0.0-dev' , git = "https://github.com/mangata-finance/substrate", branch = "mangata-dev" }
-mp-bootstrap = { path = "../../primitives/bootstrap", default-features=false }
-pallet-vesting-mangata = { git = "https://github.com/mangata-finance/substrate", default-features = false, branch = "mangata-dev" }
->>>>>>> 37e82b2e
 
 [dev-dependencies]
 test-case = "2.0.2"
