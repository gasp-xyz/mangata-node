--- conflicted
+++ resolved
@@ -833,48 +833,6 @@
 }
 
 parameter_types! {
-<<<<<<< HEAD
-	pub const CandidacyBond: Balance = 10 * DOLLARS;
-	// 1 storage item created, key size is 32 bytes, value size is 16+16.
-	pub const VotingBondBase: Balance = deposit(1, 64);
-	// additional data per vote is 32 bytes (account id).
-	pub const VotingBondFactor: Balance = deposit(0, 32);
-	pub const TermDuration: BlockNumber = 120 * DAYS;
-	pub const DesiredMembers: u32 = 9;
-	pub const DesiredRunnersUp: u32 = 7;
-	pub const MaxVoters: u32 = 10 * 1000;
-	pub const MaxCandidates: u32 = 1000;
-	pub const ElectionsPhragmenPalletId: LockIdentifier = *b"phrelect";
-}
-
-// Make sure that there are no more than `MaxMembers` members elected via elections-phragmen.
-const_assert!(DesiredMembers::get() <= CouncilMaxMembers::get());
-
-impl pallet_elections_phragmen::Config for Runtime {
-	type RuntimeEvent = RuntimeEvent;
-	type PalletId = ElectionsPhragmenPalletId;
-	type Currency = orml_tokens::CurrencyAdapter<Runtime, MgrTokenId>;
-	type ChangeMembers = Council;
-	// NOTE: this implies that council's genesis members cannot be set directly and must come from
-	// this module.
-	type InitializeMembers = Council;
-	type CurrencyToVote = U128CurrencyToVote;
-	type CandidacyBond = CandidacyBond;
-	type VotingBondBase = VotingBondBase;
-	type VotingBondFactor = VotingBondFactor;
-	type LoserCandidate = Treasury;
-	type KickedMember = Treasury;
-	type DesiredMembers = DesiredMembers;
-	type DesiredRunnersUp = DesiredRunnersUp;
-	type TermDuration = TermDuration;
-	type MaxVoters = MaxVoters;
-	type MaxCandidates = MaxCandidates;
-	type WeightInfo = weights::pallet_elections_phragmen_weights::ModuleWeight<Runtime>;
-}
-
-parameter_types! {
-=======
->>>>>>> d9c85a3c
 	/// Default BlocksPerRound is every 4 hours (1200 * 12 second block times)
 	pub const BlocksPerRound: u32 = 4 * HOURS;
 	/// Collator candidate exit delay (number of rounds)
