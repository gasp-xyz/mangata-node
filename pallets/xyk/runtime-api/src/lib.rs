--- conflicted
+++ resolved
@@ -76,7 +76,6 @@
 }
 
 sp_api::decl_runtime_apis! {
-<<<<<<< HEAD
     pub trait XykApi<Balance, TokenId> where
         Balance: Codec + MaybeDisplay + MaybeFromStr,
         TokenId: Codec + MaybeDisplay + MaybeFromStr,{
@@ -111,35 +110,4 @@
             block_number: u32
         ) -> RpcRewardsResult<Balance>;
     }
-=======
-	pub trait XykApi<Balance, TokenId> where
-		Balance: Codec + MaybeDisplay + MaybeFromStr,
-		TokenId: Codec + MaybeDisplay + MaybeFromStr,{
-		fn calculate_sell_price(
-			input_reserve: Balance,
-			output_reserve: Balance,
-			sell_amount: Balance
-		) -> RpcResult<Balance>;
-		fn calculate_buy_price(
-			input_reserve: Balance,
-			output_reserve: Balance,
-			buy_amount: Balance
-		) -> RpcResult<Balance>;
-		fn calculate_sell_price_id(
-			sold_token_id: TokenId,
-			bought_token_id: TokenId,
-			sell_amount: Balance
-		) -> RpcResult<Balance>;
-		fn calculate_buy_price_id(
-			sold_token_id: TokenId,
-			bought_token_id: TokenId,
-			buy_amount: Balance
-		) -> RpcResult<Balance>;
-		fn get_burn_amount(
-			first_asset_id: TokenId,
-			second_asset_id: TokenId,
-			liquidity_asset_amount: Balance,
-		) -> RpcAmountsResult<Balance>;
-	}
->>>>>>> 83861a6b
 }