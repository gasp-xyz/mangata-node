--- conflicted
+++ resolved
@@ -45,8 +45,6 @@
 	TryRuntime(try_runtime_cli::TryRuntimeCmd),
 }
 
-<<<<<<< HEAD
-=======
 /// Command for exporting the genesis state of the parachain
 #[derive(Debug, Parser)]
 pub struct ExportGenesisStateCommand {
@@ -79,7 +77,6 @@
 	pub chain: Option<String>,
 }
 
->>>>>>> 184e55f8
 #[derive(Debug, Parser)]
 #[clap(
 	propagate_version = true,
