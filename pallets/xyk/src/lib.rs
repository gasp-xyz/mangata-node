//! # XYK pallet

//! Provides functions for token operations, swapping tokens, creating token pools, minting and burning liquidity and supporting public functions
//!
//! ### Token operation functions:
//! - create_pool
//! - mint_liquidity
//! - burn_liquidity
//! - sell_asset
//! - buy_asset
//!
//! ### Supporting public functions:
//! - calculate_sell_price
//! - calculate_buy_price
//! - calculate_sell_price_id
//! - calculate_buy_price_id
//! - get_liquidity_token
//! - get_burn_amount
//! - account_id
//! - settle_treasury_buy_and_burn
//!
//! # fn create_pool
//! -Sets the initial ratio/price of both assets to each other depending on amounts of each assets when creating pool.
//!
//! -Transfers assets from user to vault and makes appropriate entry to pools map, where are assets amounts kept.
//!
//! -Issues new liquidity asset in amount corresponding to amounts creating the pool, marks them as liquidity assets corresponding to this pool and transfers them to user.
//! first_token_amount
//! ### arguments
//! `origin` - sender of a fn, user creating the pool
//!
//! `first_token_id` - id of first token which will be directly inter-tradeable in a pair of first_token_id-second_token_id
//!
//! `first_token_amount` - amount of first token in which the pool will be initiated, which will set their initial ratio/price
//!
//! `second_token_id` - id of second token which will be directly inter-tradeable in a pair of first_token_id-second_token_id
//!
//! `second_token_amount` - amount of second token in which the pool will be initiated, which will set their initial ratio/price
//!
//! ### Example
//! ```ignore
//! create_pool(
//!    Origin::signed(1),
//!    0,
//!    1000,
//!    1,
//!    2000,
//! )
//! ```
//! Account_id 1 created pool with tokens 0 and 1, with amounts 1000, 2000. Initial ratio is 1:2. Liquidity token with new id created in an amount of 1500 and transfered to user 1.
//!
//! ### Errors
//! `ZeroAmount` - creating pool with 0 amount of first or second token
//!
//! `PoolAlreadyExists` - creating pool which already exists
//!
//! `NotEnoughTokens` - creating pool with amounts higher then user owns
//!
//! `SameToken` - creating pool with same token
//!
//! # fn sell_token
//! -Sells/exchanges set amount of sold token for corresponding amount by xyk formula of bought token
//! ### arguments
//! `origin` - sender of a fn, user creating the pool
//!
//! `sold_token_id` - token which will be sold
//!
//! `bought_token_id` - token which will be bought
//!
//! `sold_token_amount` - amount of token to be sold
//!
//! `min_amount_out` - minimal acceptable amount of bought token received after swap
//!
//! ### Example
//! ```ignore
//! sell_token (
//!    Origin::signed(1),
//!    0,
//!    1,
//!    1000,
//!    800,
//!)
//! ```
//! Account_id 1 sells/exchanges 1000 token 0 for corresponding amount of token 1, while requiring at least 800 token 1
//!
//! ### Errors
//! `ZeroAmount` - buying 0 tokens
//!
//! `NoSuchPool` - pool sold_token_id - bought_token_id does not exist
//!
//! `NotEnoughTokens` - selling more tokens then user owns
//!
//! `InsufficientOutputAmount` - bought tokens to receive amount is lower then required min_amount_out
//!
//! # fn buy_token
//! -Buys/exchanges set amount of bought token for corresponding amount by xyk formula of sold token
//! ### arguments
//! `origin` - sender of a fn, user creating the pool
//!
//! `sold_token_id` - token which will be sold
//!
//! `bought_token_id` - token which will be bought
//!
//! `bought_token_amount` - amount of token to be bought
//!
//! `max_amount_in` - maximal acceptable amount of sold token to pay for requested bought amount
//!
//! ### Example
//! ```ignore
//! buy_token (
//!    Origin::signed(1),
//!    0,
//!    1,
//!    1000,
//!    800,
//!)
//! ```
//! Account_id 1 buys/exchanges 1000 tokens 1 by paying corresponding amount by xyk formula of tokens 0
//!
//! ### Errors
//! `ZeroAmount` - selling 0 tokens
//!
//! `NoSuchPool` - pool sold_token_id - bought_token_id does not exist
//!
//! `NotEnoughTokens` - selling more tokens then user owns
//!
//! `InsufficientInputAmount` - sold tokens to pay is higher then maximum acceptable value of max_amount_in
//!
//! # fn mint_liquidity
//! -Adds liquidity to pool, providing both tokens in actual ratio
//! -First token amount is provided by user, second token amount is calculated by function, depending on actual ratio
//! -Mints and transfers corresponding amount of liquidity token to mintin user
//!
//! ### arguments
//! `origin` - sender of a fn, user creating the pool
//!
//! first_token_id - first token in pair
//!
//! second_token_id - second token in pair
//!
//! first_token_amount - amount of first_token_id, second token amount will be calculated
//!
//! ### Example
//! ```ignore
//! mint_liquidity (
//!    Origin::signed(1),
//!    0,
//!    1,
//!    1000,
//!)
//! ```
//! If pool token 0 - token 1 has tokens in amounts 9000:18000 (total liquidity tokens 27000)
//!
//! Account_id 1 added liquidity to pool token 0 - token 1, by providing 1000 token 0 and corresponding amount of token 1. In this case 2000, as the ratio in pool is 1:2.
//! Account_id 1 also receives corresponding liquidity tokens in corresponding amount. In this case he gets 10% of all corresponding liquidity tokens, as he is providing 10% of all provided liquidity in pool.
//! 3000 out of total 30000 liquidity tokens is now owned by Account_id 1
//!
//! ### Errors
//! `ZeroAmount` - minting with 0 tokens
//!
//! `NoSuchPool` - pool first_token_id - second_token_id does not exist
//!
//! `NotEnoughTokens` -  minting with more tokens then user owns, either first_token_id or second_token_id
//!     
//! # fn burn_liquidity
//! -Removes tokens from liquidity pool and transfers them to user, by burning user owned liquidity tokens
//! -Amount of tokens is determined by their ratio in pool and amount of liq tokens burned
//!
//! ### arguments
//! `origin` - sender of a fn, user creating the pool
//!
//! first_token_id - first token in pair
//!
//! second_token_id - second token in pair
//!
//! liquidity_token_amount - amount of liquidity token amount to burn
//!
//! ### Example
//! ```ignore
//! burn_liquidity (
//!    Origin::signed(1),
//!    0,
//!    1,
//!    3000,
//!)
//! ```
//! If pool token 0 - token 1 has tokens in amounts 10000:20000 (total liquidity tokens 30000)
//!
//! Account_id 1 is burning 3000 liquidity tokens of pool token 0 - token 1
//! As Account_id 1 is burning 10% of total liquidity tokens for this pool, user receives in this case 1000 token 0 and 2000 token 1
//!
//! ### Errors
//! `ZeroAmount` - burning 0 liquidity tokens
//!
//! `NoSuchPool` - pool first_token_id - second_token_id does not exist
//!
//! `NotEnoughTokens` -  burning more liquidity tokens than user owns
//!
//! # calculate_sell_price
//! - Supporting public function accessible through rpc call which calculates and returns bought_token_amount while providing sold_token_amount and respective reserves
//! # calculate_buy_price
//! - Supporting public function accessible through rpc call which calculates and returns sold_token_amount while providing bought_token_amount and respective reserves
//! # calculate_sell_price_id
//! - Same as calculate_sell_price, but providing token_id instead of reserves. Reserves are fetched by function.
//! # calculate_buy_price_id
//! - Same as calculate_buy_price, but providing token_id instead of reserves. Reserves are fetched by function.
//! # get_liquidity_token
//! - Supporting public function accessible through rpc call which returns liquidity_token_id while providing pair token ids
//! # get_burn_amount
//! - Supporting public function accessible through rpc call which returns amounts of tokens received by burning provided liquidity_token_amount in pool of provided token ids
//! # account_id
//! - Returns palled account_id
//! # settle_treasury_buy_and_burn
//! - Supporting function which takes tokens to alocate to treasury and tokens to be used to burn mangata
//! - First step is deciding whether we are using sold or bought token id, depending which is closer to mangata token
//! - In second step, if tokens are mangata, they are placed to treasury and removed from corresponding pool. If tokens are not mangata, but are available in mangata pool,
//!   they are swapped to mangata and placed to treasury and removed from corresponding pool. If token is not connected to mangata, token is temporarily placed to treasury and burn treasury.

#![cfg_attr(not(feature = "std"), no_std)]

use frame_support::{
	dispatch::{DispatchError, DispatchResult},
	ensure,
	weights::Pays,
	PalletId,
};
use frame_system::ensure_signed;
use sp_core::U256;
// TODO documentation!
use codec::FullCodec;
use frame_support::{
	sp_runtime::traits::AccountIdConversion,
	traits::{ExistenceRequirement, Get, WithdrawReasons},
	Parameter,
};
use mangata_primitives::{Balance, TokenId};
use orml_tokens::{MultiTokenCurrency, MultiTokenCurrencyExtended};
use pallet_assets_info as assets_info;
use sp_arithmetic::helpers_128bit::multiply_by_rational;
<<<<<<< HEAD
use sp_runtime::traits::{AtLeast32BitUnsigned, MaybeSerializeDeserialize, Member};
use sp_runtime::traits::{CheckedDiv, Zero};
use sp_runtime::SaturatedConversion;
use sp_std::convert::TryFrom;
use sp_std::fmt::Debug;
=======
use sp_runtime::traits::{AtLeast32BitUnsigned, MaybeSerializeDeserialize, Member, Zero};
use sp_std::{convert::TryFrom, fmt::Debug, prelude::*};

use frame_support::pallet_prelude::*;
use frame_system::pallet_prelude::*;
>>>>>>> 83861a6b

#[cfg(test)]
mod mock;
#[cfg(test)]
mod tests;

pub(crate) const LOG_TARGET: &'static str = "xyk";

// syntactic sugar for logging.
#[macro_export]
macro_rules! log {
	($level:tt, $patter:expr $(, $values:expr)* $(,)?) => {
		log::$level!(
			target: crate::LOG_TARGET,
			concat!("[{:?}] 💸 ", $patter), <frame_system::Pallet<T>>::block_number() $(, $values)*
		)
	};
}

<<<<<<< HEAD
type AccountIdOf<T> = <T as frame_system::Trait>::AccountId;
pub trait Trait: frame_system::Trait + pallet_assets_info::Trait {
    type Event: From<Event<Self>> + Into<<Self as frame_system::Trait>::Event>;
    type Currency: MultiTokenCurrencyExtended<Self::AccountId>;
    type NativeCurrencyId: Get<TokenId>;
    type TreasuryModuleId: Get<ModuleId>;
    type BnbTreasurySubAccDerive: Get<[u8; 4]>;
}

const PALLET_ID: ModuleId = ModuleId(*b"79b14c96");
=======
const PALLET_ID: PalletId = PalletId(*b"79b14c96");
>>>>>>> 83861a6b
// 1/100 %
const TREASURY_PERCENTAGE: u128 = 5;
const BUYANDBURN_PERCENTAGE: u128 = 5;
const FEE_PERCENTAGE: u128 = 30;
const POOL_FEE_PERCENTAGE: u128 = FEE_PERCENTAGE - TREASURY_PERCENTAGE - BUYANDBURN_PERCENTAGE;

// Keywords for asset_info
const LIQUIDITY_TOKEN_IDENTIFIER: &[u8] = b"LiquidityPoolToken";
const HEX_INDICATOR: &[u8] = b"0x";
const TOKEN_SYMBOL: &[u8] = b"TKN";
const TOKEN_SYMBOL_SEPARATOR: &[u8] = b"-";
const LIQUIDITY_TOKEN_DESCRIPTION: &[u8] = b"Generated Info for Liquidity Pool Token";
const DEFAULT_DECIMALS: u32 = 18u32;

<<<<<<< HEAD
decl_error! {
    /// Errors
    pub enum Error for Module<T: Trait> {
        VaultAlreadySet,
        PoolAlreadyExists,
        NotEnoughAssets,
        NoSuchPool,
        NoSuchLiquidityAsset,
        NotEnoughReserve,
        ZeroAmount,
        InsufficientInputAmount,
        InsufficientOutputAmount,
        SameAsset,
        AssetAlreadyExists,
        AssetDoesNotExists,
        DivisionByZero,
        UnexpectedFailure,
        NotMangataLiquidityAsset,
        SecondAssetAmountExceededExpectations,
        MathOverflow,
        NotEligibleToClaimAmount,
    }
}

decl_event!(
    pub enum Event<T>
    where
        AccountId = <T as frame_system::Trait>::AccountId,
    {
        //TODO add trading events
        PoolCreated(AccountId, TokenId, Balance, TokenId, Balance),
        AssetsSwapped(AccountId, TokenId, Balance, TokenId, Balance),
        LiquidityMinted(
            AccountId,
            TokenId,
            Balance,
            TokenId,
            Balance,
            TokenId,
            Balance,
        ),
        LiquidityBurned(
            AccountId,
            TokenId,
            Balance,
            TokenId,
            Balance,
            TokenId,
            Balance,
        ),
    }
);

// XYK exchange pallet storage.
decl_storage! {
    trait Store for Module<T: Trait> as XykStorage {

        // Pools get(fn asset_pool): map hasher(opaque_blake2_256) (TokenId, TokenId) => Balance;
        Pools get(fn asset_pool): map hasher(opaque_blake2_256) (TokenId, TokenId) => (Balance, Balance);

        LiquidityAssets get(fn liquidity_asset): map hasher(opaque_blake2_256) (TokenId, TokenId) => Option<TokenId>;
        LiquidityPools get(fn liquidity_pool): map hasher(opaque_blake2_256) TokenId => Option<(TokenId, TokenId)>;

        //(last checkpoint, total work until last checkpoint, missing actual at last checkpoint)
        LiquidityMiningUser get(fn liquidity_mining_user): map hasher(opaque_blake2_256) (AccountIdOf<T>, TokenId) => Option<(u32, U256, U256, )>;
        LiquidityMiningPool get(fn liquidity_mining_pool): map hasher(opaque_blake2_256) TokenId => Option<(u32, U256, U256)>;
        LiquidityMiningUserClaimed get(fn liquidity_mining_user_claimed): map hasher(opaque_blake2_256) (AccountIdOf<T>, TokenId) => Option<i128>;
    }
    add_extra_genesis {
        config(created_pools_for_staking): Vec<(T::AccountId, TokenId, Balance, TokenId, Balance, TokenId)>;

        build(|config: &GenesisConfig<T>| {
            config.created_pools_for_staking.iter().for_each(|(account_id, native_token_id, native_token_amount, pooled_token_id, pooled_token_amount, liquidity_token_id)| {
                if <T as Trait>::Currency::exists({*liquidity_token_id}.into()){
                    assert!(<Module<T>>::mint_liquidity( T::Origin::from(Some(account_id.clone()).into()), *native_token_id, *pooled_token_id, *native_token_amount, *pooled_token_amount).is_ok(), "Pool mint failed");
                }
                else{
                    let created_liquidity_token_id: TokenId = <T as Trait>::Currency::get_next_currency_id().into();
                    assert!(created_liquidity_token_id == *liquidity_token_id, "Assets not initialized in the expected sequence");
                    assert!(<Module<T>>::create_pool( T::Origin::from(Some(account_id.clone()).into()), *native_token_id, *native_token_amount, *pooled_token_id, *pooled_token_amount).is_ok(), "Pool creation failed");
                }
            })
        })
    }
}

// XYK extrinsics.
decl_module! {
    pub struct Module<T: Trait> for enum Call where origin: T::Origin {

        fn deposit_event() = default;

        #[weight = 10_000]
        pub fn create_pool(
            origin,
            first_asset_id: TokenId,
            first_asset_amount: Balance,
            second_asset_id: TokenId,
            second_asset_amount: Balance
        ) -> DispatchResult {

            let sender = ensure_signed(origin)?;

            <Self as XykFunctionsTrait<T::AccountId>>::create_pool(sender, first_asset_id, first_asset_amount, second_asset_id, second_asset_amount)

        }

        // you will sell your sold_asset_amount of sold_asset_id to get some amount of bought_asset_id
        #[weight = (10_000, Pays::No)]
        pub fn sell_asset (
            origin,
            sold_asset_id: TokenId,
            bought_asset_id: TokenId,
            sold_asset_amount: Balance,
            min_amount_out: Balance,
        ) -> DispatchResult {

            let sender = ensure_signed(origin)?;

            <Self as XykFunctionsTrait<T::AccountId>>::sell_asset(sender, sold_asset_id, bought_asset_id, sold_asset_amount, min_amount_out)

        }

        #[weight = (10_000, Pays::No)]
        pub fn buy_asset (
            origin,
            sold_asset_id: TokenId,
            bought_asset_id: TokenId,
            bought_asset_amount: Balance,
            max_amount_in: Balance,
        ) -> DispatchResult {

            let sender = ensure_signed(origin)?;

            <Self as XykFunctionsTrait<T::AccountId>>::buy_asset(sender, sold_asset_id, bought_asset_id, bought_asset_amount, max_amount_in)

        }

        #[weight = 10_000]
        pub fn mint_liquidity (
            origin,
            first_asset_id: TokenId,
            second_asset_id: TokenId,
            first_asset_amount: Balance,
            expected_second_asset_amount: Balance,
        ) -> DispatchResult {

            let sender = ensure_signed(origin)?;

            <Self as XykFunctionsTrait<T::AccountId>>::mint_liquidity(sender, first_asset_id, second_asset_id, first_asset_amount, expected_second_asset_amount)

        }

        #[weight = 10_000]
        pub fn burn_liquidity (
            origin,
            first_asset_id: TokenId,
            second_asset_id: TokenId,
            liquidity_asset_amount: Balance,
        ) -> DispatchResult {

            let sender = ensure_signed(origin)?;

            <Self as XykFunctionsTrait<T::AccountId>>::burn_liquidity(sender, first_asset_id, second_asset_id, liquidity_asset_amount)

        }

        #[weight = (10_000, Pays::No)]
        pub fn claim_rewards (
            origin,
            liquidity_token_id: TokenId,
            amount: Balance,
        ) -> DispatchResult {

            let sender = ensure_signed(origin)?;

            <Self as XykFunctionsTrait<T::AccountId>>::claim_rewards(sender, liquidity_token_id, amount)

        }
    }
}

impl<T: Trait> Module<T> {
    pub fn calculate_rewards(
        work_user: U256,
        work_pool: U256,
        block_number: u32,
    ) -> Result<Balance, DispatchError> {
        //TODO, proper storage and calculation for total_mangata_rewards per pool, should be substracted by every claim and liq_burn (this reward should be calculated at this point, and removed from total pool, so it is no longer in consideration for any next calculation of user_work/total rewards pool)
        let total_mangata_rewards: U256 = U256::from(block_number)
            .checked_mul(U256::from(1000))
            .ok_or_else(|| DispatchError::from(Error::<T>::MathOverflow))?;
        let user_rewards_amount = Balance::try_from(
            total_mangata_rewards
                .checked_mul(work_user)
                .ok_or_else(|| DispatchError::from(Error::<T>::MathOverflow))?
                .checked_div(work_pool)
                .ok_or_else(|| DispatchError::from(Error::<T>::DivisionByZero))?,
        )
        .map_err(|_| DispatchError::from(Error::<T>::MathOverflow))?;

        Ok(user_rewards_amount)
    }

    pub fn calculate_rewards_amount(
        user: AccountIdOf<T>,
        liquidity_asset_id: TokenId,
        block_number: u32,
    ) -> Result<(Balance, i128), DispatchError> {
        let current_time = block_number / 1000;
        let work_user = Self::calculate_work_user(user.clone(), liquidity_asset_id, current_time)?;
        let work_pool = Self::calculate_work_pool(liquidity_asset_id, current_time)?;

        let already_claimed =
            Self::liquidity_mining_user_claimed((user, &liquidity_asset_id)).unwrap();
        let user_rewards_amount = Self::calculate_rewards(work_user, work_pool, block_number)?;
        Ok((user_rewards_amount, already_claimed))
    }

    pub fn calculate_work(
        asymptote: Balance,
        time: u32,
        last_checkpoint: u32,
        cummulative_work_in_last_checkpoint: U256,
        missing_at_last_checkpoint: U256,
    ) -> Result<U256, DispatchError> {
        // let (last_checkpoint,cummulative_work_in_last_checkpoint,missing_at_last_checkpoint,  )= UsersMinting::<T>::get((&user, &liquidity_asset_id)).unwrap();

        let time_passed = time - last_checkpoint;

        let asymptote_u256: U256 = asymptote.into();
        let cummulative_work_new_max_possible: U256 = asymptote_u256
            .checked_mul(U256::from(time_passed))
            .ok_or_else(|| DispatchError::from(Error::<T>::MathOverflow))?;
        let base = missing_at_last_checkpoint
            .checked_mul(U256::from(11))
            .ok_or_else(|| DispatchError::from(Error::<T>::MathOverflow))?;

        log!(
            info,
            "XXXXXXX XXXXXXXXXXXXXXXXXXXXXXXXXXXXXXXXXXXXXXXXXXXXXXX"
        );
        log!(
            info,
            "XXXXXXX cummulative_work_new_max_possible: {}",
            cummulative_work_new_max_possible
        );

        let precision: u32 = 10000;
        let q_pow: f64 = libm::floor(libm::pow(1.1, time_passed as f64) * precision as f64);

        log!(info, "XXXXXXX base: {}", base);
        log!(info, "XXXXXXX time_passed: {}", time_passed);
        log!(info, "XXXXXXX q_pow: {}", q_pow);
        // let q_pow2: f64 = 1.1_f64.powf(time_passed.into());
        // log!(
        //     info,
        //     "q_pow2: {:?}", q_pow2
        // );
        let cummulative_missing_new = base - base * U256::from(precision) / q_pow as u128;
        log!(
            info,
            "XXXXXXX cummulative_missing_new: {}",
            cummulative_missing_new
        );
        let cummulative_work_new = cummulative_work_new_max_possible - cummulative_missing_new;
        log!(
            info,
            "XXXXXXX cummulative_work_new: {}",
            cummulative_work_new
        );
        let work_total = cummulative_work_in_last_checkpoint + cummulative_work_new;

        log!(
            info,
            "calculate_work: {}, {}, {}, {}, {}, {} -> {}",
            asymptote,
            time,
            last_checkpoint,
            time_passed,
            cummulative_work_in_last_checkpoint,
            missing_at_last_checkpoint,
            work_total
        );
        log!(
            info,
            "XXXXXXX XXXXXXXXXXXXXXXXXXXXXXXXXXXXXXXXXXXXXXXXXXXXXXX"
        );

        Ok(work_total)
    }

    //TODO MODIFY FOR POOL
    pub fn calculate_work_pool(
        liquidity_asset_id: TokenId,
        current_time: u32,
    ) -> Result<U256, DispatchError> {
        let liquidity_assets_amount: Balance =
            <T as Trait>::Currency::total_issuance(liquidity_asset_id.into()).into();
        let (last_checkpoint, cummulative_work_in_last_checkpoint, missing_at_last_checkpoint) =
            Self::liquidity_mining_pool(&liquidity_asset_id).unwrap();

        let pool_work = Self::calculate_work(
            liquidity_assets_amount,
            current_time,
            last_checkpoint,
            cummulative_work_in_last_checkpoint,
            missing_at_last_checkpoint,
        )?;
        log!(
            info,
            "calculate_work_pool: {}, {}, {}, {} -> {}",
            liquidity_asset_id,
            current_time,
            last_checkpoint,
            liquidity_assets_amount,
            pool_work,
        );
        Ok(pool_work)
    }

    pub fn calculate_work_user(
        user: AccountIdOf<T>,
        liquidity_asset_id: TokenId,
        current_time: u32,
    ) -> Result<U256, DispatchError> {
        let liquidity_assets_amount: Balance =
            <T as Trait>::Currency::total_balance(liquidity_asset_id.into(), &user).into();
        let (last_checkpoint, cummulative_work_in_last_checkpoint, missing_at_last_checkpoint) =
            Self::liquidity_mining_user((&user, &liquidity_asset_id)).unwrap();
        log!(info, "");

        let user_work = Self::calculate_work(
            liquidity_assets_amount,
            current_time,
            last_checkpoint,
            cummulative_work_in_last_checkpoint,
            missing_at_last_checkpoint,
        )?;
        log!(
            info,
            "calculate_work_user: {:?}, {}, {}, {}, {} -> {}",
            user,
            liquidity_asset_id,
            current_time,
            last_checkpoint,
            liquidity_assets_amount,
            user_work,
        );
        log!(info, "");
        Ok(user_work)
    }

    pub fn calculate_missing_at_checkpoint(
        time_passed: u32,
        liquidity_assets_added: Balance,
        missing_at_last_checkpoint: U256,
    ) -> Result<U256, DispatchError> {
        let precision: u32 = 10000;
        let q_pow: f64 = libm::floor(libm::pow(1.1, time_passed as f64) * precision as f64);
        let liquidity_assets_added_u256: U256 = liquidity_assets_added.into();

        let missing_at_checkpoint: U256 = liquidity_assets_added_u256
            + missing_at_last_checkpoint * U256::from(precision) / q_pow as u128;
        log!(info, "/////////////calculate_missing_at_checkpoint",);

        log!(
            info,
            "stuff: {}, {:?}, {:?}",
            q_pow,
            time_passed,
            missing_at_last_checkpoint * U256::from(precision) / q_pow as u128,
        );
        log!(
            info,
            "liquidity_assets_added_u256, missing_at_checkpoint: {}, {:?}",
            liquidity_assets_added,
            missing_at_last_checkpoint * U256::from(precision) / q_pow as u128,
        );
        log!(
            info,
            "calculate_missing_at_checkpoint: {}, {}, {} -> {}",
            time_passed,
            liquidity_assets_added,
            missing_at_last_checkpoint,
            missing_at_checkpoint,
        );
        log!(info, "/////////////calculate_missing_at_checkpoint",);
        Ok(missing_at_checkpoint)
    }

    pub fn calculate_liquidity_checkpoint(
        user: AccountIdOf<T>,
        liquidity_asset_id: TokenId,
        liquidity_assets_added: Balance,
    ) -> Result<(u32, U256, U256, U256, U256), DispatchError> {
        let current_time: u32 =
            <frame_system::Module<T>>::block_number().saturated_into::<u32>() / 1000;
        log!(
            info,
            "***********for user********************************************************"
        );
        let mut user_work_total: U256 = U256::from(0_u32);
        let mut user_missing_at_checkpoint: U256 = liquidity_assets_added.into();
        let mut pool_work_total: U256 = U256::from(0_u32);
        let mut pool_missing_at_checkpoint: U256 = liquidity_assets_added.into();

        if LiquidityMiningUser::<T>::contains_key((&user, &liquidity_asset_id)) {
            log!(
                info,
                "already minted something?: {:?}, {}, {:?} ",
                user,
                liquidity_asset_id,
                LiquidityMiningUser::<T>::contains_key((&user, &liquidity_asset_id)),
            );
            let (
                user_last_checkpoint,
                user_cummulative_work_in_last_checkpoint,
                user_missing_at_last_checkpoint,
            ) = Self::liquidity_mining_user((&user, &liquidity_asset_id)).unwrap();
            let user_time_passed = current_time - user_last_checkpoint;
            user_missing_at_checkpoint = Self::calculate_missing_at_checkpoint(
                user_time_passed,
                liquidity_assets_added,
                user_missing_at_last_checkpoint,
            )?;
            user_work_total =
                Self::calculate_work_user(user.clone(), liquidity_asset_id, current_time)?;

            LiquidityMiningUser::<T>::insert(
                (&user, &liquidity_asset_id),
                (current_time, user_work_total, user_missing_at_checkpoint),
            );
            log!(
                info,
                "liquidity_mining_checkpoint_user: {:?}, {},{}, {} ",
                user,
                current_time,
                user_work_total,
                user_missing_at_checkpoint,
            );
        }

        log!(
            info,
            "***********for user********************************************************"
        );
        log!(info, "");
        log!(
            info,
            "***********for pool********************************************************"
        );
        if LiquidityMiningPool::contains_key(&liquidity_asset_id) {
            let (
                pool_last_checkpoint,
                pool_cummulative_work_in_last_checkpoint,
                pool_missing_at_last_checkpoint,
            ) = Self::liquidity_mining_pool(&liquidity_asset_id).unwrap();
            let pool_time_passed = current_time - pool_last_checkpoint;
            pool_missing_at_checkpoint = Self::calculate_missing_at_checkpoint(
                pool_time_passed,
                liquidity_assets_added,
                pool_missing_at_last_checkpoint,
            )?;
            pool_work_total = Self::calculate_work_pool(liquidity_asset_id, current_time)?;

            LiquidityMiningPool::insert(
                &liquidity_asset_id,
                (current_time, pool_work_total, pool_missing_at_checkpoint),
            );
            log!(
                info,
                "liquidity_mining_checkpoint_pool: {}, {}, {} ",
                current_time,
                pool_work_total,
                pool_missing_at_checkpoint,
            );
        }

        log!(
            info,
            "***********for pool********************************************************"
        );
        Ok((
            current_time,
            user_work_total,
            user_missing_at_checkpoint,
            pool_work_total,
            pool_missing_at_checkpoint,
        ))
    }

    pub fn set_liquidity_minting_checkpoint(
        user: AccountIdOf<T>,
        liquidity_asset_id: TokenId,
        liquidity_assets_added: Balance,
    ) -> DispatchResult {
        let (
            current_time,
            user_work_total,
            user_missing_at_checkpoint,
            pool_work_total,
            pool_missing_at_checkpoint,
        ) = Self::calculate_liquidity_checkpoint(
            user.clone(),
            liquidity_asset_id,
            liquidity_assets_added,
        )?;

        LiquidityMiningUser::<T>::insert(
            (&user, &liquidity_asset_id),
            (current_time, user_work_total, user_missing_at_checkpoint),
        );
        LiquidityMiningPool::insert(
            &liquidity_asset_id,
            (current_time, pool_work_total, pool_missing_at_checkpoint),
        );
        Ok(())
    }

    pub fn set_liquidity_burning_checkpoint(
        user: AccountIdOf<T>,
        liquidity_asset_id: TokenId,
        liquidity_assets_burned: Balance,
    ) -> DispatchResult {
        let (
            current_time,
            mut user_work_total,
            mut user_missing_at_checkpoint,
            mut pool_work_total,
            mut pool_missing_at_checkpoint,
        ) = Self::calculate_liquidity_checkpoint(user.clone(), liquidity_asset_id, 0 as u128)?;

        let liquidity_assets_amount: Balance =
            <T as Trait>::Currency::total_balance(liquidity_asset_id.into(), &user).into();
        // let input_reserve_saturated: U256 = input_reserve.into();
        let liquidity_assets_burned_U265: U256 = liquidity_assets_burned.into();
        let user_work_burned: U256 = liquidity_assets_burned_U265
            .checked_mul(user_work_total)
            .ok_or_else(|| DispatchError::from(Error::<T>::MathOverflow))?
            .checked_div(liquidity_assets_amount.into())
            .ok_or_else(|| DispatchError::from(Error::<T>::DivisionByZero))?;
        let user_missing_burned: U256 = liquidity_assets_burned_U265
            .checked_mul(user_missing_at_checkpoint)
            .ok_or_else(|| DispatchError::from(Error::<T>::MathOverflow))?
            .checked_div(liquidity_assets_amount.into())
            .ok_or_else(|| DispatchError::from(Error::<T>::DivisionByZero))?;

        log!(info, "LIQ BURNING -----------------------");
        log!(
            info,
            "PREV {},{},{},{},",
            user_work_total,
            user_missing_at_checkpoint,
            pool_work_total,
            pool_missing_at_checkpoint
        );
        log!(info, "MINUS {},{}", user_work_burned, user_missing_burned);
        log!(
            info,
            "NEW {},{},{},{},",
            user_work_total - user_work_burned,
            user_missing_at_checkpoint - user_missing_burned,
            pool_work_total - user_work_burned,
            pool_missing_at_checkpoint - user_missing_burned
        );
        log!(info, "LIQ BURNING -----------------------");

        LiquidityMiningUser::<T>::insert(
            (user.clone(), &liquidity_asset_id),
            (
                current_time,
                user_work_total - user_work_burned,
                user_missing_at_checkpoint - user_missing_burned,
            ),
        );
        LiquidityMiningPool::insert(
            &liquidity_asset_id,
            (
                current_time,
                pool_work_total - user_work_burned,
                pool_missing_at_checkpoint - user_missing_burned,
            ),
        );

        let mut rewards_claimed: i128 = 0;

        if LiquidityMiningUserClaimed::<T>::contains_key((user.clone(), &liquidity_asset_id)) {
            rewards_claimed =
                Self::liquidity_mining_user_claimed((user.clone(), &liquidity_asset_id)).unwrap();
        }

        let claimable_reward =
            Self::calculate_rewards(user_work_burned, pool_work_total, current_time * 1000)?;
        let rewards_claimed_new = rewards_claimed - claimable_reward as i128;
        LiquidityMiningUserClaimed::<T>::insert((&user, liquidity_asset_id), rewards_claimed_new);
        Ok(())
    }

    //  pub fn liquidity_burning_checkpoint
    //  pub fn claim_rewards

    // Sets the liquidity token's info
    // May fail if liquidity_asset_id does not exsist
    // Should not fail otherwise as the parameters for the max and min length in pallet_assets_info should be set appropriately
    pub fn set_liquidity_asset_info(
        liquidity_asset_id: TokenId,
        first_asset_id: TokenId,
        second_asset_id: TokenId,
    ) -> DispatchResult {
        let mut name: Vec<u8> = Vec::<u8>::new();
        name.extend_from_slice(LIQUIDITY_TOKEN_IDENTIFIER);
        name.extend_from_slice(HEX_INDICATOR);
        for bytes in liquidity_asset_id.to_be_bytes().iter() {
            match (bytes >> 4) as u8 {
                x @ 0u8..=9u8 => name.push(x.saturating_add(48u8)),
                x => name.push(x.saturating_add(55u8)),
            }
            match (bytes & 0b0000_1111) as u8 {
                x @ 0u8..=9u8 => name.push(x.saturating_add(48u8)),
                x => name.push(x.saturating_add(55u8)),
            }
        }

        let mut symbol: Vec<u8> = Vec::<u8>::new();
        symbol.extend_from_slice(TOKEN_SYMBOL);
        symbol.extend_from_slice(HEX_INDICATOR);
        for bytes in first_asset_id.to_be_bytes().iter() {
            match (bytes >> 4) as u8 {
                x @ 0u8..=9u8 => symbol.push(x.saturating_add(48u8)),
                x => symbol.push(x.saturating_add(55u8)),
            }
            match (bytes & 0b0000_1111) as u8 {
                x @ 0u8..=9u8 => symbol.push(x.saturating_add(48u8)),
                x => symbol.push(x.saturating_add(55u8)),
            }
        }
        symbol.extend_from_slice(TOKEN_SYMBOL_SEPARATOR);
        symbol.extend_from_slice(TOKEN_SYMBOL);
        symbol.extend_from_slice(HEX_INDICATOR);
        for bytes in second_asset_id.to_be_bytes().iter() {
            match (bytes >> 4) as u8 {
                x @ 0u8..=9u8 => symbol.push(x.saturating_add(48u8)),
                x => symbol.push(x.saturating_add(55u8)),
            }
            match (bytes & 0b0000_1111) as u8 {
                x @ 0u8..=9u8 => symbol.push(x.saturating_add(48u8)),
                x => symbol.push(x.saturating_add(55u8)),
            }
        }

        let mut description: Vec<u8> = Vec::<u8>::new();
        description.extend_from_slice(LIQUIDITY_TOKEN_DESCRIPTION);

        <assets_info::Module<T>>::set_asset_info(
            liquidity_asset_id,
            Some(name),
            Some(symbol.to_vec()),
            Some(description),
            Some(DEFAULT_DECIMALS),
        )?;
        Ok(())
    }

    // Calculate amount of tokens to be bought by sellling sell_amount
    pub fn calculate_sell_price(
        input_reserve: Balance,
        output_reserve: Balance,
        sell_amount: Balance,
    ) -> Result<Balance, DispatchError> {
        let after_fee_percentage: u128 = 10000 - FEE_PERCENTAGE;
        let input_reserve_saturated: U256 = input_reserve.into();
        let output_reserve_saturated: U256 = output_reserve.into();
        let sell_amount_saturated: U256 = sell_amount.into();

        let input_amount_with_fee: U256 =
            sell_amount_saturated.saturating_mul(after_fee_percentage.into());

        let numerator: U256 = input_amount_with_fee
            .checked_mul(output_reserve_saturated)
            .ok_or_else(|| DispatchError::from(Error::<T>::MathOverflow))?;

        let denominator: U256 = input_reserve_saturated
            .saturating_mul(10000.into())
            .checked_add(input_amount_with_fee)
            .ok_or_else(|| DispatchError::from(Error::<T>::MathOverflow))?;

        let result_u256 = numerator
            .checked_div(denominator)
            .ok_or_else(|| DispatchError::from(Error::<T>::DivisionByZero))?;

        let result = Balance::try_from(result_u256)
            .map_err(|_| DispatchError::from(Error::<T>::MathOverflow))?;
        log!(
            info,
            "calculate_sell_price: ({}, {}, {}) -> {}",
            input_reserve,
            output_reserve,
            sell_amount,
            result
        );
        Ok(result)
    }

    pub fn calculate_sell_price_no_fee(
        // Callculate amount of tokens to be received by sellling sell_amount, without fee
        input_reserve: Balance,
        output_reserve: Balance,
        sell_amount: Balance,
    ) -> Result<Balance, DispatchError> {
        let input_reserve_saturated: U256 = input_reserve.into();
        let output_reserve_saturated: U256 = output_reserve.into();
        let sell_amount_saturated: U256 = sell_amount.into();

        let numerator: U256 = sell_amount_saturated.saturating_mul(output_reserve_saturated);
        let denominator: U256 = input_reserve_saturated.saturating_add(sell_amount_saturated);
        let result_u256 = numerator
            .checked_div(denominator)
            .ok_or_else(|| DispatchError::from(Error::<T>::DivisionByZero))?;
        let result = Balance::try_from(result_u256)
            .map_err(|_| DispatchError::from(Error::<T>::MathOverflow))?;
        log!(
            info,
            "calculate_sell_price_no_fee: ({}, {}, {}) -> {}",
            input_reserve,
            output_reserve,
            sell_amount,
            result
        );
        Ok(result)
    }

    // Calculate amount of tokens to be paid, when buying buy_amount
    pub fn calculate_buy_price(
        input_reserve: Balance,
        output_reserve: Balance,
        buy_amount: Balance,
    ) -> Result<Balance, DispatchError> {
        let after_fee_percentage: u128 = 10000 - FEE_PERCENTAGE;
        let input_reserve_saturated: U256 = input_reserve.into();
        let output_reserve_saturated: U256 = output_reserve.into();
        let buy_amount_saturated: U256 = buy_amount.into();

        let numerator: U256 = input_reserve_saturated
            .saturating_mul(buy_amount_saturated)
            .checked_mul(10000.into())
            .ok_or_else(|| DispatchError::from(Error::<T>::MathOverflow))?;

        let denominator: U256 = output_reserve_saturated
            .checked_sub(buy_amount_saturated)
            .ok_or_else(|| DispatchError::from(Error::<T>::NotEnoughReserve))?
            .checked_mul(after_fee_percentage.into())
            .ok_or_else(|| DispatchError::from(Error::<T>::MathOverflow))?;

        let result_u256 = numerator
            .checked_div(denominator)
            .ok_or_else(|| DispatchError::from(Error::<T>::DivisionByZero))?
            .checked_add(1.into())
            .ok_or_else(|| DispatchError::from(Error::<T>::MathOverflow))?;

        let result = Balance::try_from(result_u256)
            .map_err(|_| DispatchError::from(Error::<T>::MathOverflow))?;
        log!(
            info,
            "calculate_buy_price: ({}, {}, {}) -> {}",
            input_reserve,
            output_reserve,
            buy_amount,
            result
        );
        Ok(result)
    }

    pub fn get_liquidity_asset(
        first_asset_id: TokenId,
        second_asset_id: TokenId,
    ) -> Result<TokenId, DispatchError> {
        if LiquidityAssets::contains_key((first_asset_id, second_asset_id)) {
            LiquidityAssets::get((first_asset_id, second_asset_id))
                .ok_or_else(|| Error::<T>::UnexpectedFailure.into())
        } else {
            LiquidityAssets::get((second_asset_id, first_asset_id))
                .ok_or_else(|| Error::<T>::NoSuchPool.into())
        }
    }

    pub fn calculate_sell_price_id(
        sold_token_id: TokenId,
        bought_token_id: TokenId,
        sell_amount: Balance,
    ) -> Result<Balance, DispatchError> {
        let (input_reserve, output_reserve) =
            Module::<T>::get_reserves(sold_token_id, bought_token_id)?;

        Self::calculate_sell_price(input_reserve, output_reserve, sell_amount)
    }

    pub fn calculate_buy_price_id(
        sold_token_id: TokenId,
        bought_token_id: TokenId,
        buy_amount: Balance,
    ) -> Result<Balance, DispatchError> {
        let (input_reserve, output_reserve) =
            Module::<T>::get_reserves(sold_token_id, bought_token_id)?;

        Self::calculate_buy_price(input_reserve, output_reserve, buy_amount)
    }

    pub fn get_reserves(
        first_asset_id: TokenId,
        second_asset_id: TokenId,
    ) -> Result<(Balance, Balance), DispatchError> {
        let mut reserves = Pools::get((first_asset_id, second_asset_id));

        if Pools::contains_key((first_asset_id, second_asset_id)) {
            return Ok((reserves.0, reserves.1));
        } else if Pools::contains_key((second_asset_id, first_asset_id)) {
            reserves = Pools::get((second_asset_id, first_asset_id));
            return Ok((reserves.1, reserves.0));
        } else {
            return Err(DispatchError::from(Error::<T>::NoSuchPool));
        }
    }

    pub fn set_reserves(
        first_asset_id: TokenId,
        first_asset_amount: Balance,
        second_asset_id: TokenId,
        second_asset_amount: Balance,
    ) -> DispatchResult {
        if Pools::contains_key((first_asset_id, second_asset_id)) {
            Pools::insert(
                (first_asset_id, second_asset_id),
                (first_asset_amount, second_asset_amount),
            );
        } else if Pools::contains_key((second_asset_id, first_asset_id)) {
            Pools::insert(
                (second_asset_id, first_asset_id),
                (second_asset_amount, first_asset_amount),
            );
        } else {
            return Err(DispatchError::from(Error::<T>::NoSuchPool));
        }

        Ok(())
    }

    // Calculate first and second token amounts depending on liquidity amount to burn
    pub fn get_burn_amount(
        first_asset_id: TokenId,
        second_asset_id: TokenId,
        liquidity_asset_amount: Balance,
    ) -> Result<(Balance, Balance), DispatchError> {
        // Get token reserves and liquidity asset id
        let liquidity_asset_id = Self::get_liquidity_asset(first_asset_id, second_asset_id)?;
        let (first_asset_reserve, second_asset_reserve) =
            Module::<T>::get_reserves(first_asset_id, second_asset_id)?;

        let (first_asset_amount, second_asset_amount) = Self::get_burn_amount_reserves(
            first_asset_reserve,
            second_asset_reserve,
            liquidity_asset_id,
            liquidity_asset_amount,
        )?;

        log!(
            info,
            "get_burn_amount: ({}, {}, {}) -> ({}, {})",
            first_asset_id,
            second_asset_id,
            liquidity_asset_amount,
            first_asset_amount,
            second_asset_amount
        );

        Ok((first_asset_amount, second_asset_amount))
    }

    pub fn get_burn_amount_reserves(
        first_asset_reserve: Balance,
        second_asset_reserve: Balance,
        liquidity_asset_id: TokenId,
        liquidity_asset_amount: Balance,
    ) -> Result<(Balance, Balance), DispatchError> {
        // Get token reserves and liquidity asset id

        let total_liquidity_assets: Balance =
            <T as Trait>::Currency::total_issuance(liquidity_asset_id.into()).into();

        // Calculate first and second token amount to be withdrawn
        ensure!(
            !total_liquidity_assets.is_zero(),
            Error::<T>::DivisionByZero
        );
        let first_asset_amount = multiply_by_rational(
            first_asset_reserve,
            liquidity_asset_amount,
            total_liquidity_assets,
        )
        .map_err(|_| Error::<T>::UnexpectedFailure)?;
        let second_asset_amount = multiply_by_rational(
            second_asset_reserve,
            liquidity_asset_amount,
            total_liquidity_assets,
        )
        .map_err(|_| Error::<T>::UnexpectedFailure)?;

        Ok((first_asset_amount, second_asset_amount))
    }

    //TODO if pool contains key !
    fn settle_treasury_and_burn(
        sold_asset_id: TokenId,
        burn_amount: Balance,
        treasury_amount: Balance,
    ) -> DispatchResult {
        let vault = Self::account_id();
        let mangata_id: TokenId = T::NativeCurrencyId::get();
        let treasury_account: T::AccountId = Self::treasury_account_id();
        let bnb_treasury_account: T::AccountId = Self::bnb_treasury_account_id();

        // If settling token is mangata, treasury amount is added to treasury and burn amount is burned from corresponding pool
        if sold_asset_id == mangata_id {
            // treasury_amount of MGA is already in treasury at this point

            // MGA burned from bnb_treasury_account
            <T as Trait>::Currency::burn_and_settle(
                sold_asset_id.into(),
                &bnb_treasury_account,
                burn_amount.into(),
            )?;
        }
        //If settling token is connected to mangata, token is swapped in corresponding pool to mangata without fee
        else if Pools::contains_key((sold_asset_id, mangata_id))
            || Pools::contains_key((mangata_id, sold_asset_id))
        {
            // Getting token reserves
            let (input_reserve, output_reserve) =
                Module::<T>::get_reserves(sold_asset_id, mangata_id)?;

            // Calculating swapped mangata amount
            let settle_amount_in_mangata = Self::calculate_sell_price_no_fee(
                input_reserve,
                output_reserve,
                treasury_amount + burn_amount,
            )?;
            let treasury_amount_in_mangata = settle_amount_in_mangata * TREASURY_PERCENTAGE
                / (TREASURY_PERCENTAGE + BUYANDBURN_PERCENTAGE);

            let burn_amount_in_mangata = settle_amount_in_mangata - treasury_amount_in_mangata;

            // Apply changes in token pools, adding treasury and burn amounts of settling token, removing  treasury and burn amounts of mangata

            Module::<T>::set_reserves(
                sold_asset_id,
                input_reserve
                    .saturating_add(treasury_amount)
                    .saturating_add(burn_amount),
                mangata_id,
                output_reserve
                    .saturating_sub(treasury_amount_in_mangata)
                    .saturating_sub(burn_amount_in_mangata),
            )?;

            <T as Trait>::Currency::transfer(
                sold_asset_id.into(),
                &treasury_account,
                &vault,
                treasury_amount.into(),
                ExistenceRequirement::KeepAlive,
            )?;

            <T as Trait>::Currency::transfer(
                mangata_id.into(),
                &vault,
                &treasury_account,
                treasury_amount_in_mangata.into(),
                ExistenceRequirement::KeepAlive,
            )?;

            <T as Trait>::Currency::transfer(
                sold_asset_id.into(),
                &bnb_treasury_account,
                &vault,
                burn_amount.into(),
                ExistenceRequirement::KeepAlive,
            )?;

            // Mangata burned from pool
            <T as Trait>::Currency::burn_and_settle(
                mangata_id.into(),
                &vault,
                burn_amount_in_mangata.into(),
            )?;
        }
        // Settling token has no mangata connection, settling token is added to treasuries
        else {
            // Both treasury_amount and buy_and_burn_amount of sold_asset are in their respective treasuries
        }
        Ok(())
    }

    fn account_id() -> T::AccountId {
        PALLET_ID.into_account()
    }

    fn treasury_account_id() -> T::AccountId {
        T::TreasuryModuleId::get().into_account()
    }

    fn bnb_treasury_account_id() -> T::AccountId {
        T::TreasuryModuleId::get().into_sub_account(T::BnbTreasurySubAccDerive::get())
    }
}

pub trait XykFunctionsTrait<AccountId> {
    type Balance: AtLeast32BitUnsigned
        + FullCodec
        + Copy
        + MaybeSerializeDeserialize
        + Debug
        + Default
        + From<Balance>
        + Into<Balance>;

    type CurrencyId: Parameter
        + Member
        + Copy
        + MaybeSerializeDeserialize
        + Ord
        + Default
        + AtLeast32BitUnsigned
        + FullCodec
        + From<TokenId>
        + Into<TokenId>;

    fn create_pool(
        sender: AccountId,
        first_asset_id: Self::CurrencyId,
        first_asset_amount: Self::Balance,
        second_asset_id: Self::CurrencyId,
        second_asset_amount: Self::Balance,
    ) -> DispatchResult;

    fn sell_asset(
        sender: AccountId,
        sold_asset_id: Self::CurrencyId,
        bought_asset_id: Self::CurrencyId,
        sold_asset_amount: Self::Balance,
        min_amount_out: Self::Balance,
    ) -> DispatchResult;

    fn buy_asset(
        sender: AccountId,
        sold_asset_id: Self::CurrencyId,
        bought_asset_id: Self::CurrencyId,
        bought_asset_amount: Self::Balance,
        max_amount_in: Self::Balance,
    ) -> DispatchResult;

    fn mint_liquidity(
        sender: AccountId,
        first_asset_id: Self::CurrencyId,
        second_asset_id: Self::CurrencyId,
        first_asset_amount: Self::Balance,
        expected_second_asset_amount: Self::Balance,
    ) -> DispatchResult;

    fn burn_liquidity(
        sender: AccountId,
        first_asset_id: Self::CurrencyId,
        second_asset_id: Self::CurrencyId,
        liquidity_asset_amount: Self::Balance,
    ) -> DispatchResult;

    fn claim_rewards(
        sender: AccountId,
        liquidity_asset_id: Self::CurrencyId,
        liquidity_asset_amount: Self::Balance,
    ) -> DispatchResult;

    fn get_tokens_required_for_minting(
        liquidity_asset_id: Self::CurrencyId,
        liquidity_token_amount: Self::Balance,
    ) -> Result<
        (
            Self::CurrencyId,
            Self::Balance,
            Self::CurrencyId,
            Self::Balance,
        ),
        DispatchError,
    >;
}

impl<T: Trait> XykFunctionsTrait<T::AccountId> for Module<T> {
    type Balance = Balance;

    type CurrencyId = TokenId;

    fn create_pool(
        sender: T::AccountId,
        first_asset_id: Self::CurrencyId,
        first_asset_amount: Self::Balance,
        second_asset_id: Self::CurrencyId,
        second_asset_amount: Self::Balance,
    ) -> DispatchResult {
        let vault: T::AccountId = Module::<T>::account_id();

        // Ensure pool is not created with zero amount
        ensure!(
            !first_asset_amount.is_zero() && !second_asset_amount.is_zero(),
            Error::<T>::ZeroAmount,
        );

        // Ensure pool does not exists yet
        ensure!(
            !Pools::contains_key((first_asset_id, second_asset_id)),
            Error::<T>::PoolAlreadyExists,
        );

        // Ensure pool does not exists yet
        ensure!(
            !Pools::contains_key((second_asset_id, first_asset_id)),
            Error::<T>::PoolAlreadyExists,
        );

        // Getting users token balances
        let first_asset_free_balance: Self::Balance =
            <T as Trait>::Currency::free_balance(first_asset_id.into(), &sender).into();
        let second_asset_free_balance: Self::Balance =
            <T as Trait>::Currency::free_balance(second_asset_id.into(), &sender).into();

        // Ensure user has enough withdrawable tokens to create pool in amounts required

        <T as Trait>::Currency::ensure_can_withdraw(
            first_asset_id.into(),
            &sender,
            first_asset_amount.into(),
            WithdrawReasons::all(),
            // Does not fail due to earlier ensure
            { first_asset_free_balance.saturating_sub(first_asset_amount) }.into(),
        )
        .or(Err(Error::<T>::NotEnoughAssets))?;

        <T as Trait>::Currency::ensure_can_withdraw(
            second_asset_id.into(),
            &sender,
            second_asset_amount.into(),
            WithdrawReasons::all(),
            // Does not fail due to earlier ensure
            { second_asset_free_balance.saturating_sub(second_asset_amount) }.into(),
        )
        .or(Err(Error::<T>::NotEnoughAssets))?;

        // Ensure pool is not created with same token in pair
        ensure!(first_asset_id != second_asset_id, Error::<T>::SameAsset,);

        // Liquidity token amount calculation
        let mut initial_liquidity = first_asset_amount / 2 + second_asset_amount / 2;
        if initial_liquidity == 0 {
            initial_liquidity = 1
        }

        Pools::insert(
            (first_asset_id, second_asset_id),
            (first_asset_amount, second_asset_amount),
        );

        // Pools::insert((second_asset_id, first_asset_id), second_asset_amount);

        // Moving tokens from user to vault
        <T as Trait>::Currency::transfer(
            first_asset_id.into(),
            &sender,
            &vault,
            first_asset_amount.into(),
            ExistenceRequirement::AllowDeath,
        )?;

        <T as Trait>::Currency::transfer(
            second_asset_id.into(),
            &sender,
            &vault,
            second_asset_amount.into(),
            ExistenceRequirement::AllowDeath,
        )?;

        // Creating new liquidity token and transfering it to user
        let liquidity_asset_id: Self::CurrencyId =
            <T as Trait>::Currency::create(&sender, initial_liquidity.into()).into();

        // Adding info about liquidity asset
        LiquidityAssets::insert((first_asset_id, second_asset_id), liquidity_asset_id);
        LiquidityPools::insert(liquidity_asset_id, (first_asset_id, second_asset_id));

        log!(
            info,
            "create_pool: ({:?}, {}, {}, {}, {}) -> ({}, {})",
            sender,
            first_asset_id,
            first_asset_amount,
            second_asset_id,
            second_asset_amount,
            liquidity_asset_id,
            initial_liquidity
        );

        log!(
            info,
            "pool-state: [({}, {}) -> {}, ({}, {}) -> {}]",
            first_asset_id,
            second_asset_id,
            first_asset_amount,
            second_asset_id,
            first_asset_id,
            second_asset_amount
        );
        // This, will and should, never fail
        Module::<T>::set_liquidity_asset_info(liquidity_asset_id, first_asset_id, second_asset_id)?;
        Module::<T>::set_liquidity_minting_checkpoint(
            sender.clone(),
            liquidity_asset_id,
            initial_liquidity,
        );

        Module::<T>::deposit_event(RawEvent::PoolCreated(
            sender,
            first_asset_id,
            first_asset_amount,
            second_asset_id,
            second_asset_amount,
        ));

        Ok(())
    }

    fn sell_asset(
        sender: T::AccountId,
        sold_asset_id: Self::CurrencyId,
        bought_asset_id: Self::CurrencyId,
        sold_asset_amount: Self::Balance,
        min_amount_out: Self::Balance,
    ) -> DispatchResult {
        // Ensure not selling zero amount
        ensure!(!sold_asset_amount.is_zero(), Error::<T>::ZeroAmount,);

        let buy_and_burn_amount =
            multiply_by_rational(sold_asset_amount, BUYANDBURN_PERCENTAGE, 10000)
                .map_err(|_| Error::<T>::UnexpectedFailure)?
                + 1;

        let treasury_amount = multiply_by_rational(sold_asset_amount, TREASURY_PERCENTAGE, 10000)
            .map_err(|_| Error::<T>::UnexpectedFailure)?
            + 1;

        let pool_fee_amount = multiply_by_rational(sold_asset_amount, POOL_FEE_PERCENTAGE, 10000)
            .map_err(|_| Error::<T>::UnexpectedFailure)?
            + 1;

        // for future implementation of min fee if necessary
        // let min_fee: u128 = 0;
        // if buy_and_burn_amount + treasury_amount + pool_fee_amount < min_fee {
        //     buy_and_burn_amount = min_fee * FEE_PERCENTAGE / BUYANDBURN_PERCENTAGE;
        //     treasury_amount = min_fee * FEE_PERCENTAGE / TREASURY_PERCENTAGE;
        //     pool_fee_amount = min_fee - buy_and_burn_amount - treasury_amount;
        // }

        // Get token reserves

        let (input_reserve, output_reserve) =
            Module::<T>::get_reserves(sold_asset_id, bought_asset_id)?;

        ensure!(
            input_reserve.checked_add(sold_asset_amount).is_some(),
            Error::<T>::MathOverflow
        );

        // Calculate bought asset amount to be received by paying sold asset amount
        let bought_asset_amount =
            Module::<T>::calculate_sell_price(input_reserve, output_reserve, sold_asset_amount)?;

        // Getting users token balances
        let sold_asset_free_balance: Self::Balance =
            <T as Trait>::Currency::free_balance(sold_asset_id.into(), &sender).into();

        // Ensure user has enough tokens to sell
        <T as Trait>::Currency::ensure_can_withdraw(
            sold_asset_id.into(),
            &sender,
            sold_asset_amount.into(),
            WithdrawReasons::all(),
            // Does not fail due to earlier ensure
            { sold_asset_free_balance.saturating_sub(sold_asset_amount) }.into(),
        )
        .or(Err(Error::<T>::NotEnoughAssets))?;

        let vault = Module::<T>::account_id();
        let treasury_account: T::AccountId = Self::treasury_account_id();
        let bnb_treasury_account: T::AccountId = Self::bnb_treasury_account_id();

        // Transfer of fees, before tx can fail on min amount out
        <T as Trait>::Currency::transfer(
            sold_asset_id.into(),
            &sender,
            &vault,
            pool_fee_amount.into(),
            ExistenceRequirement::KeepAlive,
        )?;

        <T as Trait>::Currency::transfer(
            sold_asset_id.into(),
            &sender,
            &treasury_account,
            treasury_amount.into(),
            ExistenceRequirement::KeepAlive,
        )?;

        <T as Trait>::Currency::transfer(
            sold_asset_id.into(),
            &sender,
            &bnb_treasury_account,
            buy_and_burn_amount.into(),
            ExistenceRequirement::KeepAlive,
        )?;

        // Add pool fee to pool
        Module::<T>::set_reserves(
            sold_asset_id,
            input_reserve.saturating_add(pool_fee_amount),
            bought_asset_id,
            output_reserve,
        )?;

        // Ensure bought token amount is higher then requested minimal amount
        if bought_asset_amount >= min_amount_out {
            // Transfer the rest of sold token amount from user to vault and bought token amount from vault to user
            <T as Trait>::Currency::transfer(
                sold_asset_id.into(),
                &sender,
                &vault,
                (sold_asset_amount - buy_and_burn_amount - treasury_amount - pool_fee_amount)
                    .into(),
                ExistenceRequirement::KeepAlive,
            )?;
            <T as Trait>::Currency::transfer(
                bought_asset_id.into(),
                &vault,
                &sender,
                bought_asset_amount.into(),
                ExistenceRequirement::KeepAlive,
            )?;

            // Apply changes in token pools, adding sold amount and removing bought amount
            // Neither should fall to zero let alone underflow, due to how pool destruction works
            // Won't overflow due to earlier ensure
            let input_reserve_updated = input_reserve
                .saturating_add(sold_asset_amount - treasury_amount - buy_and_burn_amount);
            let output_reserve_updated = output_reserve.saturating_sub(bought_asset_amount);

            Module::<T>::set_reserves(
                sold_asset_id,
                input_reserve_updated,
                bought_asset_id,
                output_reserve_updated,
            )?;

            log!(
                info,
                "sell_asset: ({:?}, {}, {}, {}, {}) -> {}",
                sender,
                sold_asset_id,
                bought_asset_id,
                sold_asset_amount,
                min_amount_out,
                bought_asset_amount
            );

            log!(
                info,
                "pool-state: [({}, {}) -> {}, ({}, {}) -> {}]",
                sold_asset_id,
                bought_asset_id,
                input_reserve_updated,
                bought_asset_id,
                sold_asset_id,
                output_reserve_updated
            );

            Module::<T>::deposit_event(RawEvent::AssetsSwapped(
                sender,
                sold_asset_id,
                sold_asset_amount,
                bought_asset_id,
                bought_asset_amount,
            ));
        }

        // Settle tokens which goes to treasury and for buy and burn purpose
        Module::<T>::settle_treasury_and_burn(sold_asset_id, buy_and_burn_amount, treasury_amount)?;

        if bought_asset_amount < min_amount_out {
            return Err(DispatchError::from(Error::<T>::InsufficientOutputAmount));
        }

        Ok(())
    }

    fn buy_asset(
        sender: T::AccountId,
        sold_asset_id: Self::CurrencyId,
        bought_asset_id: Self::CurrencyId,
        bought_asset_amount: Self::Balance,
        max_amount_in: Self::Balance,
    ) -> DispatchResult {
        // Get token reserves
        let (input_reserve, output_reserve) =
            Module::<T>::get_reserves(sold_asset_id, bought_asset_id)?;

        // Ensure there are enough tokens in reserves
        ensure!(
            output_reserve > bought_asset_amount,
            Error::<T>::NotEnoughReserve,
        );

        // Ensure not buying zero amount
        ensure!(!bought_asset_amount.is_zero(), Error::<T>::ZeroAmount,);

        // Calculate amount to be paid from bought amount
        let sold_asset_amount =
            Module::<T>::calculate_buy_price(input_reserve, output_reserve, bought_asset_amount)?;

        let buy_and_burn_amount =
            multiply_by_rational(sold_asset_amount, BUYANDBURN_PERCENTAGE, 10000)
                .map_err(|_| Error::<T>::UnexpectedFailure)?
                + 1;

        let treasury_amount = multiply_by_rational(sold_asset_amount, TREASURY_PERCENTAGE, 10000)
            .map_err(|_| Error::<T>::UnexpectedFailure)?
            + 1;

        let pool_fee_amount = multiply_by_rational(sold_asset_amount, POOL_FEE_PERCENTAGE, 10000)
            .map_err(|_| Error::<T>::UnexpectedFailure)?
            + 1;

        // for future implementation of min fee if necessary
        // let min_fee: u128 = 0;
        // if buy_and_burn_amount + treasury_amount + pool_fee_amount < min_fee {
        //     buy_and_burn_amount = min_fee * FEE_PERCENTAGE / BUYANDBURN_PERCENTAGE;
        //     treasury_amount = min_fee * FEE_PERCENTAGE / TREASURY_PERCENTAGE;
        //     pool_fee_amount = min_fee - buy_and_burn_amount - treasury_amount;
        // }

        ensure!(
            input_reserve.checked_add(sold_asset_amount).is_some(),
            Error::<T>::MathOverflow
        );

        // Getting users token balances
        let sold_asset_free_balance: Self::Balance =
            <T as Trait>::Currency::free_balance(sold_asset_id.into(), &sender).into();

        // Ensure user has enough tokens to sell
        <T as Trait>::Currency::ensure_can_withdraw(
            sold_asset_id.into(),
            &sender,
            sold_asset_amount.into(),
            WithdrawReasons::all(),
            // Does not fail due to earlier ensure
            { sold_asset_free_balance.saturating_sub(sold_asset_amount) }.into(),
        )
        .or(Err(Error::<T>::NotEnoughAssets))?;

        let vault = Module::<T>::account_id();
        let treasury_account: T::AccountId = Self::treasury_account_id();
        let bnb_treasury_account: T::AccountId = Self::bnb_treasury_account_id();

        // Transfer of fees, before tx can fail on min amount out
        <T as Trait>::Currency::transfer(
            sold_asset_id.into(),
            &sender,
            &vault,
            pool_fee_amount.into(),
            ExistenceRequirement::KeepAlive,
        )?;

        <T as Trait>::Currency::transfer(
            sold_asset_id.into(),
            &sender,
            &treasury_account,
            treasury_amount.into(),
            ExistenceRequirement::KeepAlive,
        )?;

        <T as Trait>::Currency::transfer(
            sold_asset_id.into(),
            &sender,
            &bnb_treasury_account,
            buy_and_burn_amount.into(),
            ExistenceRequirement::KeepAlive,
        )?;

        // Add pool fee to pool
        Module::<T>::set_reserves(
            sold_asset_id,
            input_reserve.saturating_add(pool_fee_amount),
            bought_asset_id,
            output_reserve,
        )?;

        // Ensure paid amount is less then maximum allowed price
        if sold_asset_amount <= max_amount_in {
            // Transfer sold token amount from user to vault and bought token amount from vault to user
            <T as Trait>::Currency::transfer(
                sold_asset_id.into(),
                &sender,
                &vault,
                (sold_asset_amount - buy_and_burn_amount - treasury_amount - pool_fee_amount)
                    .into(),
                ExistenceRequirement::KeepAlive,
            )?;
            <T as Trait>::Currency::transfer(
                bought_asset_id.into(),
                &vault,
                &sender,
                bought_asset_amount.into(),
                ExistenceRequirement::KeepAlive,
            )?;

            // Apply changes in token pools, adding sold amount and removing bought amount
            // Neither should fall to zero let alone underflow, due to how pool destruction works
            // Won't overflow due to earlier ensure
            let input_reserve_updated = input_reserve
                .saturating_add(sold_asset_amount - treasury_amount - buy_and_burn_amount);
            let output_reserve_updated = output_reserve.saturating_sub(bought_asset_amount);
            Module::<T>::set_reserves(
                sold_asset_id,
                input_reserve_updated,
                bought_asset_id,
                output_reserve_updated,
            )?;

            log!(
                info,
                "buy_asset: ({:?}, {}, {}, {}, {}) -> {}",
                sender,
                sold_asset_id,
                bought_asset_id,
                bought_asset_amount,
                max_amount_in,
                sold_asset_amount
            );

            log!(
                info,
                "pool-state: [({}, {}) -> {}, ({}, {}) -> {}]",
                sold_asset_id,
                bought_asset_id,
                input_reserve_updated,
                bought_asset_id,
                sold_asset_id,
                output_reserve_updated
            );

            Module::<T>::deposit_event(RawEvent::AssetsSwapped(
                sender,
                sold_asset_id,
                sold_asset_amount,
                bought_asset_id,
                bought_asset_amount,
            ));
        }
        // Settle tokens which goes to treasury and for buy and burn purpose
        Module::<T>::settle_treasury_and_burn(sold_asset_id, buy_and_burn_amount, treasury_amount)?;

        if sold_asset_amount > max_amount_in {
            return Err(DispatchError::from(Error::<T>::InsufficientInputAmount));
        }

        Ok(())
    }

    fn mint_liquidity(
        sender: T::AccountId,
        first_asset_id: Self::CurrencyId,
        second_asset_id: Self::CurrencyId,
        first_asset_amount: Self::Balance,
        expected_second_asset_amount: Self::Balance,
    ) -> DispatchResult {
        let vault = Module::<T>::account_id();

        // Ensure pool exists
        ensure!(
            (LiquidityAssets::contains_key((first_asset_id, second_asset_id))
                || LiquidityAssets::contains_key((second_asset_id, first_asset_id))),
            Error::<T>::NoSuchPool,
        );

        // TODO move ensure in get_liq_asset ?
        // Get liquidity token id
        let liquidity_asset_id = Module::<T>::get_liquidity_asset(first_asset_id, second_asset_id)?;

        // Get token reserves
        let (first_asset_reserve, second_asset_reserve) =
            Module::<T>::get_reserves(first_asset_id, second_asset_id)?;
        let total_liquidity_assets: Self::Balance =
            <T as Trait>::Currency::total_issuance(liquidity_asset_id.into()).into();

        // Calculation of required second asset amount and received liquidity token amount
        ensure!(!first_asset_reserve.is_zero(), Error::<T>::DivisionByZero);
        let second_asset_amount = multiply_by_rational(
            first_asset_amount,
            second_asset_reserve,
            first_asset_reserve,
        )
        .map_err(|_| Error::<T>::UnexpectedFailure)?
        .checked_add(1)
        .ok_or_else(|| DispatchError::from(Error::<T>::MathOverflow))?;
        let liquidity_assets_minted = multiply_by_rational(
            first_asset_amount,
            total_liquidity_assets,
            first_asset_reserve,
        )
        .map_err(|_| Error::<T>::UnexpectedFailure)?;

        ensure!(
            second_asset_amount <= expected_second_asset_amount,
            Error::<T>::SecondAssetAmountExceededExpectations,
        );

        // Ensure minting amounts are not zero
        ensure!(
            !first_asset_amount.is_zero() && !second_asset_amount.is_zero(),
            Error::<T>::ZeroAmount,
        );

        // Getting users token balances
        let first_asset_free_balance: Self::Balance =
            <T as Trait>::Currency::free_balance(first_asset_id.into(), &sender).into();
        let second_asset_free_balance: Self::Balance =
            <T as Trait>::Currency::free_balance(second_asset_id.into(), &sender).into();

        // Ensure user has enough withdrawable tokens to create pool in amounts required

        <T as Trait>::Currency::ensure_can_withdraw(
            first_asset_id.into(),
            &sender,
            first_asset_amount.into(),
            WithdrawReasons::all(),
            // Does not fail due to earlier ensure
            { first_asset_free_balance.saturating_sub(first_asset_amount) }.into(),
        )
        .or(Err(Error::<T>::NotEnoughAssets))?;

        <T as Trait>::Currency::ensure_can_withdraw(
            second_asset_id.into(),
            &sender,
            second_asset_amount.into(),
            WithdrawReasons::all(),
            // Does not fail due to earlier ensure
            { second_asset_free_balance.saturating_sub(second_asset_amount) }.into(),
        )
        .or(Err(Error::<T>::NotEnoughAssets))?;

        // Transfer of token amounts from user to vault
        <T as Trait>::Currency::transfer(
            first_asset_id.into(),
            &sender,
            &vault,
            first_asset_amount.into(),
            ExistenceRequirement::KeepAlive,
        )?;
        <T as Trait>::Currency::transfer(
            second_asset_id.into(),
            &sender,
            &vault,
            second_asset_amount.into(),
            ExistenceRequirement::KeepAlive,
        )?;
        Module::<T>::set_liquidity_minting_checkpoint(
            sender.clone(),
            liquidity_asset_id,
            liquidity_assets_minted,
        );

        // Creating new liquidity tokens to user
        <T as Trait>::Currency::mint(
            liquidity_asset_id.into(),
            &sender,
            liquidity_assets_minted.into(),
        )?;

        // Apply changes in token pools, adding minted amounts
        // Won't overflow due earlier ensure
        let first_asset_reserve_updated = first_asset_reserve.saturating_add(first_asset_amount);
        let second_asset_reserve_updated = second_asset_reserve.saturating_add(second_asset_amount);
        Module::<T>::set_reserves(
            first_asset_id,
            first_asset_reserve_updated,
            second_asset_id,
            second_asset_reserve_updated,
        )?;
        log!(
            info,
            "mint_liquidity: ({:?}, {}, {}, {}) -> ({}, {}, {})",
            sender,
            first_asset_id,
            second_asset_id,
            first_asset_amount,
            second_asset_amount,
            liquidity_asset_id,
            liquidity_assets_minted
        );

        log!(
            info,
            "pool-state: [({}, {}) -> {}, ({}, {}) -> {}]",
            first_asset_id,
            second_asset_id,
            first_asset_reserve_updated,
            second_asset_id,
            first_asset_id,
            second_asset_reserve_updated
        );

        Module::<T>::deposit_event(RawEvent::LiquidityMinted(
            sender,
            first_asset_id,
            first_asset_amount,
            second_asset_id,
            second_asset_amount,
            liquidity_asset_id,
            liquidity_assets_minted,
        ));

        Ok(())
    }

    fn burn_liquidity(
        sender: T::AccountId,
        first_asset_id: Self::CurrencyId,
        second_asset_id: Self::CurrencyId,
        liquidity_asset_amount: Self::Balance,
    ) -> DispatchResult {
        let vault = Module::<T>::account_id();

        // Get token reserves and liquidity asset id
        let (first_asset_reserve, second_asset_reserve) =
            Module::<T>::get_reserves(first_asset_id, second_asset_id)?;
        let liquidity_asset_id = Module::<T>::get_liquidity_asset(first_asset_id, second_asset_id)?;

        // Ensure user has enought liquidity tokens to burn
        ensure!(
            <T as Trait>::Currency::can_slash(
                liquidity_asset_id.into(),
                &sender,
                liquidity_asset_amount.into()
            ),
            Error::<T>::NotEnoughAssets,
        );
        let new_balance: Self::Balance =
            <T as Trait>::Currency::free_balance(liquidity_asset_id.into(), &sender)
                .into()
                .checked_sub(liquidity_asset_amount)
                .ok_or_else(|| DispatchError::from(Error::<T>::NotEnoughAssets))?;

        <T as Trait>::Currency::ensure_can_withdraw(
            liquidity_asset_id.into(),
            &sender,
            liquidity_asset_amount.into(),
            WithdrawReasons::all(),
            new_balance.into(),
        )
        .or(Err(Error::<T>::NotEnoughAssets))?;

        // Calculate first and second token amounts depending on liquidity amount to burn
        let (first_asset_amount, second_asset_amount) = Module::<T>::get_burn_amount_reserves(
            first_asset_reserve,
            second_asset_reserve,
            liquidity_asset_id,
            liquidity_asset_amount,
        )?;

        let total_liquidity_assets: Balance =
            <T as Trait>::Currency::total_issuance(liquidity_asset_id.into()).into();

        // If all liquidity assets are being burned then
        // both asset amounts must be equal to their reserve values
        // All storage values related to this pool must be destroyed
        if liquidity_asset_amount == total_liquidity_assets {
            ensure!(
                (first_asset_reserve == first_asset_amount)
                    && (second_asset_reserve == second_asset_amount),
                Error::<T>::UnexpectedFailure
            );
        } else {
            ensure!(
                (first_asset_reserve >= first_asset_amount)
                    && (second_asset_reserve >= second_asset_amount),
                Error::<T>::UnexpectedFailure
            );
        }
        // If all liquidity assets are not being burned then
        // both asset amounts must be less than their reserve values

        // Ensure not withdrawing zero amounts
        ensure!(
            !first_asset_amount.is_zero() && !second_asset_amount.is_zero(),
            Error::<T>::ZeroAmount,
        );

        // Transfer withdrawn amounts from vault to user
        <T as Trait>::Currency::transfer(
            first_asset_id.into(),
            &vault,
            &sender,
            first_asset_amount.into(),
            ExistenceRequirement::KeepAlive,
        )?;
        <T as Trait>::Currency::transfer(
            second_asset_id.into(),
            &vault,
            &sender,
            second_asset_amount.into(),
            ExistenceRequirement::KeepAlive,
        )?;

        log!(
            info,
            "burn_liquidity: ({:?}, {}, {}, {}) -> ({}, {})",
            sender,
            first_asset_id,
            second_asset_id,
            liquidity_asset_amount,
            first_asset_amount,
            second_asset_amount
        );

        if liquidity_asset_amount == total_liquidity_assets {
            log!(
                info,
                "pool-state: [({}, {}) -> Removed, ({}, {}) -> Removed]",
                first_asset_id,
                second_asset_id,
                second_asset_id,
                first_asset_id,
            );
            Pools::remove((first_asset_id, second_asset_id));
            Pools::remove((second_asset_id, first_asset_id));
            LiquidityAssets::remove((first_asset_id, second_asset_id));
            LiquidityAssets::remove((second_asset_id, first_asset_id));
            LiquidityPools::remove(liquidity_asset_id);
        } else {
            // Apply changes in token pools, removing withdrawn amounts
            // Cannot underflow due to earlier ensure
            // check was executed in get_reserves call
            let first_asset_reserve_updated =
                first_asset_reserve.saturating_sub(first_asset_amount);
            let second_asset_reserve_updated =
                second_asset_reserve.saturating_sub(second_asset_amount);
            Module::<T>::set_reserves(
                first_asset_id,
                first_asset_reserve_updated,
                second_asset_id,
                second_asset_reserve_updated,
            )?;

            log!(
                info,
                "pool-state: [({}, {}) -> {}, ({}, {}) -> {}]",
                first_asset_id,
                second_asset_id,
                first_asset_reserve_updated,
                second_asset_id,
                first_asset_id,
                second_asset_reserve_updated
            );
        }

        Module::<T>::set_liquidity_burning_checkpoint(
            sender.clone(),
            liquidity_asset_id,
            liquidity_asset_amount,
        );

        // Destroying burnt liquidity tokens
        <T as Trait>::Currency::burn_and_settle(
            liquidity_asset_id.into(),
            &sender,
            liquidity_asset_amount.into(),
        )?;

        Module::<T>::deposit_event(RawEvent::LiquidityBurned(
            sender,
            first_asset_id,
            first_asset_amount,
            second_asset_id,
            second_asset_amount,
            liquidity_asset_id,
            liquidity_asset_amount,
        ));

        Ok(())
    }

    fn claim_rewards(
        sender: T::AccountId,
        liquidity_token_id: Self::CurrencyId,
        amount: Self::Balance,
    ) -> DispatchResult {
        let vault = Self::account_id();
        let mangata_id: TokenId = T::NativeCurrencyId::get();

        let current_block_number =
            <frame_system::Module<T>>::block_number().saturated_into::<u32>();
        let (rewards_total, rewards_claimed) = Module::<T>::calculate_rewards_amount(
            sender.clone(),
            liquidity_token_id,
            current_block_number,
        )?;

        let rewards_total_i128: i128 = i128::try_from(rewards_total)
            .map_err(|_| DispatchError::from(Error::<T>::MathOverflow))?;
        let eligible_to_claim: Balance = u128::try_from(rewards_total_i128 - rewards_claimed)
            .map_err(|_| DispatchError::from(Error::<T>::MathOverflow))?;
        ensure!(
            amount <= eligible_to_claim,
            Error::<T>::NotEligibleToClaimAmount,
        );

        let rewards_claimed_new = rewards_claimed
            + i128::try_from(amount).map_err(|_| DispatchError::from(Error::<T>::MathOverflow))?;

        <T as Trait>::Currency::transfer(
            mangata_id.into(),
            &vault,
            &sender,
            amount.into(),
            ExistenceRequirement::KeepAlive,
        )?;

        LiquidityMiningUserClaimed::<T>::insert((sender, liquidity_token_id), rewards_claimed_new);

        //TODO REMOVE CLAIMED MANGATA FROM TOTAL POOL
        Ok(())
    }

    // This function has not been verified
    fn get_tokens_required_for_minting(
        liquidity_asset_id: Self::CurrencyId,
        liquidity_token_amount: Self::Balance,
    ) -> Result<
        (
            Self::CurrencyId,
            Self::Balance,
            Self::CurrencyId,
            Self::Balance,
        ),
        DispatchError,
    > {
        let (first_asset_id, second_asset_id) =
            LiquidityPools::get(liquidity_asset_id).ok_or(Error::<T>::NoSuchLiquidityAsset)?;
        let (first_asset_reserve, second_asset_reserve) =
            Module::<T>::get_reserves(first_asset_id, second_asset_id)?;
        let total_liquidity_assets: Balance =
            <T as Trait>::Currency::total_issuance(liquidity_asset_id.into()).into();

        ensure!(
            !total_liquidity_assets.is_zero(),
            Error::<T>::DivisionByZero
        );
        let second_asset_amount = multiply_by_rational(
            liquidity_token_amount,
            second_asset_reserve,
            total_liquidity_assets,
        )
        .map_err(|_| Error::<T>::UnexpectedFailure)?
        .checked_add(1)
        .ok_or_else(|| DispatchError::from(Error::<T>::MathOverflow))?;
        let first_asset_amount = multiply_by_rational(
            liquidity_token_amount,
            first_asset_reserve,
            total_liquidity_assets,
        )
        .map_err(|_| Error::<T>::UnexpectedFailure)?
        .checked_add(1)
        .ok_or_else(|| DispatchError::from(Error::<T>::MathOverflow))?;

        log!(
            info,
            "get_tokens_required_for_minting: ({}, {}) -> ({}, {}, {}, {})",
            liquidity_asset_id,
            liquidity_token_amount,
            first_asset_id,
            first_asset_amount,
            second_asset_id,
            second_asset_amount,
        );

        Ok((
            first_asset_id,
            first_asset_amount,
            second_asset_id,
            second_asset_amount,
        ))
    }
=======
pub use pallet::*;

#[frame_support::pallet]
pub mod pallet {

	use super::*;

	#[pallet::pallet]
	#[pallet::generate_store(pub(super) trait Store)]
	pub struct Pallet<T>(PhantomData<T>);

	#[pallet::hooks]
	impl<T: Config> Hooks<T::BlockNumber> for Pallet<T> {}

	#[pallet::config]
	pub trait Config: frame_system::Config + pallet_assets_info::Config {
		type Event: From<Event<Self>> + IsType<<Self as frame_system::Config>::Event>;
		type Currency: MultiTokenCurrencyExtended<Self::AccountId>;
		type NativeCurrencyId: Get<TokenId>;
		type TreasuryPalletId: Get<PalletId>;
		type BnbTreasurySubAccDerive: Get<[u8; 4]>;
	}

	#[pallet::error]
	/// Errors
	pub enum Error<T> {
		VaultAlreadySet,
		PoolAlreadyExists,
		NotEnoughAssets,
		NoSuchPool,
		NoSuchLiquidityAsset,
		NotEnoughReserve,
		ZeroAmount,
		InsufficientInputAmount,
		InsufficientOutputAmount,
		SameAsset,
		AssetAlreadyExists,
		AssetDoesNotExists,
		DivisionByZero,
		UnexpectedFailure,
		NotMangataLiquidityAsset,
		SecondAssetAmountExceededExpectations,
		MathOverflow,
		LiquidityTokenCreationFailed,
	}

	#[pallet::event]
	#[pallet::generate_deposit(pub(super) fn deposit_event)]
	pub enum Event<T: Config> {
		//TODO add trading events
		PoolCreated(T::AccountId, TokenId, Balance, TokenId, Balance),
		AssetsSwapped(T::AccountId, TokenId, Balance, TokenId, Balance),
		LiquidityMinted(T::AccountId, TokenId, Balance, TokenId, Balance, TokenId, Balance),
		LiquidityBurned(T::AccountId, TokenId, Balance, TokenId, Balance, TokenId, Balance),
	}

	#[pallet::storage]
	#[pallet::getter(fn asset_pool)]
	pub type Pools<T: Config> =
		StorageMap<_, Blake2_256, (TokenId, TokenId), (Balance, Balance), ValueQuery>;

	#[pallet::storage]
	#[pallet::getter(fn liquidity_asset)]
	pub type LiquidityAssets<T: Config> =
		StorageMap<_, Blake2_256, (TokenId, TokenId), Option<TokenId>, ValueQuery>;

	#[pallet::storage]
	#[pallet::getter(fn liquidity_pool)]
	pub type LiquidityPools<T: Config> =
		StorageMap<_, Blake2_256, TokenId, Option<(TokenId, TokenId)>, ValueQuery>;

	#[pallet::genesis_config]
	pub struct GenesisConfig<T: Config> {
		pub created_pools_for_staking:
			Vec<(T::AccountId, TokenId, Balance, TokenId, Balance, TokenId)>,
	}

	#[cfg(feature = "std")]
	impl<T: Config> Default for GenesisConfig<T> {
		fn default() -> Self {
			GenesisConfig { created_pools_for_staking: vec![] }
		}
	}

	#[pallet::genesis_build]
	impl<T: Config> GenesisBuild<T> for GenesisConfig<T> {
		fn build(&self) {
			self.created_pools_for_staking.iter().for_each(
				|(
					account_id,
					native_token_id,
					native_token_amount,
					pooled_token_id,
					pooled_token_amount,
					liquidity_token_id,
				)| {
					if <T as Config>::Currency::exists({ *liquidity_token_id }.into()) {
						assert!(
							<Pallet<T>>::mint_liquidity(
								T::Origin::from(Some(account_id.clone()).into()),
								*native_token_id,
								*pooled_token_id,
								*native_token_amount,
								*pooled_token_amount
							)
							.is_ok(),
							"Pool mint failed"
						);
					} else {
						let created_liquidity_token_id: TokenId =
							<T as Config>::Currency::get_next_currency_id().into();
						assert!(
							created_liquidity_token_id == *liquidity_token_id,
							"Assets not initialized in the expected sequence"
						);
						assert!(
							<Pallet<T>>::create_pool(
								T::Origin::from(Some(account_id.clone()).into()),
								*native_token_id,
								*native_token_amount,
								*pooled_token_id,
								*pooled_token_amount
							)
							.is_ok(),
							"Pool creation failed"
						);
					}
				},
			)
		}
	}

	// XYK extrinsics.
	#[pallet::call]
	impl<T: Config> Pallet<T> {
		#[pallet::weight(10_000)]
		pub fn create_pool(
			origin: OriginFor<T>,
			first_asset_id: TokenId,
			first_asset_amount: Balance,
			second_asset_id: TokenId,
			second_asset_amount: Balance,
		) -> DispatchResultWithPostInfo {
			let sender = ensure_signed(origin)?;

			<Self as XykFunctionsTrait<T::AccountId>>::create_pool(
				sender,
				first_asset_id,
				first_asset_amount,
				second_asset_id,
				second_asset_amount,
			)?;

			Ok(().into())
		}

		// you will sell your sold_asset_amount of sold_asset_id to get some amount of bought_asset_id
		#[pallet::weight((10_000, Pays::No))]
		pub fn sell_asset(
			origin: OriginFor<T>,
			sold_asset_id: TokenId,
			bought_asset_id: TokenId,
			sold_asset_amount: Balance,
			min_amount_out: Balance,
		) -> DispatchResultWithPostInfo {
			let sender = ensure_signed(origin)?;

			<Self as XykFunctionsTrait<T::AccountId>>::sell_asset(
				sender,
				sold_asset_id,
				bought_asset_id,
				sold_asset_amount,
				min_amount_out,
			)?;
			Ok(Pays::No.into())
		}

		#[pallet::weight((10_000, Pays::No))]
		pub fn buy_asset(
			origin: OriginFor<T>,
			sold_asset_id: TokenId,
			bought_asset_id: TokenId,
			bought_asset_amount: Balance,
			max_amount_in: Balance,
		) -> DispatchResultWithPostInfo {
			let sender = ensure_signed(origin)?;

			<Self as XykFunctionsTrait<T::AccountId>>::buy_asset(
				sender,
				sold_asset_id,
				bought_asset_id,
				bought_asset_amount,
				max_amount_in,
			)?;
			Ok(Pays::No.into())
		}

		#[pallet::weight(10_000)]
		pub fn mint_liquidity(
			origin: OriginFor<T>,
			first_asset_id: TokenId,
			second_asset_id: TokenId,
			first_asset_amount: Balance,
			expected_second_asset_amount: Balance,
		) -> DispatchResultWithPostInfo {
			let sender = ensure_signed(origin)?;

			<Self as XykFunctionsTrait<T::AccountId>>::mint_liquidity(
				sender,
				first_asset_id,
				second_asset_id,
				first_asset_amount,
				expected_second_asset_amount,
			)?;

			Ok(().into())
		}

		#[pallet::weight(10_000)]
		pub fn burn_liquidity(
			origin: OriginFor<T>,
			first_asset_id: TokenId,
			second_asset_id: TokenId,
			liquidity_asset_amount: Balance,
		) -> DispatchResultWithPostInfo {
			let sender = ensure_signed(origin)?;

			<Self as XykFunctionsTrait<T::AccountId>>::burn_liquidity(
				sender,
				first_asset_id,
				second_asset_id,
				liquidity_asset_amount,
			)?;

			Ok(().into())
		}
	}
}

impl<T: Config> Pallet<T> {
	// Sets the liquidity token's info
	// May fail if liquidity_asset_id does not exsist
	// Should not fail otherwise as the parameters for the max and min length in pallet_assets_info should be set appropriately
	pub fn set_liquidity_asset_info(
		liquidity_asset_id: TokenId,
		first_asset_id: TokenId,
		second_asset_id: TokenId,
	) -> DispatchResult {
		let mut name: Vec<u8> = Vec::<u8>::new();
		name.extend_from_slice(LIQUIDITY_TOKEN_IDENTIFIER);
		name.extend_from_slice(HEX_INDICATOR);
		for bytes in liquidity_asset_id.to_be_bytes().iter() {
			match (bytes >> 4) as u8 {
				x @ 0u8..=9u8 => name.push(x.saturating_add(48u8)),
				x => name.push(x.saturating_add(55u8)),
			}
			match (bytes & 0b0000_1111) as u8 {
				x @ 0u8..=9u8 => name.push(x.saturating_add(48u8)),
				x => name.push(x.saturating_add(55u8)),
			}
		}

		let mut symbol: Vec<u8> = Vec::<u8>::new();
		symbol.extend_from_slice(TOKEN_SYMBOL);
		symbol.extend_from_slice(HEX_INDICATOR);
		for bytes in first_asset_id.to_be_bytes().iter() {
			match (bytes >> 4) as u8 {
				x @ 0u8..=9u8 => symbol.push(x.saturating_add(48u8)),
				x => symbol.push(x.saturating_add(55u8)),
			}
			match (bytes & 0b0000_1111) as u8 {
				x @ 0u8..=9u8 => symbol.push(x.saturating_add(48u8)),
				x => symbol.push(x.saturating_add(55u8)),
			}
		}
		symbol.extend_from_slice(TOKEN_SYMBOL_SEPARATOR);
		symbol.extend_from_slice(TOKEN_SYMBOL);
		symbol.extend_from_slice(HEX_INDICATOR);
		for bytes in second_asset_id.to_be_bytes().iter() {
			match (bytes >> 4) as u8 {
				x @ 0u8..=9u8 => symbol.push(x.saturating_add(48u8)),
				x => symbol.push(x.saturating_add(55u8)),
			}
			match (bytes & 0b0000_1111) as u8 {
				x @ 0u8..=9u8 => symbol.push(x.saturating_add(48u8)),
				x => symbol.push(x.saturating_add(55u8)),
			}
		}

		let mut description: Vec<u8> = Vec::<u8>::new();
		description.extend_from_slice(LIQUIDITY_TOKEN_DESCRIPTION);

		<assets_info::Pallet<T>>::set_asset_info(
			liquidity_asset_id,
			Some(name),
			Some(symbol.to_vec()),
			Some(description),
			Some(DEFAULT_DECIMALS),
		)?;
		Ok(())
	}

	// Calculate amount of tokens to be bought by sellling sell_amount
	pub fn calculate_sell_price(
		input_reserve: Balance,
		output_reserve: Balance,
		sell_amount: Balance,
	) -> Result<Balance, DispatchError> {
		let after_fee_percentage: u128 = 10000 - FEE_PERCENTAGE;
		let input_reserve_saturated: U256 = input_reserve.into();
		let output_reserve_saturated: U256 = output_reserve.into();
		let sell_amount_saturated: U256 = sell_amount.into();

		let input_amount_with_fee: U256 =
			sell_amount_saturated.saturating_mul(after_fee_percentage.into());

		let numerator: U256 = input_amount_with_fee
			.checked_mul(output_reserve_saturated)
			.ok_or_else(|| DispatchError::from(Error::<T>::MathOverflow))?;

		let denominator: U256 = input_reserve_saturated
			.saturating_mul(10000.into())
			.checked_add(input_amount_with_fee)
			.ok_or_else(|| DispatchError::from(Error::<T>::MathOverflow))?;

		let result_u256 = numerator
			.checked_div(denominator)
			.ok_or_else(|| DispatchError::from(Error::<T>::DivisionByZero))?;

		let result = Balance::try_from(result_u256)
			.map_err(|_| DispatchError::from(Error::<T>::MathOverflow))?;
		log!(
			info,
			"calculate_sell_price: ({}, {}, {}) -> {}",
			input_reserve,
			output_reserve,
			sell_amount,
			result
		);
		Ok(result)
	}

	pub fn calculate_sell_price_no_fee(
		// Callculate amount of tokens to be received by sellling sell_amount, without fee
		input_reserve: Balance,
		output_reserve: Balance,
		sell_amount: Balance,
	) -> Result<Balance, DispatchError> {
		let input_reserve_saturated: U256 = input_reserve.into();
		let output_reserve_saturated: U256 = output_reserve.into();
		let sell_amount_saturated: U256 = sell_amount.into();

		let numerator: U256 = sell_amount_saturated.saturating_mul(output_reserve_saturated);
		let denominator: U256 = input_reserve_saturated.saturating_add(sell_amount_saturated);
		let result_u256 = numerator
			.checked_div(denominator)
			.ok_or_else(|| DispatchError::from(Error::<T>::DivisionByZero))?;
		let result = Balance::try_from(result_u256)
			.map_err(|_| DispatchError::from(Error::<T>::MathOverflow))?;
		log!(
			info,
			"calculate_sell_price_no_fee: ({}, {}, {}) -> {}",
			input_reserve,
			output_reserve,
			sell_amount,
			result
		);
		Ok(result)
	}

	// Calculate amount of tokens to be paid, when buying buy_amount
	pub fn calculate_buy_price(
		input_reserve: Balance,
		output_reserve: Balance,
		buy_amount: Balance,
	) -> Result<Balance, DispatchError> {
		let after_fee_percentage: u128 = 10000 - FEE_PERCENTAGE;
		let input_reserve_saturated: U256 = input_reserve.into();
		let output_reserve_saturated: U256 = output_reserve.into();
		let buy_amount_saturated: U256 = buy_amount.into();

		let numerator: U256 = input_reserve_saturated
			.saturating_mul(buy_amount_saturated)
			.checked_mul(10000.into())
			.ok_or_else(|| DispatchError::from(Error::<T>::MathOverflow))?;

		let denominator: U256 = output_reserve_saturated
			.checked_sub(buy_amount_saturated)
			.ok_or_else(|| DispatchError::from(Error::<T>::NotEnoughReserve))?
			.checked_mul(after_fee_percentage.into())
			.ok_or_else(|| DispatchError::from(Error::<T>::MathOverflow))?;

		let result_u256 = numerator
			.checked_div(denominator)
			.ok_or_else(|| DispatchError::from(Error::<T>::DivisionByZero))?
			.checked_add(1.into())
			.ok_or_else(|| DispatchError::from(Error::<T>::MathOverflow))?;

		let result = Balance::try_from(result_u256)
			.map_err(|_| DispatchError::from(Error::<T>::MathOverflow))?;
		log!(
			info,
			"calculate_buy_price: ({}, {}, {}) -> {}",
			input_reserve,
			output_reserve,
			buy_amount,
			result
		);
		Ok(result)
	}

	pub fn get_liquidity_asset(
		first_asset_id: TokenId,
		second_asset_id: TokenId,
	) -> Result<TokenId, DispatchError> {
		if LiquidityAssets::<T>::contains_key((first_asset_id, second_asset_id)) {
			LiquidityAssets::<T>::get((first_asset_id, second_asset_id))
				.ok_or_else(|| Error::<T>::UnexpectedFailure.into())
		} else {
			LiquidityAssets::<T>::get((second_asset_id, first_asset_id))
				.ok_or_else(|| Error::<T>::NoSuchPool.into())
		}
	}

	pub fn calculate_sell_price_id(
		sold_token_id: TokenId,
		bought_token_id: TokenId,
		sell_amount: Balance,
	) -> Result<Balance, DispatchError> {
		let (input_reserve, output_reserve) =
			Pallet::<T>::get_reserves(sold_token_id, bought_token_id)?;

		Self::calculate_sell_price(input_reserve, output_reserve, sell_amount)
	}

	pub fn calculate_buy_price_id(
		sold_token_id: TokenId,
		bought_token_id: TokenId,
		buy_amount: Balance,
	) -> Result<Balance, DispatchError> {
		let (input_reserve, output_reserve) =
			Pallet::<T>::get_reserves(sold_token_id, bought_token_id)?;

		Self::calculate_buy_price(input_reserve, output_reserve, buy_amount)
	}

	pub fn get_reserves(
		first_asset_id: TokenId,
		second_asset_id: TokenId,
	) -> Result<(Balance, Balance), DispatchError> {
		let mut reserves = Pools::<T>::get((first_asset_id, second_asset_id));

		if Pools::<T>::contains_key((first_asset_id, second_asset_id)) {
			return Ok((reserves.0, reserves.1))
		} else if Pools::<T>::contains_key((second_asset_id, first_asset_id)) {
			reserves = Pools::<T>::get((second_asset_id, first_asset_id));
			return Ok((reserves.1, reserves.0))
		} else {
			return Err(DispatchError::from(Error::<T>::NoSuchPool))
		}
	}

	pub fn set_reserves(
		first_asset_id: TokenId,
		first_asset_amount: Balance,
		second_asset_id: TokenId,
		second_asset_amount: Balance,
	) -> DispatchResult {
		if Pools::<T>::contains_key((first_asset_id, second_asset_id)) {
			Pools::<T>::insert(
				(first_asset_id, second_asset_id),
				(first_asset_amount, second_asset_amount),
			);
		} else if Pools::<T>::contains_key((second_asset_id, first_asset_id)) {
			Pools::<T>::insert(
				(second_asset_id, first_asset_id),
				(second_asset_amount, first_asset_amount),
			);
		} else {
			return Err(DispatchError::from(Error::<T>::NoSuchPool))
		}

		Ok(())
	}

	// Calculate first and second token amounts depending on liquidity amount to burn
	pub fn get_burn_amount(
		first_asset_id: TokenId,
		second_asset_id: TokenId,
		liquidity_asset_amount: Balance,
	) -> Result<(Balance, Balance), DispatchError> {
		// Get token reserves and liquidity asset id
		let liquidity_asset_id = Self::get_liquidity_asset(first_asset_id, second_asset_id)?;
		let (first_asset_reserve, second_asset_reserve) =
			Pallet::<T>::get_reserves(first_asset_id, second_asset_id)?;

		let (first_asset_amount, second_asset_amount) = Self::get_burn_amount_reserves(
			first_asset_reserve,
			second_asset_reserve,
			liquidity_asset_id,
			liquidity_asset_amount,
		)?;

		log!(
			info,
			"get_burn_amount: ({}, {}, {}) -> ({}, {})",
			first_asset_id,
			second_asset_id,
			liquidity_asset_amount,
			first_asset_amount,
			second_asset_amount
		);

		Ok((first_asset_amount, second_asset_amount))
	}

	pub fn get_burn_amount_reserves(
		first_asset_reserve: Balance,
		second_asset_reserve: Balance,
		liquidity_asset_id: TokenId,
		liquidity_asset_amount: Balance,
	) -> Result<(Balance, Balance), DispatchError> {
		// Get token reserves and liquidity asset id

		let total_liquidity_assets: Balance =
			<T as Config>::Currency::total_issuance(liquidity_asset_id.into()).into();

		// Calculate first and second token amount to be withdrawn
		ensure!(!total_liquidity_assets.is_zero(), Error::<T>::DivisionByZero);
		let first_asset_amount = multiply_by_rational(
			first_asset_reserve,
			liquidity_asset_amount,
			total_liquidity_assets,
		)
		.map_err(|_| Error::<T>::UnexpectedFailure)?;
		let second_asset_amount = multiply_by_rational(
			second_asset_reserve,
			liquidity_asset_amount,
			total_liquidity_assets,
		)
		.map_err(|_| Error::<T>::UnexpectedFailure)?;

		Ok((first_asset_amount, second_asset_amount))
	}

	//TODO if pool contains key !
	fn settle_treasury_and_burn(
		sold_asset_id: TokenId,
		burn_amount: Balance,
		treasury_amount: Balance,
	) -> DispatchResult {
		let vault = Self::account_id();
		let mangata_id: TokenId = T::NativeCurrencyId::get();
		let treasury_account: T::AccountId = Self::treasury_account_id();
		let bnb_treasury_account: T::AccountId = Self::bnb_treasury_account_id();

		// If settling token is mangata, treasury amount is added to treasury and burn amount is burned from corresponding pool
		if sold_asset_id == mangata_id {
			// treasury_amount of MGA is already in treasury at this point

			// MGA burned from bnb_treasury_account
			<T as Config>::Currency::burn_and_settle(
				sold_asset_id.into(),
				&bnb_treasury_account,
				burn_amount.into(),
			)?;
		}
		//If settling token is connected to mangata, token is swapped in corresponding pool to mangata without fee
		else if Pools::<T>::contains_key((sold_asset_id, mangata_id)) ||
			Pools::<T>::contains_key((mangata_id, sold_asset_id))
		{
			// Getting token reserves
			let (input_reserve, output_reserve) =
				Pallet::<T>::get_reserves(sold_asset_id, mangata_id)?;

			// Calculating swapped mangata amount
			let settle_amount_in_mangata = Self::calculate_sell_price_no_fee(
				input_reserve,
				output_reserve,
				treasury_amount + burn_amount,
			)?;
			let treasury_amount_in_mangata = settle_amount_in_mangata * TREASURY_PERCENTAGE /
				(TREASURY_PERCENTAGE + BUYANDBURN_PERCENTAGE);

			let burn_amount_in_mangata = settle_amount_in_mangata - treasury_amount_in_mangata;

			// Apply changes in token pools, adding treasury and burn amounts of settling token, removing  treasury and burn amounts of mangata

			Pallet::<T>::set_reserves(
				sold_asset_id,
				input_reserve.saturating_add(treasury_amount).saturating_add(burn_amount),
				mangata_id,
				output_reserve
					.saturating_sub(treasury_amount_in_mangata)
					.saturating_sub(burn_amount_in_mangata),
			)?;

			<T as Config>::Currency::transfer(
				sold_asset_id.into(),
				&treasury_account,
				&vault,
				treasury_amount.into(),
				ExistenceRequirement::KeepAlive,
			)?;

			<T as Config>::Currency::transfer(
				mangata_id.into(),
				&vault,
				&treasury_account,
				treasury_amount_in_mangata.into(),
				ExistenceRequirement::KeepAlive,
			)?;

			<T as Config>::Currency::transfer(
				sold_asset_id.into(),
				&bnb_treasury_account,
				&vault,
				burn_amount.into(),
				ExistenceRequirement::KeepAlive,
			)?;

			// Mangata burned from pool
			<T as Config>::Currency::burn_and_settle(
				mangata_id.into(),
				&vault,
				burn_amount_in_mangata.into(),
			)?;
		}
		// Settling token has no mangata connection, settling token is added to treasuries
		else {
			// Both treasury_amount and buy_and_burn_amount of sold_asset are in their respective treasuries
		}
		Ok(())
	}

	fn account_id() -> T::AccountId {
		PALLET_ID.into_account()
	}

	fn treasury_account_id() -> T::AccountId {
		T::TreasuryPalletId::get().into_account()
	}

	fn bnb_treasury_account_id() -> T::AccountId {
		T::TreasuryPalletId::get().into_sub_account(T::BnbTreasurySubAccDerive::get())
	}
}

pub trait XykFunctionsTrait<AccountId> {
	type Balance: AtLeast32BitUnsigned
		+ FullCodec
		+ Copy
		+ MaybeSerializeDeserialize
		+ Debug
		+ Default
		+ From<Balance>
		+ Into<Balance>;

	type CurrencyId: Parameter
		+ Member
		+ Copy
		+ MaybeSerializeDeserialize
		+ Ord
		+ Default
		+ AtLeast32BitUnsigned
		+ FullCodec
		+ From<TokenId>
		+ Into<TokenId>;

	fn create_pool(
		sender: AccountId,
		first_asset_id: Self::CurrencyId,
		first_asset_amount: Self::Balance,
		second_asset_id: Self::CurrencyId,
		second_asset_amount: Self::Balance,
	) -> DispatchResult;

	fn sell_asset(
		sender: AccountId,
		sold_asset_id: Self::CurrencyId,
		bought_asset_id: Self::CurrencyId,
		sold_asset_amount: Self::Balance,
		min_amount_out: Self::Balance,
	) -> DispatchResult;

	fn buy_asset(
		sender: AccountId,
		sold_asset_id: Self::CurrencyId,
		bought_asset_id: Self::CurrencyId,
		bought_asset_amount: Self::Balance,
		max_amount_in: Self::Balance,
	) -> DispatchResult;

	fn mint_liquidity(
		sender: AccountId,
		first_asset_id: Self::CurrencyId,
		second_asset_id: Self::CurrencyId,
		first_asset_amount: Self::Balance,
		expected_second_asset_amount: Self::Balance,
	) -> DispatchResult;

	fn burn_liquidity(
		sender: AccountId,
		first_asset_id: Self::CurrencyId,
		second_asset_id: Self::CurrencyId,
		liquidity_asset_amount: Self::Balance,
	) -> DispatchResult;

	fn get_tokens_required_for_minting(
		liquidity_asset_id: Self::CurrencyId,
		liquidity_token_amount: Self::Balance,
	) -> Result<(Self::CurrencyId, Self::Balance, Self::CurrencyId, Self::Balance), DispatchError>;
}

impl<T: Config> XykFunctionsTrait<T::AccountId> for Pallet<T> {
	type Balance = Balance;

	type CurrencyId = TokenId;

	fn create_pool(
		sender: T::AccountId,
		first_asset_id: Self::CurrencyId,
		first_asset_amount: Self::Balance,
		second_asset_id: Self::CurrencyId,
		second_asset_amount: Self::Balance,
	) -> DispatchResult {
		let vault: T::AccountId = Pallet::<T>::account_id();

		// Ensure pool is not created with zero amount
		ensure!(
			!first_asset_amount.is_zero() && !second_asset_amount.is_zero(),
			Error::<T>::ZeroAmount,
		);

		// Ensure pool does not exists yet
		ensure!(
			!Pools::<T>::contains_key((first_asset_id, second_asset_id)),
			Error::<T>::PoolAlreadyExists,
		);

		// Ensure pool does not exists yet
		ensure!(
			!Pools::<T>::contains_key((second_asset_id, first_asset_id)),
			Error::<T>::PoolAlreadyExists,
		);

		// Getting users token balances
		let first_asset_free_balance: Self::Balance =
			<T as Config>::Currency::free_balance(first_asset_id.into(), &sender).into();
		let second_asset_free_balance: Self::Balance =
			<T as Config>::Currency::free_balance(second_asset_id.into(), &sender).into();

		// Ensure user has enough withdrawable tokens to create pool in amounts required

		<T as Config>::Currency::ensure_can_withdraw(
			first_asset_id.into(),
			&sender,
			first_asset_amount.into(),
			WithdrawReasons::all(),
			// Does not fail due to earlier ensure
			{ first_asset_free_balance.saturating_sub(first_asset_amount) }.into(),
		)
		.or(Err(Error::<T>::NotEnoughAssets))?;

		<T as Config>::Currency::ensure_can_withdraw(
			second_asset_id.into(),
			&sender,
			second_asset_amount.into(),
			WithdrawReasons::all(),
			// Does not fail due to earlier ensure
			{ second_asset_free_balance.saturating_sub(second_asset_amount) }.into(),
		)
		.or(Err(Error::<T>::NotEnoughAssets))?;

		// Ensure pool is not created with same token in pair
		ensure!(first_asset_id != second_asset_id, Error::<T>::SameAsset,);

		// Liquidity token amount calculation
		let mut initial_liquidity = first_asset_amount / 2 + second_asset_amount / 2;
		if initial_liquidity == 0 {
			initial_liquidity = 1
		}

		Pools::<T>::insert(
			(first_asset_id, second_asset_id),
			(first_asset_amount, second_asset_amount),
		);

		// Pools::insert((second_asset_id, first_asset_id), second_asset_amount);

		// Moving tokens from user to vault
		<T as Config>::Currency::transfer(
			first_asset_id.into(),
			&sender,
			&vault,
			first_asset_amount.into(),
			ExistenceRequirement::AllowDeath,
		)?;

		<T as Config>::Currency::transfer(
			second_asset_id.into(),
			&sender,
			&vault,
			second_asset_amount.into(),
			ExistenceRequirement::AllowDeath,
		)?;

		// Creating new liquidity token and transfering it to user
		let liquidity_asset_id: Self::CurrencyId =
			<T as Config>::Currency::create(&sender, initial_liquidity.into())
				.map_err(|_| Error::<T>::LiquidityTokenCreationFailed)?
				.into();

		// Adding info about liquidity asset
		LiquidityAssets::<T>::insert((first_asset_id, second_asset_id), Some(liquidity_asset_id));
		LiquidityPools::<T>::insert(liquidity_asset_id, Some((first_asset_id, second_asset_id)));

		log!(
			info,
			"create_pool: ({:?}, {}, {}, {}, {}) -> ({}, {})",
			sender,
			first_asset_id,
			first_asset_amount,
			second_asset_id,
			second_asset_amount,
			liquidity_asset_id,
			initial_liquidity
		);

		log!(
			info,
			"pool-state: [({}, {}) -> {}, ({}, {}) -> {}]",
			first_asset_id,
			second_asset_id,
			first_asset_amount,
			second_asset_id,
			first_asset_id,
			second_asset_amount
		);
		// This, will and should, never fail
		Pallet::<T>::set_liquidity_asset_info(liquidity_asset_id, first_asset_id, second_asset_id)?;

		Pallet::<T>::deposit_event(Event::PoolCreated(
			sender,
			first_asset_id,
			first_asset_amount,
			second_asset_id,
			second_asset_amount,
		));

		Ok(())
	}

	fn sell_asset(
		sender: T::AccountId,
		sold_asset_id: Self::CurrencyId,
		bought_asset_id: Self::CurrencyId,
		sold_asset_amount: Self::Balance,
		min_amount_out: Self::Balance,
	) -> DispatchResult {
		// Ensure not selling zero amount
		ensure!(!sold_asset_amount.is_zero(), Error::<T>::ZeroAmount,);

		let buy_and_burn_amount =
			multiply_by_rational(sold_asset_amount, BUYANDBURN_PERCENTAGE, 10000)
				.map_err(|_| Error::<T>::UnexpectedFailure)? +
				1;

		let treasury_amount = multiply_by_rational(sold_asset_amount, TREASURY_PERCENTAGE, 10000)
			.map_err(|_| Error::<T>::UnexpectedFailure)? +
			1;

		let pool_fee_amount = multiply_by_rational(sold_asset_amount, POOL_FEE_PERCENTAGE, 10000)
			.map_err(|_| Error::<T>::UnexpectedFailure)? +
			1;

		// for future implementation of min fee if necessary
		// let min_fee: u128 = 0;
		// if buy_and_burn_amount + treasury_amount + pool_fee_amount < min_fee {
		//     buy_and_burn_amount = min_fee * FEE_PERCENTAGE / BUYANDBURN_PERCENTAGE;
		//     treasury_amount = min_fee * FEE_PERCENTAGE / TREASURY_PERCENTAGE;
		//     pool_fee_amount = min_fee - buy_and_burn_amount - treasury_amount;
		// }

		// Get token reserves

		let (input_reserve, output_reserve) =
			Pallet::<T>::get_reserves(sold_asset_id, bought_asset_id)?;

		ensure!(input_reserve.checked_add(sold_asset_amount).is_some(), Error::<T>::MathOverflow);

		// Calculate bought asset amount to be received by paying sold asset amount
		let bought_asset_amount =
			Pallet::<T>::calculate_sell_price(input_reserve, output_reserve, sold_asset_amount)?;

		// Getting users token balances
		let sold_asset_free_balance: Self::Balance =
			<T as Config>::Currency::free_balance(sold_asset_id.into(), &sender).into();

		// Ensure user has enough tokens to sell
		<T as Config>::Currency::ensure_can_withdraw(
			sold_asset_id.into(),
			&sender,
			sold_asset_amount.into(),
			WithdrawReasons::all(),
			// Does not fail due to earlier ensure
			{ sold_asset_free_balance.saturating_sub(sold_asset_amount) }.into(),
		)
		.or(Err(Error::<T>::NotEnoughAssets))?;

		let vault = Pallet::<T>::account_id();
		let treasury_account: T::AccountId = Self::treasury_account_id();
		let bnb_treasury_account: T::AccountId = Self::bnb_treasury_account_id();

		// Transfer of fees, before tx can fail on min amount out
		<T as Config>::Currency::transfer(
			sold_asset_id.into(),
			&sender,
			&vault,
			pool_fee_amount.into(),
			ExistenceRequirement::KeepAlive,
		)?;

		<T as Config>::Currency::transfer(
			sold_asset_id.into(),
			&sender,
			&treasury_account,
			treasury_amount.into(),
			ExistenceRequirement::KeepAlive,
		)?;

		<T as Config>::Currency::transfer(
			sold_asset_id.into(),
			&sender,
			&bnb_treasury_account,
			buy_and_burn_amount.into(),
			ExistenceRequirement::KeepAlive,
		)?;

		// Add pool fee to pool
		Pallet::<T>::set_reserves(
			sold_asset_id,
			input_reserve.saturating_add(pool_fee_amount),
			bought_asset_id,
			output_reserve,
		)?;

		// Ensure bought token amount is higher then requested minimal amount
		if bought_asset_amount >= min_amount_out {
			// Transfer the rest of sold token amount from user to vault and bought token amount from vault to user
			<T as Config>::Currency::transfer(
				sold_asset_id.into(),
				&sender,
				&vault,
				(sold_asset_amount - buy_and_burn_amount - treasury_amount - pool_fee_amount)
					.into(),
				ExistenceRequirement::KeepAlive,
			)?;
			<T as Config>::Currency::transfer(
				bought_asset_id.into(),
				&vault,
				&sender,
				bought_asset_amount.into(),
				ExistenceRequirement::KeepAlive,
			)?;

			// Apply changes in token pools, adding sold amount and removing bought amount
			// Neither should fall to zero let alone underflow, due to how pool destruction works
			// Won't overflow due to earlier ensure
			let input_reserve_updated = input_reserve
				.saturating_add(sold_asset_amount - treasury_amount - buy_and_burn_amount);
			let output_reserve_updated = output_reserve.saturating_sub(bought_asset_amount);

			Pallet::<T>::set_reserves(
				sold_asset_id,
				input_reserve_updated,
				bought_asset_id,
				output_reserve_updated,
			)?;

			log!(
				info,
				"sell_asset: ({:?}, {}, {}, {}, {}) -> {}",
				sender,
				sold_asset_id,
				bought_asset_id,
				sold_asset_amount,
				min_amount_out,
				bought_asset_amount
			);

			log!(
				info,
				"pool-state: [({}, {}) -> {}, ({}, {}) -> {}]",
				sold_asset_id,
				bought_asset_id,
				input_reserve_updated,
				bought_asset_id,
				sold_asset_id,
				output_reserve_updated
			);

			Pallet::<T>::deposit_event(Event::AssetsSwapped(
				sender,
				sold_asset_id,
				sold_asset_amount,
				bought_asset_id,
				bought_asset_amount,
			));
		}

		// Settle tokens which goes to treasury and for buy and burn purpose
		Pallet::<T>::settle_treasury_and_burn(sold_asset_id, buy_and_burn_amount, treasury_amount)?;

		if bought_asset_amount < min_amount_out {
			return Err(DispatchError::from(Error::<T>::InsufficientOutputAmount))
		}

		Ok(())
	}

	fn buy_asset(
		sender: T::AccountId,
		sold_asset_id: Self::CurrencyId,
		bought_asset_id: Self::CurrencyId,
		bought_asset_amount: Self::Balance,
		max_amount_in: Self::Balance,
	) -> DispatchResult {
		// Get token reserves
		let (input_reserve, output_reserve) =
			Pallet::<T>::get_reserves(sold_asset_id, bought_asset_id)?;

		// Ensure there are enough tokens in reserves
		ensure!(output_reserve > bought_asset_amount, Error::<T>::NotEnoughReserve,);

		// Ensure not buying zero amount
		ensure!(!bought_asset_amount.is_zero(), Error::<T>::ZeroAmount,);

		// Calculate amount to be paid from bought amount
		let sold_asset_amount =
			Pallet::<T>::calculate_buy_price(input_reserve, output_reserve, bought_asset_amount)?;

		let buy_and_burn_amount =
			multiply_by_rational(sold_asset_amount, BUYANDBURN_PERCENTAGE, 10000)
				.map_err(|_| Error::<T>::UnexpectedFailure)? +
				1;

		let treasury_amount = multiply_by_rational(sold_asset_amount, TREASURY_PERCENTAGE, 10000)
			.map_err(|_| Error::<T>::UnexpectedFailure)? +
			1;

		let pool_fee_amount = multiply_by_rational(sold_asset_amount, POOL_FEE_PERCENTAGE, 10000)
			.map_err(|_| Error::<T>::UnexpectedFailure)? +
			1;

		// for future implementation of min fee if necessary
		// let min_fee: u128 = 0;
		// if buy_and_burn_amount + treasury_amount + pool_fee_amount < min_fee {
		//     buy_and_burn_amount = min_fee * FEE_PERCENTAGE / BUYANDBURN_PERCENTAGE;
		//     treasury_amount = min_fee * FEE_PERCENTAGE / TREASURY_PERCENTAGE;
		//     pool_fee_amount = min_fee - buy_and_burn_amount - treasury_amount;
		// }

		ensure!(input_reserve.checked_add(sold_asset_amount).is_some(), Error::<T>::MathOverflow);

		// Getting users token balances
		let sold_asset_free_balance: Self::Balance =
			<T as Config>::Currency::free_balance(sold_asset_id.into(), &sender).into();

		// Ensure user has enough tokens to sell
		<T as Config>::Currency::ensure_can_withdraw(
			sold_asset_id.into(),
			&sender,
			sold_asset_amount.into(),
			WithdrawReasons::all(),
			// Does not fail due to earlier ensure
			{ sold_asset_free_balance.saturating_sub(sold_asset_amount) }.into(),
		)
		.or(Err(Error::<T>::NotEnoughAssets))?;

		let vault = Pallet::<T>::account_id();
		let treasury_account: T::AccountId = Self::treasury_account_id();
		let bnb_treasury_account: T::AccountId = Self::bnb_treasury_account_id();

		// Transfer of fees, before tx can fail on min amount out
		<T as Config>::Currency::transfer(
			sold_asset_id.into(),
			&sender,
			&vault,
			pool_fee_amount.into(),
			ExistenceRequirement::KeepAlive,
		)?;

		<T as Config>::Currency::transfer(
			sold_asset_id.into(),
			&sender,
			&treasury_account,
			treasury_amount.into(),
			ExistenceRequirement::KeepAlive,
		)?;

		<T as Config>::Currency::transfer(
			sold_asset_id.into(),
			&sender,
			&bnb_treasury_account,
			buy_and_burn_amount.into(),
			ExistenceRequirement::KeepAlive,
		)?;

		// Add pool fee to pool
		Pallet::<T>::set_reserves(
			sold_asset_id,
			input_reserve.saturating_add(pool_fee_amount),
			bought_asset_id,
			output_reserve,
		)?;

		// Ensure paid amount is less then maximum allowed price
		if sold_asset_amount <= max_amount_in {
			// Transfer sold token amount from user to vault and bought token amount from vault to user
			<T as Config>::Currency::transfer(
				sold_asset_id.into(),
				&sender,
				&vault,
				(sold_asset_amount - buy_and_burn_amount - treasury_amount - pool_fee_amount)
					.into(),
				ExistenceRequirement::KeepAlive,
			)?;
			<T as Config>::Currency::transfer(
				bought_asset_id.into(),
				&vault,
				&sender,
				bought_asset_amount.into(),
				ExistenceRequirement::KeepAlive,
			)?;

			// Apply changes in token pools, adding sold amount and removing bought amount
			// Neither should fall to zero let alone underflow, due to how pool destruction works
			// Won't overflow due to earlier ensure
			let input_reserve_updated = input_reserve
				.saturating_add(sold_asset_amount - treasury_amount - buy_and_burn_amount);
			let output_reserve_updated = output_reserve.saturating_sub(bought_asset_amount);
			Pallet::<T>::set_reserves(
				sold_asset_id,
				input_reserve_updated,
				bought_asset_id,
				output_reserve_updated,
			)?;

			log!(
				info,
				"buy_asset: ({:?}, {}, {}, {}, {}) -> {}",
				sender,
				sold_asset_id,
				bought_asset_id,
				bought_asset_amount,
				max_amount_in,
				sold_asset_amount
			);

			log!(
				info,
				"pool-state: [({}, {}) -> {}, ({}, {}) -> {}]",
				sold_asset_id,
				bought_asset_id,
				input_reserve_updated,
				bought_asset_id,
				sold_asset_id,
				output_reserve_updated
			);

			Pallet::<T>::deposit_event(Event::AssetsSwapped(
				sender,
				sold_asset_id,
				sold_asset_amount,
				bought_asset_id,
				bought_asset_amount,
			));
		}
		// Settle tokens which goes to treasury and for buy and burn purpose
		Pallet::<T>::settle_treasury_and_burn(sold_asset_id, buy_and_burn_amount, treasury_amount)?;

		if sold_asset_amount > max_amount_in {
			return Err(DispatchError::from(Error::<T>::InsufficientInputAmount))
		}

		Ok(())
	}

	fn mint_liquidity(
		sender: T::AccountId,
		first_asset_id: Self::CurrencyId,
		second_asset_id: Self::CurrencyId,
		first_asset_amount: Self::Balance,
		expected_second_asset_amount: Self::Balance,
	) -> DispatchResult {
		let vault = Pallet::<T>::account_id();

		// Ensure pool exists
		ensure!(
			(LiquidityAssets::<T>::contains_key((first_asset_id, second_asset_id)) ||
				LiquidityAssets::<T>::contains_key((second_asset_id, first_asset_id))),
			Error::<T>::NoSuchPool,
		);

		// TODO move ensure in get_liq_asset ?
		// Get liquidity token id
		let liquidity_asset_id = Pallet::<T>::get_liquidity_asset(first_asset_id, second_asset_id)?;

		// Get token reserves
		let (first_asset_reserve, second_asset_reserve) =
			Pallet::<T>::get_reserves(first_asset_id, second_asset_id)?;
		let total_liquidity_assets: Self::Balance =
			<T as Config>::Currency::total_issuance(liquidity_asset_id.into()).into();

		// Calculation of required second asset amount and received liquidity token amount
		ensure!(!first_asset_reserve.is_zero(), Error::<T>::DivisionByZero);
		let second_asset_amount =
			multiply_by_rational(first_asset_amount, second_asset_reserve, first_asset_reserve)
				.map_err(|_| Error::<T>::UnexpectedFailure)?
				.checked_add(1)
				.ok_or_else(|| DispatchError::from(Error::<T>::MathOverflow))?;
		let liquidity_assets_minted =
			multiply_by_rational(first_asset_amount, total_liquidity_assets, first_asset_reserve)
				.map_err(|_| Error::<T>::UnexpectedFailure)?;

		ensure!(
			second_asset_amount <= expected_second_asset_amount,
			Error::<T>::SecondAssetAmountExceededExpectations,
		);

		// Ensure minting amounts are not zero
		ensure!(
			!first_asset_amount.is_zero() && !second_asset_amount.is_zero(),
			Error::<T>::ZeroAmount,
		);

		// Getting users token balances
		let first_asset_free_balance: Self::Balance =
			<T as Config>::Currency::free_balance(first_asset_id.into(), &sender).into();
		let second_asset_free_balance: Self::Balance =
			<T as Config>::Currency::free_balance(second_asset_id.into(), &sender).into();

		// Ensure user has enough withdrawable tokens to create pool in amounts required

		<T as Config>::Currency::ensure_can_withdraw(
			first_asset_id.into(),
			&sender,
			first_asset_amount.into(),
			WithdrawReasons::all(),
			// Does not fail due to earlier ensure
			{ first_asset_free_balance.saturating_sub(first_asset_amount) }.into(),
		)
		.or(Err(Error::<T>::NotEnoughAssets))?;

		<T as Config>::Currency::ensure_can_withdraw(
			second_asset_id.into(),
			&sender,
			second_asset_amount.into(),
			WithdrawReasons::all(),
			// Does not fail due to earlier ensure
			{ second_asset_free_balance.saturating_sub(second_asset_amount) }.into(),
		)
		.or(Err(Error::<T>::NotEnoughAssets))?;

		// Transfer of token amounts from user to vault
		<T as Config>::Currency::transfer(
			first_asset_id.into(),
			&sender,
			&vault,
			first_asset_amount.into(),
			ExistenceRequirement::KeepAlive,
		)?;
		<T as Config>::Currency::transfer(
			second_asset_id.into(),
			&sender,
			&vault,
			second_asset_amount.into(),
			ExistenceRequirement::KeepAlive,
		)?;

		// Creating new liquidity tokens to user
		<T as Config>::Currency::mint(
			liquidity_asset_id.into(),
			&sender,
			liquidity_assets_minted.into(),
		)?;

		// Apply changes in token pools, adding minted amounts
		// Won't overflow due earlier ensure
		let first_asset_reserve_updated = first_asset_reserve.saturating_add(first_asset_amount);
		let second_asset_reserve_updated = second_asset_reserve.saturating_add(second_asset_amount);
		Pallet::<T>::set_reserves(
			first_asset_id,
			first_asset_reserve_updated,
			second_asset_id,
			second_asset_reserve_updated,
		)?;

		log!(
			info,
			"mint_liquidity: ({:?}, {}, {}, {}) -> ({}, {}, {})",
			sender,
			first_asset_id,
			second_asset_id,
			first_asset_amount,
			second_asset_amount,
			liquidity_asset_id,
			liquidity_assets_minted
		);

		log!(
			info,
			"pool-state: [({}, {}) -> {}, ({}, {}) -> {}]",
			first_asset_id,
			second_asset_id,
			first_asset_reserve_updated,
			second_asset_id,
			first_asset_id,
			second_asset_reserve_updated
		);

		Pallet::<T>::deposit_event(Event::LiquidityMinted(
			sender,
			first_asset_id,
			first_asset_amount,
			second_asset_id,
			second_asset_amount,
			liquidity_asset_id,
			liquidity_assets_minted,
		));

		Ok(())
	}

	fn burn_liquidity(
		sender: T::AccountId,
		first_asset_id: Self::CurrencyId,
		second_asset_id: Self::CurrencyId,
		liquidity_asset_amount: Self::Balance,
	) -> DispatchResult {
		let vault = Pallet::<T>::account_id();

		// Get token reserves and liquidity asset id
		let (first_asset_reserve, second_asset_reserve) =
			Pallet::<T>::get_reserves(first_asset_id, second_asset_id)?;
		let liquidity_asset_id = Pallet::<T>::get_liquidity_asset(first_asset_id, second_asset_id)?;

		// Ensure user has enought liquidity tokens to burn
		ensure!(
			<T as Config>::Currency::can_slash(
				liquidity_asset_id.into(),
				&sender,
				liquidity_asset_amount.into()
			),
			Error::<T>::NotEnoughAssets,
		);
		let new_balance: Self::Balance =
			<T as Config>::Currency::free_balance(liquidity_asset_id.into(), &sender)
				.into()
				.checked_sub(liquidity_asset_amount)
				.ok_or_else(|| DispatchError::from(Error::<T>::NotEnoughAssets))?;

		<T as Config>::Currency::ensure_can_withdraw(
			liquidity_asset_id.into(),
			&sender,
			liquidity_asset_amount.into(),
			WithdrawReasons::all(),
			new_balance.into(),
		)
		.or(Err(Error::<T>::NotEnoughAssets))?;

		// Calculate first and second token amounts depending on liquidity amount to burn
		let (first_asset_amount, second_asset_amount) = Pallet::<T>::get_burn_amount_reserves(
			first_asset_reserve,
			second_asset_reserve,
			liquidity_asset_id,
			liquidity_asset_amount,
		)?;

		let total_liquidity_assets: Balance =
			<T as Config>::Currency::total_issuance(liquidity_asset_id.into()).into();

		// If all liquidity assets are being burned then
		// both asset amounts must be equal to their reserve values
		// All storage values related to this pool must be destroyed
		if liquidity_asset_amount == total_liquidity_assets {
			ensure!(
				(first_asset_reserve == first_asset_amount) &&
					(second_asset_reserve == second_asset_amount),
				Error::<T>::UnexpectedFailure
			);
		} else {
			ensure!(
				(first_asset_reserve >= first_asset_amount) &&
					(second_asset_reserve >= second_asset_amount),
				Error::<T>::UnexpectedFailure
			);
		}
		// If all liquidity assets are not being burned then
		// both asset amounts must be less than their reserve values

		// Ensure not withdrawing zero amounts
		ensure!(
			!first_asset_amount.is_zero() && !second_asset_amount.is_zero(),
			Error::<T>::ZeroAmount,
		);

		// Transfer withdrawn amounts from vault to user
		<T as Config>::Currency::transfer(
			first_asset_id.into(),
			&vault,
			&sender,
			first_asset_amount.into(),
			ExistenceRequirement::KeepAlive,
		)?;
		<T as Config>::Currency::transfer(
			second_asset_id.into(),
			&vault,
			&sender,
			second_asset_amount.into(),
			ExistenceRequirement::KeepAlive,
		)?;

		log!(
			info,
			"burn_liquidity: ({:?}, {}, {}, {}) -> ({}, {})",
			sender,
			first_asset_id,
			second_asset_id,
			liquidity_asset_amount,
			first_asset_amount,
			second_asset_amount
		);

		if liquidity_asset_amount == total_liquidity_assets {
			log!(
				info,
				"pool-state: [({}, {}) -> Removed, ({}, {}) -> Removed]",
				first_asset_id,
				second_asset_id,
				second_asset_id,
				first_asset_id,
			);
			Pools::<T>::remove((first_asset_id, second_asset_id));
			Pools::<T>::remove((second_asset_id, first_asset_id));
			LiquidityAssets::<T>::remove((first_asset_id, second_asset_id));
			LiquidityAssets::<T>::remove((second_asset_id, first_asset_id));
			LiquidityPools::<T>::remove(liquidity_asset_id);
		} else {
			// Apply changes in token pools, removing withdrawn amounts
			// Cannot underflow due to earlier ensure
			// check was executed in get_reserves call
			let first_asset_reserve_updated =
				first_asset_reserve.saturating_sub(first_asset_amount);
			let second_asset_reserve_updated =
				second_asset_reserve.saturating_sub(second_asset_amount);
			Pallet::<T>::set_reserves(
				first_asset_id,
				first_asset_reserve_updated,
				second_asset_id,
				second_asset_reserve_updated,
			)?;

			log!(
				info,
				"pool-state: [({}, {}) -> {}, ({}, {}) -> {}]",
				first_asset_id,
				second_asset_id,
				first_asset_reserve_updated,
				second_asset_id,
				first_asset_id,
				second_asset_reserve_updated
			);
		}

		// Destroying burnt liquidity tokens
		<T as Config>::Currency::burn_and_settle(
			liquidity_asset_id.into(),
			&sender,
			liquidity_asset_amount.into(),
		)?;

		Pallet::<T>::deposit_event(Event::LiquidityBurned(
			sender,
			first_asset_id,
			first_asset_amount,
			second_asset_id,
			second_asset_amount,
			liquidity_asset_id,
			liquidity_asset_amount,
		));

		Ok(())
	}

	// This function has not been verified
	fn get_tokens_required_for_minting(
		liquidity_asset_id: Self::CurrencyId,
		liquidity_token_amount: Self::Balance,
	) -> Result<(Self::CurrencyId, Self::Balance, Self::CurrencyId, Self::Balance), DispatchError> {
		let (first_asset_id, second_asset_id) =
			LiquidityPools::<T>::get(liquidity_asset_id).ok_or(Error::<T>::NoSuchLiquidityAsset)?;
		let (first_asset_reserve, second_asset_reserve) =
			Pallet::<T>::get_reserves(first_asset_id, second_asset_id)?;
		let total_liquidity_assets: Balance =
			<T as Config>::Currency::total_issuance(liquidity_asset_id.into()).into();

		ensure!(!total_liquidity_assets.is_zero(), Error::<T>::DivisionByZero);
		let second_asset_amount = multiply_by_rational(
			liquidity_token_amount,
			second_asset_reserve,
			total_liquidity_assets,
		)
		.map_err(|_| Error::<T>::UnexpectedFailure)?
		.checked_add(1)
		.ok_or_else(|| DispatchError::from(Error::<T>::MathOverflow))?;
		let first_asset_amount = multiply_by_rational(
			liquidity_token_amount,
			first_asset_reserve,
			total_liquidity_assets,
		)
		.map_err(|_| Error::<T>::UnexpectedFailure)?
		.checked_add(1)
		.ok_or_else(|| DispatchError::from(Error::<T>::MathOverflow))?;

		log!(
			info,
			"get_tokens_required_for_minting: ({}, {}) -> ({}, {}, {}, {})",
			liquidity_asset_id,
			liquidity_token_amount,
			first_asset_id,
			first_asset_amount,
			second_asset_id,
			second_asset_amount,
		);

		Ok((first_asset_id, first_asset_amount, second_asset_id, second_asset_amount))
	}
>>>>>>> 83861a6b
}

pub trait Valuate {
	type Balance: AtLeast32BitUnsigned
		+ FullCodec
		+ Copy
		+ MaybeSerializeDeserialize
		+ Debug
		+ Default
		+ From<Balance>
		+ Into<Balance>;

	type CurrencyId: Parameter
		+ Member
		+ Copy
		+ MaybeSerializeDeserialize
		+ Ord
		+ Default
		+ AtLeast32BitUnsigned
		+ FullCodec
		+ From<TokenId>
		+ Into<TokenId>;

	fn get_liquidity_asset(
		first_asset_id: Self::CurrencyId,
		second_asset_id: Self::CurrencyId,
	) -> Result<TokenId, DispatchError>;

	fn get_liquidity_token_mga_pool(
		liquidity_token_id: Self::CurrencyId,
	) -> Result<(Self::CurrencyId, Self::CurrencyId), DispatchError>;

	fn valuate_liquidity_token(
		liquidity_token_id: Self::CurrencyId,
		liquidity_token_amount: Self::Balance,
	) -> Self::Balance;

	fn scale_liquidity_by_mga_valuation(
		mga_valuation: Self::Balance,
		liquidity_token_amount: Self::Balance,
		mga_token_amount: Self::Balance,
	) -> Self::Balance;

	fn get_pool_state(liquidity_token_id: Self::CurrencyId) -> Option<(Balance, Balance)>;
}

impl<T: Config> Valuate for Pallet<T> {
	type Balance = Balance;

	type CurrencyId = TokenId;

	fn get_liquidity_asset(
		first_asset_id: Self::CurrencyId,
		second_asset_id: Self::CurrencyId,
	) -> Result<TokenId, DispatchError> {
		Pallet::<T>::get_liquidity_asset(first_asset_id, second_asset_id)
	}

	fn get_liquidity_token_mga_pool(
		liquidity_token_id: Self::CurrencyId,
	) -> Result<(Self::CurrencyId, Self::CurrencyId), DispatchError> {
		let (first_token_id, second_token_id) =
			LiquidityPools::<T>::get(liquidity_token_id).ok_or(Error::<T>::NoSuchLiquidityAsset)?;
		let native_currency_id = T::NativeCurrencyId::get();
		match native_currency_id {
			_ if native_currency_id == first_token_id => Ok((first_token_id, second_token_id)),
			_ if native_currency_id == second_token_id => Ok((second_token_id, first_token_id)),
			_ => Err(Error::<T>::NotMangataLiquidityAsset.into()),
		}
	}

	fn valuate_liquidity_token(
		liquidity_token_id: Self::CurrencyId,
		liquidity_token_amount: Self::Balance,
	) -> Self::Balance {
		let (mga_token_id, other_token_id) =
			match Self::get_liquidity_token_mga_pool(liquidity_token_id) {
				Ok(pool) => pool,
				Err(_) => return Default::default(),
			};

		let mga_token_reserve = match Pallet::<T>::get_reserves(mga_token_id, other_token_id) {
			Ok(reserves) => reserves.0,
			Err(_) => return Default::default(),
		};

		let liquidity_token_reserve: Balance =
			<T as Config>::Currency::total_issuance(liquidity_token_id.into()).into();

		if liquidity_token_reserve.is_zero() {
			return Default::default()
		}

		multiply_by_rational(mga_token_reserve, liquidity_token_amount, liquidity_token_reserve)
			.unwrap_or_else(|_| Balance::max_value())
	}

	fn scale_liquidity_by_mga_valuation(
		mga_valuation: Self::Balance,
		liquidity_token_amount: Self::Balance,
		mga_token_amount: Self::Balance,
	) -> Self::Balance {
		if mga_valuation.is_zero() {
			return Default::default()
		}

		multiply_by_rational(liquidity_token_amount, mga_token_amount, mga_valuation)
			.unwrap_or_else(|_| Balance::max_value())
	}

	fn get_pool_state(
		liquidity_token_id: Self::CurrencyId,
	) -> Option<(Self::Balance, Self::Balance)> {
		let (mga_token_id, other_token_id) =
			match Self::get_liquidity_token_mga_pool(liquidity_token_id) {
				Ok(pool) => pool,
				Err(_) => return None,
			};

		let mga_token_reserve = match Pallet::<T>::get_reserves(mga_token_id, other_token_id) {
			Ok(reserves) => reserves.0,
			Err(_) => return None,
		};

		let liquidity_token_reserve: Balance =
			<T as Config>::Currency::total_issuance(liquidity_token_id.into()).into();

		if liquidity_token_reserve.is_zero() {
			return None
		}

		Some((mga_token_reserve, liquidity_token_reserve))
	}
}<|MERGE_RESOLUTION|>--- conflicted
+++ resolved
@@ -237,19 +237,11 @@
 use orml_tokens::{MultiTokenCurrency, MultiTokenCurrencyExtended};
 use pallet_assets_info as assets_info;
 use sp_arithmetic::helpers_128bit::multiply_by_rational;
-<<<<<<< HEAD
-use sp_runtime::traits::{AtLeast32BitUnsigned, MaybeSerializeDeserialize, Member};
-use sp_runtime::traits::{CheckedDiv, Zero};
-use sp_runtime::SaturatedConversion;
-use sp_std::convert::TryFrom;
-use sp_std::fmt::Debug;
-=======
 use sp_runtime::traits::{AtLeast32BitUnsigned, MaybeSerializeDeserialize, Member, Zero};
 use sp_std::{convert::TryFrom, fmt::Debug, prelude::*};
 
 use frame_support::pallet_prelude::*;
 use frame_system::pallet_prelude::*;
->>>>>>> 83861a6b
 
 #[cfg(test)]
 mod mock;
@@ -269,20 +261,7 @@
 	};
 }
 
-<<<<<<< HEAD
-type AccountIdOf<T> = <T as frame_system::Trait>::AccountId;
-pub trait Trait: frame_system::Trait + pallet_assets_info::Trait {
-    type Event: From<Event<Self>> + Into<<Self as frame_system::Trait>::Event>;
-    type Currency: MultiTokenCurrencyExtended<Self::AccountId>;
-    type NativeCurrencyId: Get<TokenId>;
-    type TreasuryModuleId: Get<ModuleId>;
-    type BnbTreasurySubAccDerive: Get<[u8; 4]>;
-}
-
-const PALLET_ID: ModuleId = ModuleId(*b"79b14c96");
-=======
 const PALLET_ID: PalletId = PalletId(*b"79b14c96");
->>>>>>> 83861a6b
 // 1/100 %
 const TREASURY_PERCENTAGE: u128 = 5;
 const BUYANDBURN_PERCENTAGE: u128 = 5;
@@ -297,2014 +276,6 @@
 const LIQUIDITY_TOKEN_DESCRIPTION: &[u8] = b"Generated Info for Liquidity Pool Token";
 const DEFAULT_DECIMALS: u32 = 18u32;
 
-<<<<<<< HEAD
-decl_error! {
-    /// Errors
-    pub enum Error for Module<T: Trait> {
-        VaultAlreadySet,
-        PoolAlreadyExists,
-        NotEnoughAssets,
-        NoSuchPool,
-        NoSuchLiquidityAsset,
-        NotEnoughReserve,
-        ZeroAmount,
-        InsufficientInputAmount,
-        InsufficientOutputAmount,
-        SameAsset,
-        AssetAlreadyExists,
-        AssetDoesNotExists,
-        DivisionByZero,
-        UnexpectedFailure,
-        NotMangataLiquidityAsset,
-        SecondAssetAmountExceededExpectations,
-        MathOverflow,
-        NotEligibleToClaimAmount,
-    }
-}
-
-decl_event!(
-    pub enum Event<T>
-    where
-        AccountId = <T as frame_system::Trait>::AccountId,
-    {
-        //TODO add trading events
-        PoolCreated(AccountId, TokenId, Balance, TokenId, Balance),
-        AssetsSwapped(AccountId, TokenId, Balance, TokenId, Balance),
-        LiquidityMinted(
-            AccountId,
-            TokenId,
-            Balance,
-            TokenId,
-            Balance,
-            TokenId,
-            Balance,
-        ),
-        LiquidityBurned(
-            AccountId,
-            TokenId,
-            Balance,
-            TokenId,
-            Balance,
-            TokenId,
-            Balance,
-        ),
-    }
-);
-
-// XYK exchange pallet storage.
-decl_storage! {
-    trait Store for Module<T: Trait> as XykStorage {
-
-        // Pools get(fn asset_pool): map hasher(opaque_blake2_256) (TokenId, TokenId) => Balance;
-        Pools get(fn asset_pool): map hasher(opaque_blake2_256) (TokenId, TokenId) => (Balance, Balance);
-
-        LiquidityAssets get(fn liquidity_asset): map hasher(opaque_blake2_256) (TokenId, TokenId) => Option<TokenId>;
-        LiquidityPools get(fn liquidity_pool): map hasher(opaque_blake2_256) TokenId => Option<(TokenId, TokenId)>;
-
-        //(last checkpoint, total work until last checkpoint, missing actual at last checkpoint)
-        LiquidityMiningUser get(fn liquidity_mining_user): map hasher(opaque_blake2_256) (AccountIdOf<T>, TokenId) => Option<(u32, U256, U256, )>;
-        LiquidityMiningPool get(fn liquidity_mining_pool): map hasher(opaque_blake2_256) TokenId => Option<(u32, U256, U256)>;
-        LiquidityMiningUserClaimed get(fn liquidity_mining_user_claimed): map hasher(opaque_blake2_256) (AccountIdOf<T>, TokenId) => Option<i128>;
-    }
-    add_extra_genesis {
-        config(created_pools_for_staking): Vec<(T::AccountId, TokenId, Balance, TokenId, Balance, TokenId)>;
-
-        build(|config: &GenesisConfig<T>| {
-            config.created_pools_for_staking.iter().for_each(|(account_id, native_token_id, native_token_amount, pooled_token_id, pooled_token_amount, liquidity_token_id)| {
-                if <T as Trait>::Currency::exists({*liquidity_token_id}.into()){
-                    assert!(<Module<T>>::mint_liquidity( T::Origin::from(Some(account_id.clone()).into()), *native_token_id, *pooled_token_id, *native_token_amount, *pooled_token_amount).is_ok(), "Pool mint failed");
-                }
-                else{
-                    let created_liquidity_token_id: TokenId = <T as Trait>::Currency::get_next_currency_id().into();
-                    assert!(created_liquidity_token_id == *liquidity_token_id, "Assets not initialized in the expected sequence");
-                    assert!(<Module<T>>::create_pool( T::Origin::from(Some(account_id.clone()).into()), *native_token_id, *native_token_amount, *pooled_token_id, *pooled_token_amount).is_ok(), "Pool creation failed");
-                }
-            })
-        })
-    }
-}
-
-// XYK extrinsics.
-decl_module! {
-    pub struct Module<T: Trait> for enum Call where origin: T::Origin {
-
-        fn deposit_event() = default;
-
-        #[weight = 10_000]
-        pub fn create_pool(
-            origin,
-            first_asset_id: TokenId,
-            first_asset_amount: Balance,
-            second_asset_id: TokenId,
-            second_asset_amount: Balance
-        ) -> DispatchResult {
-
-            let sender = ensure_signed(origin)?;
-
-            <Self as XykFunctionsTrait<T::AccountId>>::create_pool(sender, first_asset_id, first_asset_amount, second_asset_id, second_asset_amount)
-
-        }
-
-        // you will sell your sold_asset_amount of sold_asset_id to get some amount of bought_asset_id
-        #[weight = (10_000, Pays::No)]
-        pub fn sell_asset (
-            origin,
-            sold_asset_id: TokenId,
-            bought_asset_id: TokenId,
-            sold_asset_amount: Balance,
-            min_amount_out: Balance,
-        ) -> DispatchResult {
-
-            let sender = ensure_signed(origin)?;
-
-            <Self as XykFunctionsTrait<T::AccountId>>::sell_asset(sender, sold_asset_id, bought_asset_id, sold_asset_amount, min_amount_out)
-
-        }
-
-        #[weight = (10_000, Pays::No)]
-        pub fn buy_asset (
-            origin,
-            sold_asset_id: TokenId,
-            bought_asset_id: TokenId,
-            bought_asset_amount: Balance,
-            max_amount_in: Balance,
-        ) -> DispatchResult {
-
-            let sender = ensure_signed(origin)?;
-
-            <Self as XykFunctionsTrait<T::AccountId>>::buy_asset(sender, sold_asset_id, bought_asset_id, bought_asset_amount, max_amount_in)
-
-        }
-
-        #[weight = 10_000]
-        pub fn mint_liquidity (
-            origin,
-            first_asset_id: TokenId,
-            second_asset_id: TokenId,
-            first_asset_amount: Balance,
-            expected_second_asset_amount: Balance,
-        ) -> DispatchResult {
-
-            let sender = ensure_signed(origin)?;
-
-            <Self as XykFunctionsTrait<T::AccountId>>::mint_liquidity(sender, first_asset_id, second_asset_id, first_asset_amount, expected_second_asset_amount)
-
-        }
-
-        #[weight = 10_000]
-        pub fn burn_liquidity (
-            origin,
-            first_asset_id: TokenId,
-            second_asset_id: TokenId,
-            liquidity_asset_amount: Balance,
-        ) -> DispatchResult {
-
-            let sender = ensure_signed(origin)?;
-
-            <Self as XykFunctionsTrait<T::AccountId>>::burn_liquidity(sender, first_asset_id, second_asset_id, liquidity_asset_amount)
-
-        }
-
-        #[weight = (10_000, Pays::No)]
-        pub fn claim_rewards (
-            origin,
-            liquidity_token_id: TokenId,
-            amount: Balance,
-        ) -> DispatchResult {
-
-            let sender = ensure_signed(origin)?;
-
-            <Self as XykFunctionsTrait<T::AccountId>>::claim_rewards(sender, liquidity_token_id, amount)
-
-        }
-    }
-}
-
-impl<T: Trait> Module<T> {
-    pub fn calculate_rewards(
-        work_user: U256,
-        work_pool: U256,
-        block_number: u32,
-    ) -> Result<Balance, DispatchError> {
-        //TODO, proper storage and calculation for total_mangata_rewards per pool, should be substracted by every claim and liq_burn (this reward should be calculated at this point, and removed from total pool, so it is no longer in consideration for any next calculation of user_work/total rewards pool)
-        let total_mangata_rewards: U256 = U256::from(block_number)
-            .checked_mul(U256::from(1000))
-            .ok_or_else(|| DispatchError::from(Error::<T>::MathOverflow))?;
-        let user_rewards_amount = Balance::try_from(
-            total_mangata_rewards
-                .checked_mul(work_user)
-                .ok_or_else(|| DispatchError::from(Error::<T>::MathOverflow))?
-                .checked_div(work_pool)
-                .ok_or_else(|| DispatchError::from(Error::<T>::DivisionByZero))?,
-        )
-        .map_err(|_| DispatchError::from(Error::<T>::MathOverflow))?;
-
-        Ok(user_rewards_amount)
-    }
-
-    pub fn calculate_rewards_amount(
-        user: AccountIdOf<T>,
-        liquidity_asset_id: TokenId,
-        block_number: u32,
-    ) -> Result<(Balance, i128), DispatchError> {
-        let current_time = block_number / 1000;
-        let work_user = Self::calculate_work_user(user.clone(), liquidity_asset_id, current_time)?;
-        let work_pool = Self::calculate_work_pool(liquidity_asset_id, current_time)?;
-
-        let already_claimed =
-            Self::liquidity_mining_user_claimed((user, &liquidity_asset_id)).unwrap();
-        let user_rewards_amount = Self::calculate_rewards(work_user, work_pool, block_number)?;
-        Ok((user_rewards_amount, already_claimed))
-    }
-
-    pub fn calculate_work(
-        asymptote: Balance,
-        time: u32,
-        last_checkpoint: u32,
-        cummulative_work_in_last_checkpoint: U256,
-        missing_at_last_checkpoint: U256,
-    ) -> Result<U256, DispatchError> {
-        // let (last_checkpoint,cummulative_work_in_last_checkpoint,missing_at_last_checkpoint,  )= UsersMinting::<T>::get((&user, &liquidity_asset_id)).unwrap();
-
-        let time_passed = time - last_checkpoint;
-
-        let asymptote_u256: U256 = asymptote.into();
-        let cummulative_work_new_max_possible: U256 = asymptote_u256
-            .checked_mul(U256::from(time_passed))
-            .ok_or_else(|| DispatchError::from(Error::<T>::MathOverflow))?;
-        let base = missing_at_last_checkpoint
-            .checked_mul(U256::from(11))
-            .ok_or_else(|| DispatchError::from(Error::<T>::MathOverflow))?;
-
-        log!(
-            info,
-            "XXXXXXX XXXXXXXXXXXXXXXXXXXXXXXXXXXXXXXXXXXXXXXXXXXXXXX"
-        );
-        log!(
-            info,
-            "XXXXXXX cummulative_work_new_max_possible: {}",
-            cummulative_work_new_max_possible
-        );
-
-        let precision: u32 = 10000;
-        let q_pow: f64 = libm::floor(libm::pow(1.1, time_passed as f64) * precision as f64);
-
-        log!(info, "XXXXXXX base: {}", base);
-        log!(info, "XXXXXXX time_passed: {}", time_passed);
-        log!(info, "XXXXXXX q_pow: {}", q_pow);
-        // let q_pow2: f64 = 1.1_f64.powf(time_passed.into());
-        // log!(
-        //     info,
-        //     "q_pow2: {:?}", q_pow2
-        // );
-        let cummulative_missing_new = base - base * U256::from(precision) / q_pow as u128;
-        log!(
-            info,
-            "XXXXXXX cummulative_missing_new: {}",
-            cummulative_missing_new
-        );
-        let cummulative_work_new = cummulative_work_new_max_possible - cummulative_missing_new;
-        log!(
-            info,
-            "XXXXXXX cummulative_work_new: {}",
-            cummulative_work_new
-        );
-        let work_total = cummulative_work_in_last_checkpoint + cummulative_work_new;
-
-        log!(
-            info,
-            "calculate_work: {}, {}, {}, {}, {}, {} -> {}",
-            asymptote,
-            time,
-            last_checkpoint,
-            time_passed,
-            cummulative_work_in_last_checkpoint,
-            missing_at_last_checkpoint,
-            work_total
-        );
-        log!(
-            info,
-            "XXXXXXX XXXXXXXXXXXXXXXXXXXXXXXXXXXXXXXXXXXXXXXXXXXXXXX"
-        );
-
-        Ok(work_total)
-    }
-
-    //TODO MODIFY FOR POOL
-    pub fn calculate_work_pool(
-        liquidity_asset_id: TokenId,
-        current_time: u32,
-    ) -> Result<U256, DispatchError> {
-        let liquidity_assets_amount: Balance =
-            <T as Trait>::Currency::total_issuance(liquidity_asset_id.into()).into();
-        let (last_checkpoint, cummulative_work_in_last_checkpoint, missing_at_last_checkpoint) =
-            Self::liquidity_mining_pool(&liquidity_asset_id).unwrap();
-
-        let pool_work = Self::calculate_work(
-            liquidity_assets_amount,
-            current_time,
-            last_checkpoint,
-            cummulative_work_in_last_checkpoint,
-            missing_at_last_checkpoint,
-        )?;
-        log!(
-            info,
-            "calculate_work_pool: {}, {}, {}, {} -> {}",
-            liquidity_asset_id,
-            current_time,
-            last_checkpoint,
-            liquidity_assets_amount,
-            pool_work,
-        );
-        Ok(pool_work)
-    }
-
-    pub fn calculate_work_user(
-        user: AccountIdOf<T>,
-        liquidity_asset_id: TokenId,
-        current_time: u32,
-    ) -> Result<U256, DispatchError> {
-        let liquidity_assets_amount: Balance =
-            <T as Trait>::Currency::total_balance(liquidity_asset_id.into(), &user).into();
-        let (last_checkpoint, cummulative_work_in_last_checkpoint, missing_at_last_checkpoint) =
-            Self::liquidity_mining_user((&user, &liquidity_asset_id)).unwrap();
-        log!(info, "");
-
-        let user_work = Self::calculate_work(
-            liquidity_assets_amount,
-            current_time,
-            last_checkpoint,
-            cummulative_work_in_last_checkpoint,
-            missing_at_last_checkpoint,
-        )?;
-        log!(
-            info,
-            "calculate_work_user: {:?}, {}, {}, {}, {} -> {}",
-            user,
-            liquidity_asset_id,
-            current_time,
-            last_checkpoint,
-            liquidity_assets_amount,
-            user_work,
-        );
-        log!(info, "");
-        Ok(user_work)
-    }
-
-    pub fn calculate_missing_at_checkpoint(
-        time_passed: u32,
-        liquidity_assets_added: Balance,
-        missing_at_last_checkpoint: U256,
-    ) -> Result<U256, DispatchError> {
-        let precision: u32 = 10000;
-        let q_pow: f64 = libm::floor(libm::pow(1.1, time_passed as f64) * precision as f64);
-        let liquidity_assets_added_u256: U256 = liquidity_assets_added.into();
-
-        let missing_at_checkpoint: U256 = liquidity_assets_added_u256
-            + missing_at_last_checkpoint * U256::from(precision) / q_pow as u128;
-        log!(info, "/////////////calculate_missing_at_checkpoint",);
-
-        log!(
-            info,
-            "stuff: {}, {:?}, {:?}",
-            q_pow,
-            time_passed,
-            missing_at_last_checkpoint * U256::from(precision) / q_pow as u128,
-        );
-        log!(
-            info,
-            "liquidity_assets_added_u256, missing_at_checkpoint: {}, {:?}",
-            liquidity_assets_added,
-            missing_at_last_checkpoint * U256::from(precision) / q_pow as u128,
-        );
-        log!(
-            info,
-            "calculate_missing_at_checkpoint: {}, {}, {} -> {}",
-            time_passed,
-            liquidity_assets_added,
-            missing_at_last_checkpoint,
-            missing_at_checkpoint,
-        );
-        log!(info, "/////////////calculate_missing_at_checkpoint",);
-        Ok(missing_at_checkpoint)
-    }
-
-    pub fn calculate_liquidity_checkpoint(
-        user: AccountIdOf<T>,
-        liquidity_asset_id: TokenId,
-        liquidity_assets_added: Balance,
-    ) -> Result<(u32, U256, U256, U256, U256), DispatchError> {
-        let current_time: u32 =
-            <frame_system::Module<T>>::block_number().saturated_into::<u32>() / 1000;
-        log!(
-            info,
-            "***********for user********************************************************"
-        );
-        let mut user_work_total: U256 = U256::from(0_u32);
-        let mut user_missing_at_checkpoint: U256 = liquidity_assets_added.into();
-        let mut pool_work_total: U256 = U256::from(0_u32);
-        let mut pool_missing_at_checkpoint: U256 = liquidity_assets_added.into();
-
-        if LiquidityMiningUser::<T>::contains_key((&user, &liquidity_asset_id)) {
-            log!(
-                info,
-                "already minted something?: {:?}, {}, {:?} ",
-                user,
-                liquidity_asset_id,
-                LiquidityMiningUser::<T>::contains_key((&user, &liquidity_asset_id)),
-            );
-            let (
-                user_last_checkpoint,
-                user_cummulative_work_in_last_checkpoint,
-                user_missing_at_last_checkpoint,
-            ) = Self::liquidity_mining_user((&user, &liquidity_asset_id)).unwrap();
-            let user_time_passed = current_time - user_last_checkpoint;
-            user_missing_at_checkpoint = Self::calculate_missing_at_checkpoint(
-                user_time_passed,
-                liquidity_assets_added,
-                user_missing_at_last_checkpoint,
-            )?;
-            user_work_total =
-                Self::calculate_work_user(user.clone(), liquidity_asset_id, current_time)?;
-
-            LiquidityMiningUser::<T>::insert(
-                (&user, &liquidity_asset_id),
-                (current_time, user_work_total, user_missing_at_checkpoint),
-            );
-            log!(
-                info,
-                "liquidity_mining_checkpoint_user: {:?}, {},{}, {} ",
-                user,
-                current_time,
-                user_work_total,
-                user_missing_at_checkpoint,
-            );
-        }
-
-        log!(
-            info,
-            "***********for user********************************************************"
-        );
-        log!(info, "");
-        log!(
-            info,
-            "***********for pool********************************************************"
-        );
-        if LiquidityMiningPool::contains_key(&liquidity_asset_id) {
-            let (
-                pool_last_checkpoint,
-                pool_cummulative_work_in_last_checkpoint,
-                pool_missing_at_last_checkpoint,
-            ) = Self::liquidity_mining_pool(&liquidity_asset_id).unwrap();
-            let pool_time_passed = current_time - pool_last_checkpoint;
-            pool_missing_at_checkpoint = Self::calculate_missing_at_checkpoint(
-                pool_time_passed,
-                liquidity_assets_added,
-                pool_missing_at_last_checkpoint,
-            )?;
-            pool_work_total = Self::calculate_work_pool(liquidity_asset_id, current_time)?;
-
-            LiquidityMiningPool::insert(
-                &liquidity_asset_id,
-                (current_time, pool_work_total, pool_missing_at_checkpoint),
-            );
-            log!(
-                info,
-                "liquidity_mining_checkpoint_pool: {}, {}, {} ",
-                current_time,
-                pool_work_total,
-                pool_missing_at_checkpoint,
-            );
-        }
-
-        log!(
-            info,
-            "***********for pool********************************************************"
-        );
-        Ok((
-            current_time,
-            user_work_total,
-            user_missing_at_checkpoint,
-            pool_work_total,
-            pool_missing_at_checkpoint,
-        ))
-    }
-
-    pub fn set_liquidity_minting_checkpoint(
-        user: AccountIdOf<T>,
-        liquidity_asset_id: TokenId,
-        liquidity_assets_added: Balance,
-    ) -> DispatchResult {
-        let (
-            current_time,
-            user_work_total,
-            user_missing_at_checkpoint,
-            pool_work_total,
-            pool_missing_at_checkpoint,
-        ) = Self::calculate_liquidity_checkpoint(
-            user.clone(),
-            liquidity_asset_id,
-            liquidity_assets_added,
-        )?;
-
-        LiquidityMiningUser::<T>::insert(
-            (&user, &liquidity_asset_id),
-            (current_time, user_work_total, user_missing_at_checkpoint),
-        );
-        LiquidityMiningPool::insert(
-            &liquidity_asset_id,
-            (current_time, pool_work_total, pool_missing_at_checkpoint),
-        );
-        Ok(())
-    }
-
-    pub fn set_liquidity_burning_checkpoint(
-        user: AccountIdOf<T>,
-        liquidity_asset_id: TokenId,
-        liquidity_assets_burned: Balance,
-    ) -> DispatchResult {
-        let (
-            current_time,
-            mut user_work_total,
-            mut user_missing_at_checkpoint,
-            mut pool_work_total,
-            mut pool_missing_at_checkpoint,
-        ) = Self::calculate_liquidity_checkpoint(user.clone(), liquidity_asset_id, 0 as u128)?;
-
-        let liquidity_assets_amount: Balance =
-            <T as Trait>::Currency::total_balance(liquidity_asset_id.into(), &user).into();
-        // let input_reserve_saturated: U256 = input_reserve.into();
-        let liquidity_assets_burned_U265: U256 = liquidity_assets_burned.into();
-        let user_work_burned: U256 = liquidity_assets_burned_U265
-            .checked_mul(user_work_total)
-            .ok_or_else(|| DispatchError::from(Error::<T>::MathOverflow))?
-            .checked_div(liquidity_assets_amount.into())
-            .ok_or_else(|| DispatchError::from(Error::<T>::DivisionByZero))?;
-        let user_missing_burned: U256 = liquidity_assets_burned_U265
-            .checked_mul(user_missing_at_checkpoint)
-            .ok_or_else(|| DispatchError::from(Error::<T>::MathOverflow))?
-            .checked_div(liquidity_assets_amount.into())
-            .ok_or_else(|| DispatchError::from(Error::<T>::DivisionByZero))?;
-
-        log!(info, "LIQ BURNING -----------------------");
-        log!(
-            info,
-            "PREV {},{},{},{},",
-            user_work_total,
-            user_missing_at_checkpoint,
-            pool_work_total,
-            pool_missing_at_checkpoint
-        );
-        log!(info, "MINUS {},{}", user_work_burned, user_missing_burned);
-        log!(
-            info,
-            "NEW {},{},{},{},",
-            user_work_total - user_work_burned,
-            user_missing_at_checkpoint - user_missing_burned,
-            pool_work_total - user_work_burned,
-            pool_missing_at_checkpoint - user_missing_burned
-        );
-        log!(info, "LIQ BURNING -----------------------");
-
-        LiquidityMiningUser::<T>::insert(
-            (user.clone(), &liquidity_asset_id),
-            (
-                current_time,
-                user_work_total - user_work_burned,
-                user_missing_at_checkpoint - user_missing_burned,
-            ),
-        );
-        LiquidityMiningPool::insert(
-            &liquidity_asset_id,
-            (
-                current_time,
-                pool_work_total - user_work_burned,
-                pool_missing_at_checkpoint - user_missing_burned,
-            ),
-        );
-
-        let mut rewards_claimed: i128 = 0;
-
-        if LiquidityMiningUserClaimed::<T>::contains_key((user.clone(), &liquidity_asset_id)) {
-            rewards_claimed =
-                Self::liquidity_mining_user_claimed((user.clone(), &liquidity_asset_id)).unwrap();
-        }
-
-        let claimable_reward =
-            Self::calculate_rewards(user_work_burned, pool_work_total, current_time * 1000)?;
-        let rewards_claimed_new = rewards_claimed - claimable_reward as i128;
-        LiquidityMiningUserClaimed::<T>::insert((&user, liquidity_asset_id), rewards_claimed_new);
-        Ok(())
-    }
-
-    //  pub fn liquidity_burning_checkpoint
-    //  pub fn claim_rewards
-
-    // Sets the liquidity token's info
-    // May fail if liquidity_asset_id does not exsist
-    // Should not fail otherwise as the parameters for the max and min length in pallet_assets_info should be set appropriately
-    pub fn set_liquidity_asset_info(
-        liquidity_asset_id: TokenId,
-        first_asset_id: TokenId,
-        second_asset_id: TokenId,
-    ) -> DispatchResult {
-        let mut name: Vec<u8> = Vec::<u8>::new();
-        name.extend_from_slice(LIQUIDITY_TOKEN_IDENTIFIER);
-        name.extend_from_slice(HEX_INDICATOR);
-        for bytes in liquidity_asset_id.to_be_bytes().iter() {
-            match (bytes >> 4) as u8 {
-                x @ 0u8..=9u8 => name.push(x.saturating_add(48u8)),
-                x => name.push(x.saturating_add(55u8)),
-            }
-            match (bytes & 0b0000_1111) as u8 {
-                x @ 0u8..=9u8 => name.push(x.saturating_add(48u8)),
-                x => name.push(x.saturating_add(55u8)),
-            }
-        }
-
-        let mut symbol: Vec<u8> = Vec::<u8>::new();
-        symbol.extend_from_slice(TOKEN_SYMBOL);
-        symbol.extend_from_slice(HEX_INDICATOR);
-        for bytes in first_asset_id.to_be_bytes().iter() {
-            match (bytes >> 4) as u8 {
-                x @ 0u8..=9u8 => symbol.push(x.saturating_add(48u8)),
-                x => symbol.push(x.saturating_add(55u8)),
-            }
-            match (bytes & 0b0000_1111) as u8 {
-                x @ 0u8..=9u8 => symbol.push(x.saturating_add(48u8)),
-                x => symbol.push(x.saturating_add(55u8)),
-            }
-        }
-        symbol.extend_from_slice(TOKEN_SYMBOL_SEPARATOR);
-        symbol.extend_from_slice(TOKEN_SYMBOL);
-        symbol.extend_from_slice(HEX_INDICATOR);
-        for bytes in second_asset_id.to_be_bytes().iter() {
-            match (bytes >> 4) as u8 {
-                x @ 0u8..=9u8 => symbol.push(x.saturating_add(48u8)),
-                x => symbol.push(x.saturating_add(55u8)),
-            }
-            match (bytes & 0b0000_1111) as u8 {
-                x @ 0u8..=9u8 => symbol.push(x.saturating_add(48u8)),
-                x => symbol.push(x.saturating_add(55u8)),
-            }
-        }
-
-        let mut description: Vec<u8> = Vec::<u8>::new();
-        description.extend_from_slice(LIQUIDITY_TOKEN_DESCRIPTION);
-
-        <assets_info::Module<T>>::set_asset_info(
-            liquidity_asset_id,
-            Some(name),
-            Some(symbol.to_vec()),
-            Some(description),
-            Some(DEFAULT_DECIMALS),
-        )?;
-        Ok(())
-    }
-
-    // Calculate amount of tokens to be bought by sellling sell_amount
-    pub fn calculate_sell_price(
-        input_reserve: Balance,
-        output_reserve: Balance,
-        sell_amount: Balance,
-    ) -> Result<Balance, DispatchError> {
-        let after_fee_percentage: u128 = 10000 - FEE_PERCENTAGE;
-        let input_reserve_saturated: U256 = input_reserve.into();
-        let output_reserve_saturated: U256 = output_reserve.into();
-        let sell_amount_saturated: U256 = sell_amount.into();
-
-        let input_amount_with_fee: U256 =
-            sell_amount_saturated.saturating_mul(after_fee_percentage.into());
-
-        let numerator: U256 = input_amount_with_fee
-            .checked_mul(output_reserve_saturated)
-            .ok_or_else(|| DispatchError::from(Error::<T>::MathOverflow))?;
-
-        let denominator: U256 = input_reserve_saturated
-            .saturating_mul(10000.into())
-            .checked_add(input_amount_with_fee)
-            .ok_or_else(|| DispatchError::from(Error::<T>::MathOverflow))?;
-
-        let result_u256 = numerator
-            .checked_div(denominator)
-            .ok_or_else(|| DispatchError::from(Error::<T>::DivisionByZero))?;
-
-        let result = Balance::try_from(result_u256)
-            .map_err(|_| DispatchError::from(Error::<T>::MathOverflow))?;
-        log!(
-            info,
-            "calculate_sell_price: ({}, {}, {}) -> {}",
-            input_reserve,
-            output_reserve,
-            sell_amount,
-            result
-        );
-        Ok(result)
-    }
-
-    pub fn calculate_sell_price_no_fee(
-        // Callculate amount of tokens to be received by sellling sell_amount, without fee
-        input_reserve: Balance,
-        output_reserve: Balance,
-        sell_amount: Balance,
-    ) -> Result<Balance, DispatchError> {
-        let input_reserve_saturated: U256 = input_reserve.into();
-        let output_reserve_saturated: U256 = output_reserve.into();
-        let sell_amount_saturated: U256 = sell_amount.into();
-
-        let numerator: U256 = sell_amount_saturated.saturating_mul(output_reserve_saturated);
-        let denominator: U256 = input_reserve_saturated.saturating_add(sell_amount_saturated);
-        let result_u256 = numerator
-            .checked_div(denominator)
-            .ok_or_else(|| DispatchError::from(Error::<T>::DivisionByZero))?;
-        let result = Balance::try_from(result_u256)
-            .map_err(|_| DispatchError::from(Error::<T>::MathOverflow))?;
-        log!(
-            info,
-            "calculate_sell_price_no_fee: ({}, {}, {}) -> {}",
-            input_reserve,
-            output_reserve,
-            sell_amount,
-            result
-        );
-        Ok(result)
-    }
-
-    // Calculate amount of tokens to be paid, when buying buy_amount
-    pub fn calculate_buy_price(
-        input_reserve: Balance,
-        output_reserve: Balance,
-        buy_amount: Balance,
-    ) -> Result<Balance, DispatchError> {
-        let after_fee_percentage: u128 = 10000 - FEE_PERCENTAGE;
-        let input_reserve_saturated: U256 = input_reserve.into();
-        let output_reserve_saturated: U256 = output_reserve.into();
-        let buy_amount_saturated: U256 = buy_amount.into();
-
-        let numerator: U256 = input_reserve_saturated
-            .saturating_mul(buy_amount_saturated)
-            .checked_mul(10000.into())
-            .ok_or_else(|| DispatchError::from(Error::<T>::MathOverflow))?;
-
-        let denominator: U256 = output_reserve_saturated
-            .checked_sub(buy_amount_saturated)
-            .ok_or_else(|| DispatchError::from(Error::<T>::NotEnoughReserve))?
-            .checked_mul(after_fee_percentage.into())
-            .ok_or_else(|| DispatchError::from(Error::<T>::MathOverflow))?;
-
-        let result_u256 = numerator
-            .checked_div(denominator)
-            .ok_or_else(|| DispatchError::from(Error::<T>::DivisionByZero))?
-            .checked_add(1.into())
-            .ok_or_else(|| DispatchError::from(Error::<T>::MathOverflow))?;
-
-        let result = Balance::try_from(result_u256)
-            .map_err(|_| DispatchError::from(Error::<T>::MathOverflow))?;
-        log!(
-            info,
-            "calculate_buy_price: ({}, {}, {}) -> {}",
-            input_reserve,
-            output_reserve,
-            buy_amount,
-            result
-        );
-        Ok(result)
-    }
-
-    pub fn get_liquidity_asset(
-        first_asset_id: TokenId,
-        second_asset_id: TokenId,
-    ) -> Result<TokenId, DispatchError> {
-        if LiquidityAssets::contains_key((first_asset_id, second_asset_id)) {
-            LiquidityAssets::get((first_asset_id, second_asset_id))
-                .ok_or_else(|| Error::<T>::UnexpectedFailure.into())
-        } else {
-            LiquidityAssets::get((second_asset_id, first_asset_id))
-                .ok_or_else(|| Error::<T>::NoSuchPool.into())
-        }
-    }
-
-    pub fn calculate_sell_price_id(
-        sold_token_id: TokenId,
-        bought_token_id: TokenId,
-        sell_amount: Balance,
-    ) -> Result<Balance, DispatchError> {
-        let (input_reserve, output_reserve) =
-            Module::<T>::get_reserves(sold_token_id, bought_token_id)?;
-
-        Self::calculate_sell_price(input_reserve, output_reserve, sell_amount)
-    }
-
-    pub fn calculate_buy_price_id(
-        sold_token_id: TokenId,
-        bought_token_id: TokenId,
-        buy_amount: Balance,
-    ) -> Result<Balance, DispatchError> {
-        let (input_reserve, output_reserve) =
-            Module::<T>::get_reserves(sold_token_id, bought_token_id)?;
-
-        Self::calculate_buy_price(input_reserve, output_reserve, buy_amount)
-    }
-
-    pub fn get_reserves(
-        first_asset_id: TokenId,
-        second_asset_id: TokenId,
-    ) -> Result<(Balance, Balance), DispatchError> {
-        let mut reserves = Pools::get((first_asset_id, second_asset_id));
-
-        if Pools::contains_key((first_asset_id, second_asset_id)) {
-            return Ok((reserves.0, reserves.1));
-        } else if Pools::contains_key((second_asset_id, first_asset_id)) {
-            reserves = Pools::get((second_asset_id, first_asset_id));
-            return Ok((reserves.1, reserves.0));
-        } else {
-            return Err(DispatchError::from(Error::<T>::NoSuchPool));
-        }
-    }
-
-    pub fn set_reserves(
-        first_asset_id: TokenId,
-        first_asset_amount: Balance,
-        second_asset_id: TokenId,
-        second_asset_amount: Balance,
-    ) -> DispatchResult {
-        if Pools::contains_key((first_asset_id, second_asset_id)) {
-            Pools::insert(
-                (first_asset_id, second_asset_id),
-                (first_asset_amount, second_asset_amount),
-            );
-        } else if Pools::contains_key((second_asset_id, first_asset_id)) {
-            Pools::insert(
-                (second_asset_id, first_asset_id),
-                (second_asset_amount, first_asset_amount),
-            );
-        } else {
-            return Err(DispatchError::from(Error::<T>::NoSuchPool));
-        }
-
-        Ok(())
-    }
-
-    // Calculate first and second token amounts depending on liquidity amount to burn
-    pub fn get_burn_amount(
-        first_asset_id: TokenId,
-        second_asset_id: TokenId,
-        liquidity_asset_amount: Balance,
-    ) -> Result<(Balance, Balance), DispatchError> {
-        // Get token reserves and liquidity asset id
-        let liquidity_asset_id = Self::get_liquidity_asset(first_asset_id, second_asset_id)?;
-        let (first_asset_reserve, second_asset_reserve) =
-            Module::<T>::get_reserves(first_asset_id, second_asset_id)?;
-
-        let (first_asset_amount, second_asset_amount) = Self::get_burn_amount_reserves(
-            first_asset_reserve,
-            second_asset_reserve,
-            liquidity_asset_id,
-            liquidity_asset_amount,
-        )?;
-
-        log!(
-            info,
-            "get_burn_amount: ({}, {}, {}) -> ({}, {})",
-            first_asset_id,
-            second_asset_id,
-            liquidity_asset_amount,
-            first_asset_amount,
-            second_asset_amount
-        );
-
-        Ok((first_asset_amount, second_asset_amount))
-    }
-
-    pub fn get_burn_amount_reserves(
-        first_asset_reserve: Balance,
-        second_asset_reserve: Balance,
-        liquidity_asset_id: TokenId,
-        liquidity_asset_amount: Balance,
-    ) -> Result<(Balance, Balance), DispatchError> {
-        // Get token reserves and liquidity asset id
-
-        let total_liquidity_assets: Balance =
-            <T as Trait>::Currency::total_issuance(liquidity_asset_id.into()).into();
-
-        // Calculate first and second token amount to be withdrawn
-        ensure!(
-            !total_liquidity_assets.is_zero(),
-            Error::<T>::DivisionByZero
-        );
-        let first_asset_amount = multiply_by_rational(
-            first_asset_reserve,
-            liquidity_asset_amount,
-            total_liquidity_assets,
-        )
-        .map_err(|_| Error::<T>::UnexpectedFailure)?;
-        let second_asset_amount = multiply_by_rational(
-            second_asset_reserve,
-            liquidity_asset_amount,
-            total_liquidity_assets,
-        )
-        .map_err(|_| Error::<T>::UnexpectedFailure)?;
-
-        Ok((first_asset_amount, second_asset_amount))
-    }
-
-    //TODO if pool contains key !
-    fn settle_treasury_and_burn(
-        sold_asset_id: TokenId,
-        burn_amount: Balance,
-        treasury_amount: Balance,
-    ) -> DispatchResult {
-        let vault = Self::account_id();
-        let mangata_id: TokenId = T::NativeCurrencyId::get();
-        let treasury_account: T::AccountId = Self::treasury_account_id();
-        let bnb_treasury_account: T::AccountId = Self::bnb_treasury_account_id();
-
-        // If settling token is mangata, treasury amount is added to treasury and burn amount is burned from corresponding pool
-        if sold_asset_id == mangata_id {
-            // treasury_amount of MGA is already in treasury at this point
-
-            // MGA burned from bnb_treasury_account
-            <T as Trait>::Currency::burn_and_settle(
-                sold_asset_id.into(),
-                &bnb_treasury_account,
-                burn_amount.into(),
-            )?;
-        }
-        //If settling token is connected to mangata, token is swapped in corresponding pool to mangata without fee
-        else if Pools::contains_key((sold_asset_id, mangata_id))
-            || Pools::contains_key((mangata_id, sold_asset_id))
-        {
-            // Getting token reserves
-            let (input_reserve, output_reserve) =
-                Module::<T>::get_reserves(sold_asset_id, mangata_id)?;
-
-            // Calculating swapped mangata amount
-            let settle_amount_in_mangata = Self::calculate_sell_price_no_fee(
-                input_reserve,
-                output_reserve,
-                treasury_amount + burn_amount,
-            )?;
-            let treasury_amount_in_mangata = settle_amount_in_mangata * TREASURY_PERCENTAGE
-                / (TREASURY_PERCENTAGE + BUYANDBURN_PERCENTAGE);
-
-            let burn_amount_in_mangata = settle_amount_in_mangata - treasury_amount_in_mangata;
-
-            // Apply changes in token pools, adding treasury and burn amounts of settling token, removing  treasury and burn amounts of mangata
-
-            Module::<T>::set_reserves(
-                sold_asset_id,
-                input_reserve
-                    .saturating_add(treasury_amount)
-                    .saturating_add(burn_amount),
-                mangata_id,
-                output_reserve
-                    .saturating_sub(treasury_amount_in_mangata)
-                    .saturating_sub(burn_amount_in_mangata),
-            )?;
-
-            <T as Trait>::Currency::transfer(
-                sold_asset_id.into(),
-                &treasury_account,
-                &vault,
-                treasury_amount.into(),
-                ExistenceRequirement::KeepAlive,
-            )?;
-
-            <T as Trait>::Currency::transfer(
-                mangata_id.into(),
-                &vault,
-                &treasury_account,
-                treasury_amount_in_mangata.into(),
-                ExistenceRequirement::KeepAlive,
-            )?;
-
-            <T as Trait>::Currency::transfer(
-                sold_asset_id.into(),
-                &bnb_treasury_account,
-                &vault,
-                burn_amount.into(),
-                ExistenceRequirement::KeepAlive,
-            )?;
-
-            // Mangata burned from pool
-            <T as Trait>::Currency::burn_and_settle(
-                mangata_id.into(),
-                &vault,
-                burn_amount_in_mangata.into(),
-            )?;
-        }
-        // Settling token has no mangata connection, settling token is added to treasuries
-        else {
-            // Both treasury_amount and buy_and_burn_amount of sold_asset are in their respective treasuries
-        }
-        Ok(())
-    }
-
-    fn account_id() -> T::AccountId {
-        PALLET_ID.into_account()
-    }
-
-    fn treasury_account_id() -> T::AccountId {
-        T::TreasuryModuleId::get().into_account()
-    }
-
-    fn bnb_treasury_account_id() -> T::AccountId {
-        T::TreasuryModuleId::get().into_sub_account(T::BnbTreasurySubAccDerive::get())
-    }
-}
-
-pub trait XykFunctionsTrait<AccountId> {
-    type Balance: AtLeast32BitUnsigned
-        + FullCodec
-        + Copy
-        + MaybeSerializeDeserialize
-        + Debug
-        + Default
-        + From<Balance>
-        + Into<Balance>;
-
-    type CurrencyId: Parameter
-        + Member
-        + Copy
-        + MaybeSerializeDeserialize
-        + Ord
-        + Default
-        + AtLeast32BitUnsigned
-        + FullCodec
-        + From<TokenId>
-        + Into<TokenId>;
-
-    fn create_pool(
-        sender: AccountId,
-        first_asset_id: Self::CurrencyId,
-        first_asset_amount: Self::Balance,
-        second_asset_id: Self::CurrencyId,
-        second_asset_amount: Self::Balance,
-    ) -> DispatchResult;
-
-    fn sell_asset(
-        sender: AccountId,
-        sold_asset_id: Self::CurrencyId,
-        bought_asset_id: Self::CurrencyId,
-        sold_asset_amount: Self::Balance,
-        min_amount_out: Self::Balance,
-    ) -> DispatchResult;
-
-    fn buy_asset(
-        sender: AccountId,
-        sold_asset_id: Self::CurrencyId,
-        bought_asset_id: Self::CurrencyId,
-        bought_asset_amount: Self::Balance,
-        max_amount_in: Self::Balance,
-    ) -> DispatchResult;
-
-    fn mint_liquidity(
-        sender: AccountId,
-        first_asset_id: Self::CurrencyId,
-        second_asset_id: Self::CurrencyId,
-        first_asset_amount: Self::Balance,
-        expected_second_asset_amount: Self::Balance,
-    ) -> DispatchResult;
-
-    fn burn_liquidity(
-        sender: AccountId,
-        first_asset_id: Self::CurrencyId,
-        second_asset_id: Self::CurrencyId,
-        liquidity_asset_amount: Self::Balance,
-    ) -> DispatchResult;
-
-    fn claim_rewards(
-        sender: AccountId,
-        liquidity_asset_id: Self::CurrencyId,
-        liquidity_asset_amount: Self::Balance,
-    ) -> DispatchResult;
-
-    fn get_tokens_required_for_minting(
-        liquidity_asset_id: Self::CurrencyId,
-        liquidity_token_amount: Self::Balance,
-    ) -> Result<
-        (
-            Self::CurrencyId,
-            Self::Balance,
-            Self::CurrencyId,
-            Self::Balance,
-        ),
-        DispatchError,
-    >;
-}
-
-impl<T: Trait> XykFunctionsTrait<T::AccountId> for Module<T> {
-    type Balance = Balance;
-
-    type CurrencyId = TokenId;
-
-    fn create_pool(
-        sender: T::AccountId,
-        first_asset_id: Self::CurrencyId,
-        first_asset_amount: Self::Balance,
-        second_asset_id: Self::CurrencyId,
-        second_asset_amount: Self::Balance,
-    ) -> DispatchResult {
-        let vault: T::AccountId = Module::<T>::account_id();
-
-        // Ensure pool is not created with zero amount
-        ensure!(
-            !first_asset_amount.is_zero() && !second_asset_amount.is_zero(),
-            Error::<T>::ZeroAmount,
-        );
-
-        // Ensure pool does not exists yet
-        ensure!(
-            !Pools::contains_key((first_asset_id, second_asset_id)),
-            Error::<T>::PoolAlreadyExists,
-        );
-
-        // Ensure pool does not exists yet
-        ensure!(
-            !Pools::contains_key((second_asset_id, first_asset_id)),
-            Error::<T>::PoolAlreadyExists,
-        );
-
-        // Getting users token balances
-        let first_asset_free_balance: Self::Balance =
-            <T as Trait>::Currency::free_balance(first_asset_id.into(), &sender).into();
-        let second_asset_free_balance: Self::Balance =
-            <T as Trait>::Currency::free_balance(second_asset_id.into(), &sender).into();
-
-        // Ensure user has enough withdrawable tokens to create pool in amounts required
-
-        <T as Trait>::Currency::ensure_can_withdraw(
-            first_asset_id.into(),
-            &sender,
-            first_asset_amount.into(),
-            WithdrawReasons::all(),
-            // Does not fail due to earlier ensure
-            { first_asset_free_balance.saturating_sub(first_asset_amount) }.into(),
-        )
-        .or(Err(Error::<T>::NotEnoughAssets))?;
-
-        <T as Trait>::Currency::ensure_can_withdraw(
-            second_asset_id.into(),
-            &sender,
-            second_asset_amount.into(),
-            WithdrawReasons::all(),
-            // Does not fail due to earlier ensure
-            { second_asset_free_balance.saturating_sub(second_asset_amount) }.into(),
-        )
-        .or(Err(Error::<T>::NotEnoughAssets))?;
-
-        // Ensure pool is not created with same token in pair
-        ensure!(first_asset_id != second_asset_id, Error::<T>::SameAsset,);
-
-        // Liquidity token amount calculation
-        let mut initial_liquidity = first_asset_amount / 2 + second_asset_amount / 2;
-        if initial_liquidity == 0 {
-            initial_liquidity = 1
-        }
-
-        Pools::insert(
-            (first_asset_id, second_asset_id),
-            (first_asset_amount, second_asset_amount),
-        );
-
-        // Pools::insert((second_asset_id, first_asset_id), second_asset_amount);
-
-        // Moving tokens from user to vault
-        <T as Trait>::Currency::transfer(
-            first_asset_id.into(),
-            &sender,
-            &vault,
-            first_asset_amount.into(),
-            ExistenceRequirement::AllowDeath,
-        )?;
-
-        <T as Trait>::Currency::transfer(
-            second_asset_id.into(),
-            &sender,
-            &vault,
-            second_asset_amount.into(),
-            ExistenceRequirement::AllowDeath,
-        )?;
-
-        // Creating new liquidity token and transfering it to user
-        let liquidity_asset_id: Self::CurrencyId =
-            <T as Trait>::Currency::create(&sender, initial_liquidity.into()).into();
-
-        // Adding info about liquidity asset
-        LiquidityAssets::insert((first_asset_id, second_asset_id), liquidity_asset_id);
-        LiquidityPools::insert(liquidity_asset_id, (first_asset_id, second_asset_id));
-
-        log!(
-            info,
-            "create_pool: ({:?}, {}, {}, {}, {}) -> ({}, {})",
-            sender,
-            first_asset_id,
-            first_asset_amount,
-            second_asset_id,
-            second_asset_amount,
-            liquidity_asset_id,
-            initial_liquidity
-        );
-
-        log!(
-            info,
-            "pool-state: [({}, {}) -> {}, ({}, {}) -> {}]",
-            first_asset_id,
-            second_asset_id,
-            first_asset_amount,
-            second_asset_id,
-            first_asset_id,
-            second_asset_amount
-        );
-        // This, will and should, never fail
-        Module::<T>::set_liquidity_asset_info(liquidity_asset_id, first_asset_id, second_asset_id)?;
-        Module::<T>::set_liquidity_minting_checkpoint(
-            sender.clone(),
-            liquidity_asset_id,
-            initial_liquidity,
-        );
-
-        Module::<T>::deposit_event(RawEvent::PoolCreated(
-            sender,
-            first_asset_id,
-            first_asset_amount,
-            second_asset_id,
-            second_asset_amount,
-        ));
-
-        Ok(())
-    }
-
-    fn sell_asset(
-        sender: T::AccountId,
-        sold_asset_id: Self::CurrencyId,
-        bought_asset_id: Self::CurrencyId,
-        sold_asset_amount: Self::Balance,
-        min_amount_out: Self::Balance,
-    ) -> DispatchResult {
-        // Ensure not selling zero amount
-        ensure!(!sold_asset_amount.is_zero(), Error::<T>::ZeroAmount,);
-
-        let buy_and_burn_amount =
-            multiply_by_rational(sold_asset_amount, BUYANDBURN_PERCENTAGE, 10000)
-                .map_err(|_| Error::<T>::UnexpectedFailure)?
-                + 1;
-
-        let treasury_amount = multiply_by_rational(sold_asset_amount, TREASURY_PERCENTAGE, 10000)
-            .map_err(|_| Error::<T>::UnexpectedFailure)?
-            + 1;
-
-        let pool_fee_amount = multiply_by_rational(sold_asset_amount, POOL_FEE_PERCENTAGE, 10000)
-            .map_err(|_| Error::<T>::UnexpectedFailure)?
-            + 1;
-
-        // for future implementation of min fee if necessary
-        // let min_fee: u128 = 0;
-        // if buy_and_burn_amount + treasury_amount + pool_fee_amount < min_fee {
-        //     buy_and_burn_amount = min_fee * FEE_PERCENTAGE / BUYANDBURN_PERCENTAGE;
-        //     treasury_amount = min_fee * FEE_PERCENTAGE / TREASURY_PERCENTAGE;
-        //     pool_fee_amount = min_fee - buy_and_burn_amount - treasury_amount;
-        // }
-
-        // Get token reserves
-
-        let (input_reserve, output_reserve) =
-            Module::<T>::get_reserves(sold_asset_id, bought_asset_id)?;
-
-        ensure!(
-            input_reserve.checked_add(sold_asset_amount).is_some(),
-            Error::<T>::MathOverflow
-        );
-
-        // Calculate bought asset amount to be received by paying sold asset amount
-        let bought_asset_amount =
-            Module::<T>::calculate_sell_price(input_reserve, output_reserve, sold_asset_amount)?;
-
-        // Getting users token balances
-        let sold_asset_free_balance: Self::Balance =
-            <T as Trait>::Currency::free_balance(sold_asset_id.into(), &sender).into();
-
-        // Ensure user has enough tokens to sell
-        <T as Trait>::Currency::ensure_can_withdraw(
-            sold_asset_id.into(),
-            &sender,
-            sold_asset_amount.into(),
-            WithdrawReasons::all(),
-            // Does not fail due to earlier ensure
-            { sold_asset_free_balance.saturating_sub(sold_asset_amount) }.into(),
-        )
-        .or(Err(Error::<T>::NotEnoughAssets))?;
-
-        let vault = Module::<T>::account_id();
-        let treasury_account: T::AccountId = Self::treasury_account_id();
-        let bnb_treasury_account: T::AccountId = Self::bnb_treasury_account_id();
-
-        // Transfer of fees, before tx can fail on min amount out
-        <T as Trait>::Currency::transfer(
-            sold_asset_id.into(),
-            &sender,
-            &vault,
-            pool_fee_amount.into(),
-            ExistenceRequirement::KeepAlive,
-        )?;
-
-        <T as Trait>::Currency::transfer(
-            sold_asset_id.into(),
-            &sender,
-            &treasury_account,
-            treasury_amount.into(),
-            ExistenceRequirement::KeepAlive,
-        )?;
-
-        <T as Trait>::Currency::transfer(
-            sold_asset_id.into(),
-            &sender,
-            &bnb_treasury_account,
-            buy_and_burn_amount.into(),
-            ExistenceRequirement::KeepAlive,
-        )?;
-
-        // Add pool fee to pool
-        Module::<T>::set_reserves(
-            sold_asset_id,
-            input_reserve.saturating_add(pool_fee_amount),
-            bought_asset_id,
-            output_reserve,
-        )?;
-
-        // Ensure bought token amount is higher then requested minimal amount
-        if bought_asset_amount >= min_amount_out {
-            // Transfer the rest of sold token amount from user to vault and bought token amount from vault to user
-            <T as Trait>::Currency::transfer(
-                sold_asset_id.into(),
-                &sender,
-                &vault,
-                (sold_asset_amount - buy_and_burn_amount - treasury_amount - pool_fee_amount)
-                    .into(),
-                ExistenceRequirement::KeepAlive,
-            )?;
-            <T as Trait>::Currency::transfer(
-                bought_asset_id.into(),
-                &vault,
-                &sender,
-                bought_asset_amount.into(),
-                ExistenceRequirement::KeepAlive,
-            )?;
-
-            // Apply changes in token pools, adding sold amount and removing bought amount
-            // Neither should fall to zero let alone underflow, due to how pool destruction works
-            // Won't overflow due to earlier ensure
-            let input_reserve_updated = input_reserve
-                .saturating_add(sold_asset_amount - treasury_amount - buy_and_burn_amount);
-            let output_reserve_updated = output_reserve.saturating_sub(bought_asset_amount);
-
-            Module::<T>::set_reserves(
-                sold_asset_id,
-                input_reserve_updated,
-                bought_asset_id,
-                output_reserve_updated,
-            )?;
-
-            log!(
-                info,
-                "sell_asset: ({:?}, {}, {}, {}, {}) -> {}",
-                sender,
-                sold_asset_id,
-                bought_asset_id,
-                sold_asset_amount,
-                min_amount_out,
-                bought_asset_amount
-            );
-
-            log!(
-                info,
-                "pool-state: [({}, {}) -> {}, ({}, {}) -> {}]",
-                sold_asset_id,
-                bought_asset_id,
-                input_reserve_updated,
-                bought_asset_id,
-                sold_asset_id,
-                output_reserve_updated
-            );
-
-            Module::<T>::deposit_event(RawEvent::AssetsSwapped(
-                sender,
-                sold_asset_id,
-                sold_asset_amount,
-                bought_asset_id,
-                bought_asset_amount,
-            ));
-        }
-
-        // Settle tokens which goes to treasury and for buy and burn purpose
-        Module::<T>::settle_treasury_and_burn(sold_asset_id, buy_and_burn_amount, treasury_amount)?;
-
-        if bought_asset_amount < min_amount_out {
-            return Err(DispatchError::from(Error::<T>::InsufficientOutputAmount));
-        }
-
-        Ok(())
-    }
-
-    fn buy_asset(
-        sender: T::AccountId,
-        sold_asset_id: Self::CurrencyId,
-        bought_asset_id: Self::CurrencyId,
-        bought_asset_amount: Self::Balance,
-        max_amount_in: Self::Balance,
-    ) -> DispatchResult {
-        // Get token reserves
-        let (input_reserve, output_reserve) =
-            Module::<T>::get_reserves(sold_asset_id, bought_asset_id)?;
-
-        // Ensure there are enough tokens in reserves
-        ensure!(
-            output_reserve > bought_asset_amount,
-            Error::<T>::NotEnoughReserve,
-        );
-
-        // Ensure not buying zero amount
-        ensure!(!bought_asset_amount.is_zero(), Error::<T>::ZeroAmount,);
-
-        // Calculate amount to be paid from bought amount
-        let sold_asset_amount =
-            Module::<T>::calculate_buy_price(input_reserve, output_reserve, bought_asset_amount)?;
-
-        let buy_and_burn_amount =
-            multiply_by_rational(sold_asset_amount, BUYANDBURN_PERCENTAGE, 10000)
-                .map_err(|_| Error::<T>::UnexpectedFailure)?
-                + 1;
-
-        let treasury_amount = multiply_by_rational(sold_asset_amount, TREASURY_PERCENTAGE, 10000)
-            .map_err(|_| Error::<T>::UnexpectedFailure)?
-            + 1;
-
-        let pool_fee_amount = multiply_by_rational(sold_asset_amount, POOL_FEE_PERCENTAGE, 10000)
-            .map_err(|_| Error::<T>::UnexpectedFailure)?
-            + 1;
-
-        // for future implementation of min fee if necessary
-        // let min_fee: u128 = 0;
-        // if buy_and_burn_amount + treasury_amount + pool_fee_amount < min_fee {
-        //     buy_and_burn_amount = min_fee * FEE_PERCENTAGE / BUYANDBURN_PERCENTAGE;
-        //     treasury_amount = min_fee * FEE_PERCENTAGE / TREASURY_PERCENTAGE;
-        //     pool_fee_amount = min_fee - buy_and_burn_amount - treasury_amount;
-        // }
-
-        ensure!(
-            input_reserve.checked_add(sold_asset_amount).is_some(),
-            Error::<T>::MathOverflow
-        );
-
-        // Getting users token balances
-        let sold_asset_free_balance: Self::Balance =
-            <T as Trait>::Currency::free_balance(sold_asset_id.into(), &sender).into();
-
-        // Ensure user has enough tokens to sell
-        <T as Trait>::Currency::ensure_can_withdraw(
-            sold_asset_id.into(),
-            &sender,
-            sold_asset_amount.into(),
-            WithdrawReasons::all(),
-            // Does not fail due to earlier ensure
-            { sold_asset_free_balance.saturating_sub(sold_asset_amount) }.into(),
-        )
-        .or(Err(Error::<T>::NotEnoughAssets))?;
-
-        let vault = Module::<T>::account_id();
-        let treasury_account: T::AccountId = Self::treasury_account_id();
-        let bnb_treasury_account: T::AccountId = Self::bnb_treasury_account_id();
-
-        // Transfer of fees, before tx can fail on min amount out
-        <T as Trait>::Currency::transfer(
-            sold_asset_id.into(),
-            &sender,
-            &vault,
-            pool_fee_amount.into(),
-            ExistenceRequirement::KeepAlive,
-        )?;
-
-        <T as Trait>::Currency::transfer(
-            sold_asset_id.into(),
-            &sender,
-            &treasury_account,
-            treasury_amount.into(),
-            ExistenceRequirement::KeepAlive,
-        )?;
-
-        <T as Trait>::Currency::transfer(
-            sold_asset_id.into(),
-            &sender,
-            &bnb_treasury_account,
-            buy_and_burn_amount.into(),
-            ExistenceRequirement::KeepAlive,
-        )?;
-
-        // Add pool fee to pool
-        Module::<T>::set_reserves(
-            sold_asset_id,
-            input_reserve.saturating_add(pool_fee_amount),
-            bought_asset_id,
-            output_reserve,
-        )?;
-
-        // Ensure paid amount is less then maximum allowed price
-        if sold_asset_amount <= max_amount_in {
-            // Transfer sold token amount from user to vault and bought token amount from vault to user
-            <T as Trait>::Currency::transfer(
-                sold_asset_id.into(),
-                &sender,
-                &vault,
-                (sold_asset_amount - buy_and_burn_amount - treasury_amount - pool_fee_amount)
-                    .into(),
-                ExistenceRequirement::KeepAlive,
-            )?;
-            <T as Trait>::Currency::transfer(
-                bought_asset_id.into(),
-                &vault,
-                &sender,
-                bought_asset_amount.into(),
-                ExistenceRequirement::KeepAlive,
-            )?;
-
-            // Apply changes in token pools, adding sold amount and removing bought amount
-            // Neither should fall to zero let alone underflow, due to how pool destruction works
-            // Won't overflow due to earlier ensure
-            let input_reserve_updated = input_reserve
-                .saturating_add(sold_asset_amount - treasury_amount - buy_and_burn_amount);
-            let output_reserve_updated = output_reserve.saturating_sub(bought_asset_amount);
-            Module::<T>::set_reserves(
-                sold_asset_id,
-                input_reserve_updated,
-                bought_asset_id,
-                output_reserve_updated,
-            )?;
-
-            log!(
-                info,
-                "buy_asset: ({:?}, {}, {}, {}, {}) -> {}",
-                sender,
-                sold_asset_id,
-                bought_asset_id,
-                bought_asset_amount,
-                max_amount_in,
-                sold_asset_amount
-            );
-
-            log!(
-                info,
-                "pool-state: [({}, {}) -> {}, ({}, {}) -> {}]",
-                sold_asset_id,
-                bought_asset_id,
-                input_reserve_updated,
-                bought_asset_id,
-                sold_asset_id,
-                output_reserve_updated
-            );
-
-            Module::<T>::deposit_event(RawEvent::AssetsSwapped(
-                sender,
-                sold_asset_id,
-                sold_asset_amount,
-                bought_asset_id,
-                bought_asset_amount,
-            ));
-        }
-        // Settle tokens which goes to treasury and for buy and burn purpose
-        Module::<T>::settle_treasury_and_burn(sold_asset_id, buy_and_burn_amount, treasury_amount)?;
-
-        if sold_asset_amount > max_amount_in {
-            return Err(DispatchError::from(Error::<T>::InsufficientInputAmount));
-        }
-
-        Ok(())
-    }
-
-    fn mint_liquidity(
-        sender: T::AccountId,
-        first_asset_id: Self::CurrencyId,
-        second_asset_id: Self::CurrencyId,
-        first_asset_amount: Self::Balance,
-        expected_second_asset_amount: Self::Balance,
-    ) -> DispatchResult {
-        let vault = Module::<T>::account_id();
-
-        // Ensure pool exists
-        ensure!(
-            (LiquidityAssets::contains_key((first_asset_id, second_asset_id))
-                || LiquidityAssets::contains_key((second_asset_id, first_asset_id))),
-            Error::<T>::NoSuchPool,
-        );
-
-        // TODO move ensure in get_liq_asset ?
-        // Get liquidity token id
-        let liquidity_asset_id = Module::<T>::get_liquidity_asset(first_asset_id, second_asset_id)?;
-
-        // Get token reserves
-        let (first_asset_reserve, second_asset_reserve) =
-            Module::<T>::get_reserves(first_asset_id, second_asset_id)?;
-        let total_liquidity_assets: Self::Balance =
-            <T as Trait>::Currency::total_issuance(liquidity_asset_id.into()).into();
-
-        // Calculation of required second asset amount and received liquidity token amount
-        ensure!(!first_asset_reserve.is_zero(), Error::<T>::DivisionByZero);
-        let second_asset_amount = multiply_by_rational(
-            first_asset_amount,
-            second_asset_reserve,
-            first_asset_reserve,
-        )
-        .map_err(|_| Error::<T>::UnexpectedFailure)?
-        .checked_add(1)
-        .ok_or_else(|| DispatchError::from(Error::<T>::MathOverflow))?;
-        let liquidity_assets_minted = multiply_by_rational(
-            first_asset_amount,
-            total_liquidity_assets,
-            first_asset_reserve,
-        )
-        .map_err(|_| Error::<T>::UnexpectedFailure)?;
-
-        ensure!(
-            second_asset_amount <= expected_second_asset_amount,
-            Error::<T>::SecondAssetAmountExceededExpectations,
-        );
-
-        // Ensure minting amounts are not zero
-        ensure!(
-            !first_asset_amount.is_zero() && !second_asset_amount.is_zero(),
-            Error::<T>::ZeroAmount,
-        );
-
-        // Getting users token balances
-        let first_asset_free_balance: Self::Balance =
-            <T as Trait>::Currency::free_balance(first_asset_id.into(), &sender).into();
-        let second_asset_free_balance: Self::Balance =
-            <T as Trait>::Currency::free_balance(second_asset_id.into(), &sender).into();
-
-        // Ensure user has enough withdrawable tokens to create pool in amounts required
-
-        <T as Trait>::Currency::ensure_can_withdraw(
-            first_asset_id.into(),
-            &sender,
-            first_asset_amount.into(),
-            WithdrawReasons::all(),
-            // Does not fail due to earlier ensure
-            { first_asset_free_balance.saturating_sub(first_asset_amount) }.into(),
-        )
-        .or(Err(Error::<T>::NotEnoughAssets))?;
-
-        <T as Trait>::Currency::ensure_can_withdraw(
-            second_asset_id.into(),
-            &sender,
-            second_asset_amount.into(),
-            WithdrawReasons::all(),
-            // Does not fail due to earlier ensure
-            { second_asset_free_balance.saturating_sub(second_asset_amount) }.into(),
-        )
-        .or(Err(Error::<T>::NotEnoughAssets))?;
-
-        // Transfer of token amounts from user to vault
-        <T as Trait>::Currency::transfer(
-            first_asset_id.into(),
-            &sender,
-            &vault,
-            first_asset_amount.into(),
-            ExistenceRequirement::KeepAlive,
-        )?;
-        <T as Trait>::Currency::transfer(
-            second_asset_id.into(),
-            &sender,
-            &vault,
-            second_asset_amount.into(),
-            ExistenceRequirement::KeepAlive,
-        )?;
-        Module::<T>::set_liquidity_minting_checkpoint(
-            sender.clone(),
-            liquidity_asset_id,
-            liquidity_assets_minted,
-        );
-
-        // Creating new liquidity tokens to user
-        <T as Trait>::Currency::mint(
-            liquidity_asset_id.into(),
-            &sender,
-            liquidity_assets_minted.into(),
-        )?;
-
-        // Apply changes in token pools, adding minted amounts
-        // Won't overflow due earlier ensure
-        let first_asset_reserve_updated = first_asset_reserve.saturating_add(first_asset_amount);
-        let second_asset_reserve_updated = second_asset_reserve.saturating_add(second_asset_amount);
-        Module::<T>::set_reserves(
-            first_asset_id,
-            first_asset_reserve_updated,
-            second_asset_id,
-            second_asset_reserve_updated,
-        )?;
-        log!(
-            info,
-            "mint_liquidity: ({:?}, {}, {}, {}) -> ({}, {}, {})",
-            sender,
-            first_asset_id,
-            second_asset_id,
-            first_asset_amount,
-            second_asset_amount,
-            liquidity_asset_id,
-            liquidity_assets_minted
-        );
-
-        log!(
-            info,
-            "pool-state: [({}, {}) -> {}, ({}, {}) -> {}]",
-            first_asset_id,
-            second_asset_id,
-            first_asset_reserve_updated,
-            second_asset_id,
-            first_asset_id,
-            second_asset_reserve_updated
-        );
-
-        Module::<T>::deposit_event(RawEvent::LiquidityMinted(
-            sender,
-            first_asset_id,
-            first_asset_amount,
-            second_asset_id,
-            second_asset_amount,
-            liquidity_asset_id,
-            liquidity_assets_minted,
-        ));
-
-        Ok(())
-    }
-
-    fn burn_liquidity(
-        sender: T::AccountId,
-        first_asset_id: Self::CurrencyId,
-        second_asset_id: Self::CurrencyId,
-        liquidity_asset_amount: Self::Balance,
-    ) -> DispatchResult {
-        let vault = Module::<T>::account_id();
-
-        // Get token reserves and liquidity asset id
-        let (first_asset_reserve, second_asset_reserve) =
-            Module::<T>::get_reserves(first_asset_id, second_asset_id)?;
-        let liquidity_asset_id = Module::<T>::get_liquidity_asset(first_asset_id, second_asset_id)?;
-
-        // Ensure user has enought liquidity tokens to burn
-        ensure!(
-            <T as Trait>::Currency::can_slash(
-                liquidity_asset_id.into(),
-                &sender,
-                liquidity_asset_amount.into()
-            ),
-            Error::<T>::NotEnoughAssets,
-        );
-        let new_balance: Self::Balance =
-            <T as Trait>::Currency::free_balance(liquidity_asset_id.into(), &sender)
-                .into()
-                .checked_sub(liquidity_asset_amount)
-                .ok_or_else(|| DispatchError::from(Error::<T>::NotEnoughAssets))?;
-
-        <T as Trait>::Currency::ensure_can_withdraw(
-            liquidity_asset_id.into(),
-            &sender,
-            liquidity_asset_amount.into(),
-            WithdrawReasons::all(),
-            new_balance.into(),
-        )
-        .or(Err(Error::<T>::NotEnoughAssets))?;
-
-        // Calculate first and second token amounts depending on liquidity amount to burn
-        let (first_asset_amount, second_asset_amount) = Module::<T>::get_burn_amount_reserves(
-            first_asset_reserve,
-            second_asset_reserve,
-            liquidity_asset_id,
-            liquidity_asset_amount,
-        )?;
-
-        let total_liquidity_assets: Balance =
-            <T as Trait>::Currency::total_issuance(liquidity_asset_id.into()).into();
-
-        // If all liquidity assets are being burned then
-        // both asset amounts must be equal to their reserve values
-        // All storage values related to this pool must be destroyed
-        if liquidity_asset_amount == total_liquidity_assets {
-            ensure!(
-                (first_asset_reserve == first_asset_amount)
-                    && (second_asset_reserve == second_asset_amount),
-                Error::<T>::UnexpectedFailure
-            );
-        } else {
-            ensure!(
-                (first_asset_reserve >= first_asset_amount)
-                    && (second_asset_reserve >= second_asset_amount),
-                Error::<T>::UnexpectedFailure
-            );
-        }
-        // If all liquidity assets are not being burned then
-        // both asset amounts must be less than their reserve values
-
-        // Ensure not withdrawing zero amounts
-        ensure!(
-            !first_asset_amount.is_zero() && !second_asset_amount.is_zero(),
-            Error::<T>::ZeroAmount,
-        );
-
-        // Transfer withdrawn amounts from vault to user
-        <T as Trait>::Currency::transfer(
-            first_asset_id.into(),
-            &vault,
-            &sender,
-            first_asset_amount.into(),
-            ExistenceRequirement::KeepAlive,
-        )?;
-        <T as Trait>::Currency::transfer(
-            second_asset_id.into(),
-            &vault,
-            &sender,
-            second_asset_amount.into(),
-            ExistenceRequirement::KeepAlive,
-        )?;
-
-        log!(
-            info,
-            "burn_liquidity: ({:?}, {}, {}, {}) -> ({}, {})",
-            sender,
-            first_asset_id,
-            second_asset_id,
-            liquidity_asset_amount,
-            first_asset_amount,
-            second_asset_amount
-        );
-
-        if liquidity_asset_amount == total_liquidity_assets {
-            log!(
-                info,
-                "pool-state: [({}, {}) -> Removed, ({}, {}) -> Removed]",
-                first_asset_id,
-                second_asset_id,
-                second_asset_id,
-                first_asset_id,
-            );
-            Pools::remove((first_asset_id, second_asset_id));
-            Pools::remove((second_asset_id, first_asset_id));
-            LiquidityAssets::remove((first_asset_id, second_asset_id));
-            LiquidityAssets::remove((second_asset_id, first_asset_id));
-            LiquidityPools::remove(liquidity_asset_id);
-        } else {
-            // Apply changes in token pools, removing withdrawn amounts
-            // Cannot underflow due to earlier ensure
-            // check was executed in get_reserves call
-            let first_asset_reserve_updated =
-                first_asset_reserve.saturating_sub(first_asset_amount);
-            let second_asset_reserve_updated =
-                second_asset_reserve.saturating_sub(second_asset_amount);
-            Module::<T>::set_reserves(
-                first_asset_id,
-                first_asset_reserve_updated,
-                second_asset_id,
-                second_asset_reserve_updated,
-            )?;
-
-            log!(
-                info,
-                "pool-state: [({}, {}) -> {}, ({}, {}) -> {}]",
-                first_asset_id,
-                second_asset_id,
-                first_asset_reserve_updated,
-                second_asset_id,
-                first_asset_id,
-                second_asset_reserve_updated
-            );
-        }
-
-        Module::<T>::set_liquidity_burning_checkpoint(
-            sender.clone(),
-            liquidity_asset_id,
-            liquidity_asset_amount,
-        );
-
-        // Destroying burnt liquidity tokens
-        <T as Trait>::Currency::burn_and_settle(
-            liquidity_asset_id.into(),
-            &sender,
-            liquidity_asset_amount.into(),
-        )?;
-
-        Module::<T>::deposit_event(RawEvent::LiquidityBurned(
-            sender,
-            first_asset_id,
-            first_asset_amount,
-            second_asset_id,
-            second_asset_amount,
-            liquidity_asset_id,
-            liquidity_asset_amount,
-        ));
-
-        Ok(())
-    }
-
-    fn claim_rewards(
-        sender: T::AccountId,
-        liquidity_token_id: Self::CurrencyId,
-        amount: Self::Balance,
-    ) -> DispatchResult {
-        let vault = Self::account_id();
-        let mangata_id: TokenId = T::NativeCurrencyId::get();
-
-        let current_block_number =
-            <frame_system::Module<T>>::block_number().saturated_into::<u32>();
-        let (rewards_total, rewards_claimed) = Module::<T>::calculate_rewards_amount(
-            sender.clone(),
-            liquidity_token_id,
-            current_block_number,
-        )?;
-
-        let rewards_total_i128: i128 = i128::try_from(rewards_total)
-            .map_err(|_| DispatchError::from(Error::<T>::MathOverflow))?;
-        let eligible_to_claim: Balance = u128::try_from(rewards_total_i128 - rewards_claimed)
-            .map_err(|_| DispatchError::from(Error::<T>::MathOverflow))?;
-        ensure!(
-            amount <= eligible_to_claim,
-            Error::<T>::NotEligibleToClaimAmount,
-        );
-
-        let rewards_claimed_new = rewards_claimed
-            + i128::try_from(amount).map_err(|_| DispatchError::from(Error::<T>::MathOverflow))?;
-
-        <T as Trait>::Currency::transfer(
-            mangata_id.into(),
-            &vault,
-            &sender,
-            amount.into(),
-            ExistenceRequirement::KeepAlive,
-        )?;
-
-        LiquidityMiningUserClaimed::<T>::insert((sender, liquidity_token_id), rewards_claimed_new);
-
-        //TODO REMOVE CLAIMED MANGATA FROM TOTAL POOL
-        Ok(())
-    }
-
-    // This function has not been verified
-    fn get_tokens_required_for_minting(
-        liquidity_asset_id: Self::CurrencyId,
-        liquidity_token_amount: Self::Balance,
-    ) -> Result<
-        (
-            Self::CurrencyId,
-            Self::Balance,
-            Self::CurrencyId,
-            Self::Balance,
-        ),
-        DispatchError,
-    > {
-        let (first_asset_id, second_asset_id) =
-            LiquidityPools::get(liquidity_asset_id).ok_or(Error::<T>::NoSuchLiquidityAsset)?;
-        let (first_asset_reserve, second_asset_reserve) =
-            Module::<T>::get_reserves(first_asset_id, second_asset_id)?;
-        let total_liquidity_assets: Balance =
-            <T as Trait>::Currency::total_issuance(liquidity_asset_id.into()).into();
-
-        ensure!(
-            !total_liquidity_assets.is_zero(),
-            Error::<T>::DivisionByZero
-        );
-        let second_asset_amount = multiply_by_rational(
-            liquidity_token_amount,
-            second_asset_reserve,
-            total_liquidity_assets,
-        )
-        .map_err(|_| Error::<T>::UnexpectedFailure)?
-        .checked_add(1)
-        .ok_or_else(|| DispatchError::from(Error::<T>::MathOverflow))?;
-        let first_asset_amount = multiply_by_rational(
-            liquidity_token_amount,
-            first_asset_reserve,
-            total_liquidity_assets,
-        )
-        .map_err(|_| Error::<T>::UnexpectedFailure)?
-        .checked_add(1)
-        .ok_or_else(|| DispatchError::from(Error::<T>::MathOverflow))?;
-
-        log!(
-            info,
-            "get_tokens_required_for_minting: ({}, {}) -> ({}, {}, {}, {})",
-            liquidity_asset_id,
-            liquidity_token_amount,
-            first_asset_id,
-            first_asset_amount,
-            second_asset_id,
-            second_asset_amount,
-        );
-
-        Ok((
-            first_asset_id,
-            first_asset_amount,
-            second_asset_id,
-            second_asset_amount,
-        ))
-    }
-=======
 pub use pallet::*;
 
 #[frame_support::pallet]
@@ -2320,6 +291,7 @@
 	impl<T: Config> Hooks<T::BlockNumber> for Pallet<T> {}
 
 	#[pallet::config]
+    type AccountIdOf<T> = <T as frame_system::Trait>::AccountId;
 	pub trait Config: frame_system::Config + pallet_assets_info::Config {
 		type Event: From<Event<Self>> + IsType<<Self as frame_system::Config>::Event>;
 		type Currency: MultiTokenCurrencyExtended<Self::AccountId>;
@@ -2349,6 +321,7 @@
 		SecondAssetAmountExceededExpectations,
 		MathOverflow,
 		LiquidityTokenCreationFailed,
+        NotEligibleToClaimAmount,
 	}
 
 	#[pallet::event]
@@ -2359,6 +332,7 @@
 		AssetsSwapped(T::AccountId, TokenId, Balance, TokenId, Balance),
 		LiquidityMinted(T::AccountId, TokenId, Balance, TokenId, Balance, TokenId, Balance),
 		LiquidityBurned(T::AccountId, TokenId, Balance, TokenId, Balance, TokenId, Balance),
+        
 	}
 
 	#[pallet::storage]
@@ -2376,7 +350,21 @@
 	pub type LiquidityPools<T: Config> =
 		StorageMap<_, Blake2_256, TokenId, Option<(TokenId, TokenId)>, ValueQuery>;
 
-	#[pallet::genesis_config]
+    #[pallet::storage]
+    #[pallet::getter(fn liquidity_mining_user)]
+    pub type LiquidityMiningUser<T: Config> =
+		StorageMap<_, Blake2_256, (AccountIdOf<T>, TokenId), Option<(u32, U256, U256, )>, ValueQuery>;
+    
+    #[pallet::storage]
+    #[pallet::getter(fn liquidity_mining_pool)]
+    pub type LiquidityMiningPool<T: Config> =
+        StorageMap<_, Blake2_256, TokenId, Option<(u32, U256, U256, )>, ValueQuery>;
+
+    #[pallet::storage]
+    #[pallet::getter(fn liquidity_mining_user_claimed)]
+    pub type LiquidityMiningUserClaimed<T: Config> =
+        StorageMap<_, Blake2_256, (AccountIdOf<T>, TokenId), Option<i128>, ValueQuery>;
+    #[pallet::genesis_config]
 	pub struct GenesisConfig<T: Config> {
 		pub created_pools_for_staking:
 			Vec<(T::AccountId, TokenId, Balance, TokenId, Balance, TokenId)>,
@@ -3844,7 +1832,6 @@
 
 		Ok((first_asset_id, first_asset_amount, second_asset_id, second_asset_amount))
 	}
->>>>>>> 83861a6b
 }
 
 pub trait Valuate {
