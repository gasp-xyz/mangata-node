name: Reusable e2e tests workflow

on:
  workflow_dispatch:
    inputs:
      e2eBranch:
        description: "Name of the e2e target branch"
        type: string
        required: false
        default: "main"
      parachainDocker:
        description: "Name of the parachain docker reference"
        type: string
        required: false
        default: "mangatasolutions/mangata-node:latest"
      skipBuild:
        description: "Skip build phase"
        type: string
        required: false
        default: 'false'
      globalVersion:
        description: "Set Mangata node version."
        type: string
        required: true
      mangataTypesVersion:
        description: "Set @mangata-finance/types version"
        type: string
        default: ""
        required: false
  workflow_call:
    inputs:
      e2eBranch:
        description: "Name of the e2e target branch"
        type: string
        required: false
        default: "main"
      parachainDocker:
        description: "Name of the parachain docker reference"
        type: string
        required: false
        default: "mangatasolutions/mangata-node:latest"
      skipBuild:
        description: "Skip build phase"
        type: string
        required: false
        default: 'false'
      globalVersion:
        description: "Set Mangata node version."
        type: string
        required: true

permissions:
  contents: write
  id-token: write
  deployments: write
  checks: write

jobs:
  setup-report:
    runs-on: [ubuntu-latest]
    outputs:
      testmo-run-id: ${{ steps.setTestRun.outputs.testmo-run-id }}
    steps:
      - name: Install testmo
        run: npm install --no-save @testmo/testmo-cli
      - name: Add url
        run: |
          npx testmo automation:resources:add-field --name git --type string \
            --value ${GITHUB_SHA:0:7} --resources resources.json
          RUN_URL="$GITHUB_SERVER_URL/$GITHUB_REPOSITORY/actions/runs/$GITHUB_RUN_ID"
          npx testmo automation:resources:add-link --name build \
            --url $RUN_URL --resources resources.json

      - name: Create test run
        run: |
          npx testmo automation:run:create \
            --instance https://mangata-finance.testmo.net  \
            --project-id 2 \
            --name "BE tests from node-repo" \
            --resources resources.json \
            --source "BE-e2e-regression" > testmo-run-id.txt
          ID=$(cat testmo-run-id.txt)
          echo "testmo-run-id=$ID" >> $GITHUB_OUTPUT
          echo "ID=$ID" >> $GITHUB_ENV

        env:
          TESTMO_URL: ${{ secrets.TESTMO_URL }}
          TESTMO_TOKEN: ${{ secrets.TESTMO_TOKEN }}
        id: setTestRun


  e2e-test-matrix:
    needs: [setup-report]
    strategy:
      fail-fast: false
      matrix:
        include:
          - command: "yarn test-parallel --max-workers=10"
            fast: false
          - command: "yarn test-sequential-no-bootstrap"
            fast: false
          - command: "yarn test-seqgasless"
            fast: false
          - command: "yarn test-maintenance"
            fast: true
          - command: "yarn test-bootstrap"
            fast: false
          - command: "yarn test-rewards-bootstrap"
            fast: false
          - command: "yarn test-parallel-autocompound"
            fast: true
          - command: "yarn test-sequential-autocompound"
            fast: true
          - command: "yarn test-poolliquidity"
            fast: true
          - command: "yarn test-governance"
            fast: true
          - command: "yarn test-multiswap"
            fast: false
          - command: "yarn test-experimentalStaking"
            fast: true
          - command: "yarn test-crowdloan"
            fast: false
          - command: "yarn test-sdk"
            fast: true
          - command: "yarn test-parallel-3rdPartyRewards"
            fast: true
    
<<<<<<< HEAD
    runs-on: [compile]
=======
    runs-on: [e2e-gke]
>>>>>>> 525fc668
    timeout-minutes: 180
    env:
      API_URL: "ws://127.0.0.1:9946"
      TEST_PALLET_ADDRESS: ${{ secrets.E2E_TEST_PALLET_ADDRESS }}
      E2E_TREASURY_PALLET_ADDRESS: ${{ secrets.E2E_TREASURY_PALLET_ADDRESS }}
      E2E_XYK_PALLET_ADDRESS: ${{ secrets.E2E_XYK_PALLET_ADDRESS }}
      E2E_TREASURY_BURN_PALLET_ADDRESS: ${{ secrets.E2E_TREASURY_BURN_PALLET_ADDRESS }}
      TEST_SUDO_NAME: "//Alice"
      MANGATA_NODE_VERSION: ${{ inputs.globalVersion }}
      E2EBRANCHNAME: "main"
      PARACHAIN_DOCKER_IMAGE: ${{ inputs.parachainDocker || format('mangatasolutions/mangata-node:{0}', inputs.globalVersion) }}
    steps:
      - uses: actions/checkout@v4
      - name: Adapt if fast runtime
        if:  ${{  !contains(env.PARACHAIN_DOCKER_IMAGE, 'fast') && matrix.fast == true }}
        run: echo "PARACHAIN_DOCKER_IMAGE=${{ env.PARACHAIN_DOCKER_IMAGE }}-fast" >> $GITHUB_ENV


      - name: Download node Docker image
        if: ${{ !contains(github.event.pull_request.labels.*.name, 'skip-build') && inputs.skipBuild != 'true' }}
        run: docker pull ${{ env.PARACHAIN_DOCKER_IMAGE }}

      - name: E2E- Get branch name
        id: branch-name
        uses: tj-actions/branch-names@v7.0.5

      - name: Current branch name for generating types
        run: |
          echo "MANGATA_TYPES_VERSION=${{ steps.branch-name.outputs.current_branch }}" | sed -E 's@[/\.]@-@g' >> $GITHUB_ENV

      - name: E2E- Calculate if run e2e feature branch or main.
        run: |
          echo DEFAULT: E2E test will run with: $E2EBRANCHNAME
          echo "Running on: ${{ steps.branch-name.outputs.current_branch }}"
          if [ -n "$(git ls-remote --heads https://github.com/mangata-finance/mangata-e2e.git ${{ steps.branch-name.outputs.current_branch }} --force --quiet)" ]; then echo "E2EBRANCHNAME=${{ steps.branch-name.outputs.current_branch }}" >> $GITHUB_ENV; echo "MATCH - OK" ; elif [ -n "$(git ls-remote --heads https://github.com/mangata-finance/mangata-e2e.git ${{ github.base_ref }} --force --quiet)" ]; then echo "E2EBRANCHNAME=${{ github.base_ref }}" >> $GITHUB_ENV; echo "MATCH - OK" ;  fi

      - name: Decide if main - branch or parameter
        # if we have something in e2eBranch - override E2EBranchName, else -> E2EBRANCHNAME , that
        # by default will be main.
        run: echo "E2EBRANCHNAME=${{ inputs.e2eBranch || env.E2EBRANCHNAME }}" >> $GITHUB_ENV

      - name: Checkout tests
        uses: actions/checkout@v4
        with:
          repository: mangata-finance/mangata-e2e
          ref: "${{ env.E2EBRANCHNAME }}"
          path: e2eTests

      - uses: actions/setup-node@v3
        with:
          node-version: '18.18.2'

      - name: Replace parachain docker image reference in config
        working-directory: devops/parachain-launch
        run: sed -i 's+mangatasolutions/mangata-node:.*+${{ env.PARACHAIN_DOCKER_IMAGE }}+g' config.yml

      - name: Install e2e tests dependencies
        working-directory: e2eTests
        run: yarn install

      - name: Install @mangata-finance/types deps
        run: |
          if [[ -n "${{ github.event.inputs.mangataTypesVersion }}" ]]; then
            yarn add @mangata-finance/types@${{ github.event.inputs.mangataTypesVersion }}
          else
            yarn add @mangata-finance/types@${{ env.MANGATA_TYPES_VERSION }}
          fi

      - name: Run parachain launch
        working-directory: devops/parachain-launch
        run: npx @open-web3/parachain-launch generate config.yml

      - name: Remove obsolete node run args from generated docker-compose.yml
        working-directory: devops/parachain-launch/output
        run: sed -i '/ws-external/d' docker-compose.yml

      - run: docker ps --no-trunc
      - name: Start mangata-node parachain
        working-directory: devops/parachain-launch/output
        run: docker-compose up -d --build
      - run: docker ps --no-trunc

      - name: Sleep for 2 minutes
        run: sleep 120s

      - name: Run tests
        working-directory: e2eTests
        run: ${{ matrix.command }}
        env:
          NODE_OPTIONS: --max_old_space_size=12288

      - name: Test Report
        uses: dorny/test-reporter@v1.7.0
        continue-on-error: true
        if: success() || failure() # run this step even if previous step failed
        with:
          name: E2E report ${{ matrix.command }} # Name of the check run which will be created
          path: e2eTests/reports/*.xml # Path to test results
          reporter: jest-junit # Format of test results

      - name: Submit results to the testmo-run
        continue-on-error: true
        if: always()
        env:
          TESTMO_URL: ${{ secrets.TESTMO_URL }}
          TESTMO_TOKEN: ${{ secrets.TESTMO_TOKEN }}
        run: |
            npm install --no-save @testmo/testmo-cli
            npx testmo automation:run:submit-thread \
              --instance https://mangata-finance.testmo.net \
              --run-id ${{needs.setup-report.outputs.testmo-run-id}} \
              --results e2eTests/reports/*.xml

      - name: collect_docker_logs
        if: failure()
        uses: jwalton/gh-docker-logs@v2.2.1
        with:
          dest: "./logs"

      - name: Prepare backup snapshots on workflow failure
        if: failure()
        env:
          OUTPUT_DIR: devops/parachain-launch/output
        run: |
          # Set MATRIX_COMMAND_PATH to be used as a directory name to store specifc test run snapshots
          echo "MATRIX_COMMAND_PATH=$(echo ${{ matrix.command }} | sed 's/[^a-zA-Z0-9]/-/g')" >> $GITHUB_ENV

          # Archive logs
          tar cvzf ${OUTPUT_DIR}/logs.tgz ./logs

          # Generate image snapshots
          docker commit  $(docker ps | grep parachain-2110-0 | awk '{print $1}') mangata_test_run/mangata_alice_1
          docker save  --output=${OUTPUT_DIR}/mangata_alice_1.tar mangata_test_run/mangata_alice_1
          docker commit  $(docker ps | grep parachain-2110-1 | awk '{print $1}') mangata_test_run/mangata_bob_1
          docker save  --output=${OUTPUT_DIR}/mangata_bob_1.tar mangata_test_run/mangata_bob_1

          # Generate volume snapshots
          docker run -v  output_parachain-2110-0:/volume --rm --log-driver none loomchild/volume-backup backup > ${OUTPUT_DIR}/mangata_alice_1_volume.tar.bz2
          docker run -v  output_parachain-2110-1:/volume --rm --log-driver none loomchild/volume-backup backup > ${OUTPUT_DIR}/mangata_bob_1_volume.tar.bz2

      - uses: google-github-actions/auth@v1
        if: failure()
        with:
          workload_identity_provider: '${{ secrets.GCP_WORKLOAD_IDENTITY_PROVIDER }}'
          service_account: '${{ secrets.GCP_SERVICE_ACCOUNT }}'
      - name: Upload node storage data to GCP bucket
        if: failure()
        uses: google-github-actions/upload-cloud-storage@v1.0.3
        with:
          process_gcloudignore: false
          path: devops/parachain-launch/output
          destination: mangata-node-ci-cache/${{ github.sha }}/${{ env.MATRIX_COMMAND_PATH }}
      - name: Add GCP bucket URL link for stored node data on job failure
        if: failure()
        run: echo '[GCP Bucket link](https://console.cloud.google.com/storage/browser/mangata-node-ci-cache/${{ github.sha }}/${{ env.MATRIX_COMMAND_PATH }})' >> $GITHUB_STEP_SUMMARY

      - name: Stop previous parachain if running
        working-directory: devops/parachain-launch/output
        run: |
          docker kill $(docker ps -q) 2>/dev/null && echo $?
          docker-compose down -v
      
      - name: Fix permissions on self-hosted runner
        if: always()
        run: chown -R 1100:1100 $GITHUB_WORKSPACE

  test-complete:
    needs: [setup-report, e2e-test-matrix]
    if: always()
    runs-on: ubuntu-latest
    steps:
      - name: Install testmo
        run: npm install --no-save @testmo/testmo-cli

      - name: Complete test run
        run: |
            npx testmo automation:run:complete \
              --instance https://mangata-finance.testmo.net \
              --run-id ${{needs.setup-report.outputs.testmo-run-id}} \
        env:
          TESTMO_URL: ${{ secrets.TESTMO_URL }}
          TESTMO_TOKEN: ${{ secrets.TESTMO_TOKEN }}
        continue-on-error: true

  slack-notify-nook:
    needs: [e2e-test-matrix]
    if: failure()
    runs-on: ubuntu-latest
    steps:
      - name: Slack Notification - Error
        uses: bryannice/gitactions-slack-notification@2.0.0
        env:
          SLACK_INCOMING_WEBHOOK: ${{ secrets.BNB_E2E_NOTIFICATION_WEBHOOK }}
          SLACK_TITLE: 'bnb e2e test execution - NOOK'
          SLACK_COLOR: "#ff0011"
          SLACK_MESSAGE: 'Test failures [ ${{ env.E2EBRANCHNAME }} - ${{ env.PARACHAIN_DOCKER_IMAGE }} ] testmo report: https://mangata-finance.testmo.net/automation/runs/view/${{needs.setup-report.outputs.testmo-run-id}}'
          GITHUB_REF: 'https://mangata-finance.github.io/mangata-node/${{ github.run_number }}'<|MERGE_RESOLUTION|>--- conflicted
+++ resolved
@@ -126,11 +126,7 @@
           - command: "yarn test-parallel-3rdPartyRewards"
             fast: true
     
-<<<<<<< HEAD
-    runs-on: [compile]
-=======
     runs-on: [e2e-gke]
->>>>>>> 525fc668
     timeout-minutes: 180
     env:
       API_URL: "ws://127.0.0.1:9946"
@@ -292,10 +288,6 @@
         run: |
           docker kill $(docker ps -q) 2>/dev/null && echo $?
           docker-compose down -v
-      
-      - name: Fix permissions on self-hosted runner
-        if: always()
-        run: chown -R 1100:1100 $GITHUB_WORKSPACE
 
   test-complete:
     needs: [setup-report, e2e-test-matrix]
