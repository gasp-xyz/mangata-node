--- conflicted
+++ resolved
@@ -5,16 +5,11 @@
 edition = "2018"
 
 [dependencies]
-<<<<<<< HEAD
-sp-core = { git = "https://github.com/mangata-finance/substrate", default-features = false, branch = "mangata-dev-v0.9.26",  version = "6.0.0" }
-sp-runtime = { git = "https://github.com/mangata-finance/substrate", default-features = false, branch = "mangata-dev-v0.9.26",  version = "6.0.0" }
-=======
 codec = { package = "parity-scale-codec", version = "3.0.0", default-features = false, features = ["derive"]}
 scale-info = { version = "2.1.1", default-features = false, features = ["derive"] }
 
-sp-core = { git = "https://github.com/mangata-finance/substrate", default-features = false, branch = "mangata-dev-v0.9.24",  version = "6.0.0" }
-sp-runtime = { git = "https://github.com/mangata-finance/substrate", default-features = false, branch = "mangata-dev-v0.9.24",  version = "6.0.0" }
->>>>>>> 2b4faff9
+sp-core = { git = "https://github.com/mangata-finance/substrate", default-features = false, branch = "mangata-dev-v0.9.26",  version = "6.0.0" }
+sp-runtime = { git = "https://github.com/mangata-finance/substrate", default-features = false, branch = "mangata-dev-v0.9.26",  version = "6.0.0" }
 
 [features]
 default = ["std"]
