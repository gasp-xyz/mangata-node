--- conflicted
+++ resolved
@@ -76,19 +76,11 @@
 	// Storage: Council Voting (r:100 w:100)
 	// Storage: Council Prime (r:0 w:1)
 	fn set_members(m: u32, _n: u32, p: u32, ) -> Weight {
-<<<<<<< HEAD
-		(Weight::from_parts(87_150_000, 0))
-			// Standard Error: 60_340
-			.saturating_add((Weight::from_parts(4_651_619, 0)).saturating_mul(m as u64))
-			// Standard Error: 60_340
-			.saturating_add((Weight::from_parts(8_998_669, 0)).saturating_mul(p as u64))
-=======
 		(Weight::from_ref_time(88_200_000))
 			// Standard Error: 54_474
 			.saturating_add((Weight::from_ref_time(4_335_303)).saturating_mul(m as u64))
 			// Standard Error: 54_474
 			.saturating_add((Weight::from_ref_time(8_584_322)).saturating_mul(p as u64))
->>>>>>> 8e7810a7
 			.saturating_add(T::DbWeight::get().reads(2 as u64))
 			.saturating_add(T::DbWeight::get().reads((1 as u64).saturating_mul(p as u64)))
 			.saturating_add(T::DbWeight::get().writes(2 as u64))
@@ -96,37 +88,21 @@
 	}
 	// Storage: Council Members (r:1 w:0)
 	fn execute(b: u32, m: u32, ) -> Weight {
-<<<<<<< HEAD
-		(Weight::from_parts(34_752_897, 0))
-			// Standard Error: 106
-			.saturating_add((Weight::from_parts(1_939, 0)).saturating_mul(b as u64))
-			// Standard Error: 1_097
-			.saturating_add((Weight::from_parts(16_624, 0)).saturating_mul(m as u64))
-=======
 		(Weight::from_ref_time(34_718_802))
 			// Standard Error: 78
 			.saturating_add((Weight::from_ref_time(1_902)).saturating_mul(b as u64))
 			// Standard Error: 808
 			.saturating_add((Weight::from_ref_time(23_278)).saturating_mul(m as u64))
->>>>>>> 8e7810a7
 			.saturating_add(T::DbWeight::get().reads(1 as u64))
 	}
 	// Storage: Council Members (r:1 w:0)
 	// Storage: Council ProposalOf (r:1 w:0)
 	fn propose_execute(b: u32, m: u32, ) -> Weight {
-<<<<<<< HEAD
-		(Weight::from_parts(37_326_122, 0))
-			// Standard Error: 95
-			.saturating_add((Weight::from_parts(2_039, 0)).saturating_mul(b as u64))
-			// Standard Error: 983
-			.saturating_add((Weight::from_parts(38_876, 0)).saturating_mul(m as u64))
-=======
 		(Weight::from_ref_time(37_653_564))
 			// Standard Error: 91
 			.saturating_add((Weight::from_ref_time(2_506)).saturating_mul(b as u64))
 			// Standard Error: 942
 			.saturating_add((Weight::from_ref_time(34_864)).saturating_mul(m as u64))
->>>>>>> 8e7810a7
 			.saturating_add(T::DbWeight::get().reads(2 as u64))
 	}
 	// Storage: Council Members (r:1 w:0)
@@ -136,15 +112,6 @@
 	// Storage: Council ProposalProposedTime (r:0 w:1)
 	// Storage: Council Voting (r:0 w:1)
 	fn propose_proposed(b: u32, m: u32, p: u32, ) -> Weight {
-<<<<<<< HEAD
-		(Weight::from_parts(48_152_722, 0))
-			// Standard Error: 194
-			.saturating_add((Weight::from_parts(5_209, 0)).saturating_mul(b as u64))
-			// Standard Error: 2_028
-			.saturating_add((Weight::from_parts(39_162, 0)).saturating_mul(m as u64))
-			// Standard Error: 2_002
-			.saturating_add((Weight::from_parts(269_004, 0)).saturating_mul(p as u64))
-=======
 		(Weight::from_ref_time(48_763_101))
 			// Standard Error: 167
 			.saturating_add((Weight::from_ref_time(5_627)).saturating_mul(b as u64))
@@ -152,22 +119,15 @@
 			.saturating_add((Weight::from_ref_time(38_909)).saturating_mul(m as u64))
 			// Standard Error: 1_723
 			.saturating_add((Weight::from_ref_time(276_072)).saturating_mul(p as u64))
->>>>>>> 8e7810a7
 			.saturating_add(T::DbWeight::get().reads(4 as u64))
 			.saturating_add(T::DbWeight::get().writes(5 as u64))
 	}
 	// Storage: Council Members (r:1 w:0)
 	// Storage: Council Voting (r:1 w:1)
 	fn vote(m: u32, ) -> Weight {
-<<<<<<< HEAD
-		(Weight::from_parts(51_232_594, 0))
-			// Standard Error: 1_601
-			.saturating_add((Weight::from_parts(58_241, 0)).saturating_mul(m as u64))
-=======
 		(Weight::from_ref_time(53_098_075))
 			// Standard Error: 1_452
 			.saturating_add((Weight::from_ref_time(55_177)).saturating_mul(m as u64))
->>>>>>> 8e7810a7
 			.saturating_add(T::DbWeight::get().reads(2 as u64))
 			.saturating_add(T::DbWeight::get().writes(1 as u64))
 	}
@@ -177,19 +137,11 @@
 	// Storage: Council Proposals (r:1 w:1)
 	// Storage: Council ProposalOf (r:0 w:1)
 	fn close_early_disapproved(m: u32, p: u32, ) -> Weight {
-<<<<<<< HEAD
-		(Weight::from_parts(67_175_054, 0))
-			// Standard Error: 2_063
-			.saturating_add((Weight::from_parts(45_990, 0)).saturating_mul(m as u64))
-			// Standard Error: 2_012
-			.saturating_add((Weight::from_parts(236_551, 0)).saturating_mul(p as u64))
-=======
 		(Weight::from_ref_time(66_640_835))
 			// Standard Error: 1_816
 			.saturating_add((Weight::from_ref_time(49_001)).saturating_mul(m as u64))
 			// Standard Error: 1_770
 			.saturating_add((Weight::from_ref_time(240_158)).saturating_mul(p as u64))
->>>>>>> 8e7810a7
 			.saturating_add(T::DbWeight::get().reads(4 as u64))
 			.saturating_add(T::DbWeight::get().writes(4 as u64))
 	}
@@ -199,15 +151,6 @@
 	// Storage: Council ProposalOf (r:1 w:1)
 	// Storage: Council Proposals (r:1 w:1)
 	fn close_early_approved(b: u32, m: u32, p: u32, ) -> Weight {
-<<<<<<< HEAD
-		(Weight::from_parts(86_747_214, 0))
-			// Standard Error: 223
-			.saturating_add((Weight::from_parts(3_092, 0)).saturating_mul(b as u64))
-			// Standard Error: 2_369
-			.saturating_add((Weight::from_parts(57_800, 0)).saturating_mul(m as u64))
-			// Standard Error: 2_309
-			.saturating_add((Weight::from_parts(269_279, 0)).saturating_mul(p as u64))
-=======
 		(Weight::from_ref_time(86_880_904))
 			// Standard Error: 243
 			.saturating_add((Weight::from_ref_time(3_349)).saturating_mul(b as u64))
@@ -215,7 +158,6 @@
 			.saturating_add((Weight::from_ref_time(56_626)).saturating_mul(m as u64))
 			// Standard Error: 2_512
 			.saturating_add((Weight::from_ref_time(265_201)).saturating_mul(p as u64))
->>>>>>> 8e7810a7
 			.saturating_add(T::DbWeight::get().reads(5 as u64))
 			.saturating_add(T::DbWeight::get().writes(4 as u64))
 	}
@@ -226,19 +168,11 @@
 	// Storage: Council Proposals (r:1 w:1)
 	// Storage: Council ProposalOf (r:0 w:1)
 	fn close_disapproved(m: u32, p: u32, ) -> Weight {
-<<<<<<< HEAD
-		(Weight::from_parts(70_989_034, 0))
-			// Standard Error: 2_161
-			.saturating_add((Weight::from_parts(47_344, 0)).saturating_mul(m as u64))
-			// Standard Error: 2_107
-			.saturating_add((Weight::from_parts(236_294, 0)).saturating_mul(p as u64))
-=======
 		(Weight::from_ref_time(70_370_119))
 			// Standard Error: 1_899
 			.saturating_add((Weight::from_ref_time(50_837)).saturating_mul(m as u64))
 			// Standard Error: 1_851
 			.saturating_add((Weight::from_ref_time(241_458)).saturating_mul(p as u64))
->>>>>>> 8e7810a7
 			.saturating_add(T::DbWeight::get().reads(5 as u64))
 			.saturating_add(T::DbWeight::get().writes(4 as u64))
 	}
@@ -249,15 +183,6 @@
 	// Storage: Council ProposalOf (r:1 w:1)
 	// Storage: Council Proposals (r:1 w:1)
 	fn close_approved(b: u32, m: u32, p: u32, ) -> Weight {
-<<<<<<< HEAD
-		(Weight::from_parts(89_487_689, 0))
-			// Standard Error: 217
-			.saturating_add((Weight::from_parts(3_654, 0)).saturating_mul(b as u64))
-			// Standard Error: 2_299
-			.saturating_add((Weight::from_parts(58_147, 0)).saturating_mul(m as u64))
-			// Standard Error: 2_241
-			.saturating_add((Weight::from_parts(274_024, 0)).saturating_mul(p as u64))
-=======
 		(Weight::from_ref_time(90_986_041))
 			// Standard Error: 229
 			.saturating_add((Weight::from_ref_time(3_603)).saturating_mul(b as u64))
@@ -265,7 +190,6 @@
 			.saturating_add((Weight::from_ref_time(54_870)).saturating_mul(m as u64))
 			// Standard Error: 2_368
 			.saturating_add((Weight::from_ref_time(262_444)).saturating_mul(p as u64))
->>>>>>> 8e7810a7
 			.saturating_add(T::DbWeight::get().reads(6 as u64))
 			.saturating_add(T::DbWeight::get().writes(4 as u64))
 	}
@@ -274,15 +198,9 @@
 	// Storage: Council Voting (r:0 w:1)
 	// Storage: Council ProposalOf (r:0 w:1)
 	fn disapprove_proposal(p: u32, ) -> Weight {
-<<<<<<< HEAD
-		(Weight::from_parts(41_036_072, 0))
-			// Standard Error: 1_892
-			.saturating_add((Weight::from_parts(235_661, 0)).saturating_mul(p as u64))
-=======
 		(Weight::from_ref_time(41_286_428))
 			// Standard Error: 1_851
 			.saturating_add((Weight::from_ref_time(245_206)).saturating_mul(p as u64))
->>>>>>> 8e7810a7
 			.saturating_add(T::DbWeight::get().reads(1 as u64))
 			.saturating_add(T::DbWeight::get().writes(4 as u64))
 	}
@@ -295,19 +213,11 @@
 	// Storage: Council Voting (r:100 w:100)
 	// Storage: Council Prime (r:0 w:1)
 	fn set_members(m: u32, _n: u32, p: u32, ) -> Weight {
-<<<<<<< HEAD
-		(Weight::from_parts(87_150_000, 0))
-			// Standard Error: 60_340
-			.saturating_add((Weight::from_parts(4_651_619, 0)).saturating_mul(m as u64))
-			// Standard Error: 60_340
-			.saturating_add((Weight::from_parts(8_998_669, 0)).saturating_mul(p as u64))
-=======
 		(Weight::from_ref_time(88_200_000))
 			// Standard Error: 54_474
 			.saturating_add((Weight::from_ref_time(4_335_303)).saturating_mul(m as u64))
 			// Standard Error: 54_474
 			.saturating_add((Weight::from_ref_time(8_584_322)).saturating_mul(p as u64))
->>>>>>> 8e7810a7
 			.saturating_add(RocksDbWeight::get().reads(2 as u64))
 			.saturating_add(RocksDbWeight::get().reads((1 as u64).saturating_mul(p as u64)))
 			.saturating_add(RocksDbWeight::get().writes(2 as u64))
@@ -315,37 +225,21 @@
 	}
 	// Storage: Council Members (r:1 w:0)
 	fn execute(b: u32, m: u32, ) -> Weight {
-<<<<<<< HEAD
-		(Weight::from_parts(34_752_897, 0))
-			// Standard Error: 106
-			.saturating_add((Weight::from_parts(1_939, 0)).saturating_mul(b as u64))
-			// Standard Error: 1_097
-			.saturating_add((Weight::from_parts(16_624, 0)).saturating_mul(m as u64))
-=======
 		(Weight::from_ref_time(34_718_802))
 			// Standard Error: 78
 			.saturating_add((Weight::from_ref_time(1_902)).saturating_mul(b as u64))
 			// Standard Error: 808
 			.saturating_add((Weight::from_ref_time(23_278)).saturating_mul(m as u64))
->>>>>>> 8e7810a7
 			.saturating_add(RocksDbWeight::get().reads(1 as u64))
 	}
 	// Storage: Council Members (r:1 w:0)
 	// Storage: Council ProposalOf (r:1 w:0)
 	fn propose_execute(b: u32, m: u32, ) -> Weight {
-<<<<<<< HEAD
-		(Weight::from_parts(37_326_122, 0))
-			// Standard Error: 95
-			.saturating_add((Weight::from_parts(2_039, 0)).saturating_mul(b as u64))
-			// Standard Error: 983
-			.saturating_add((Weight::from_parts(38_876, 0)).saturating_mul(m as u64))
-=======
 		(Weight::from_ref_time(37_653_564))
 			// Standard Error: 91
 			.saturating_add((Weight::from_ref_time(2_506)).saturating_mul(b as u64))
 			// Standard Error: 942
 			.saturating_add((Weight::from_ref_time(34_864)).saturating_mul(m as u64))
->>>>>>> 8e7810a7
 			.saturating_add(RocksDbWeight::get().reads(2 as u64))
 	}
 	// Storage: Council Members (r:1 w:0)
@@ -355,15 +249,6 @@
 	// Storage: Council ProposalProposedTime (r:0 w:1)
 	// Storage: Council Voting (r:0 w:1)
 	fn propose_proposed(b: u32, m: u32, p: u32, ) -> Weight {
-<<<<<<< HEAD
-		(Weight::from_parts(48_152_722, 0))
-			// Standard Error: 194
-			.saturating_add((Weight::from_parts(5_209, 0)).saturating_mul(b as u64))
-			// Standard Error: 2_028
-			.saturating_add((Weight::from_parts(39_162, 0)).saturating_mul(m as u64))
-			// Standard Error: 2_002
-			.saturating_add((Weight::from_parts(269_004, 0)).saturating_mul(p as u64))
-=======
 		(Weight::from_ref_time(48_763_101))
 			// Standard Error: 167
 			.saturating_add((Weight::from_ref_time(5_627)).saturating_mul(b as u64))
@@ -371,22 +256,15 @@
 			.saturating_add((Weight::from_ref_time(38_909)).saturating_mul(m as u64))
 			// Standard Error: 1_723
 			.saturating_add((Weight::from_ref_time(276_072)).saturating_mul(p as u64))
->>>>>>> 8e7810a7
 			.saturating_add(RocksDbWeight::get().reads(4 as u64))
 			.saturating_add(RocksDbWeight::get().writes(5 as u64))
 	}
 	// Storage: Council Members (r:1 w:0)
 	// Storage: Council Voting (r:1 w:1)
 	fn vote(m: u32, ) -> Weight {
-<<<<<<< HEAD
-		(Weight::from_parts(51_232_594, 0))
-			// Standard Error: 1_601
-			.saturating_add((Weight::from_parts(58_241, 0)).saturating_mul(m as u64))
-=======
 		(Weight::from_ref_time(53_098_075))
 			// Standard Error: 1_452
 			.saturating_add((Weight::from_ref_time(55_177)).saturating_mul(m as u64))
->>>>>>> 8e7810a7
 			.saturating_add(RocksDbWeight::get().reads(2 as u64))
 			.saturating_add(RocksDbWeight::get().writes(1 as u64))
 	}
@@ -396,19 +274,11 @@
 	// Storage: Council Proposals (r:1 w:1)
 	// Storage: Council ProposalOf (r:0 w:1)
 	fn close_early_disapproved(m: u32, p: u32, ) -> Weight {
-<<<<<<< HEAD
-		(Weight::from_parts(67_175_054, 0))
-			// Standard Error: 2_063
-			.saturating_add((Weight::from_parts(45_990, 0)).saturating_mul(m as u64))
-			// Standard Error: 2_012
-			.saturating_add((Weight::from_parts(236_551, 0)).saturating_mul(p as u64))
-=======
 		(Weight::from_ref_time(66_640_835))
 			// Standard Error: 1_816
 			.saturating_add((Weight::from_ref_time(49_001)).saturating_mul(m as u64))
 			// Standard Error: 1_770
 			.saturating_add((Weight::from_ref_time(240_158)).saturating_mul(p as u64))
->>>>>>> 8e7810a7
 			.saturating_add(RocksDbWeight::get().reads(4 as u64))
 			.saturating_add(RocksDbWeight::get().writes(4 as u64))
 	}
@@ -418,15 +288,6 @@
 	// Storage: Council ProposalOf (r:1 w:1)
 	// Storage: Council Proposals (r:1 w:1)
 	fn close_early_approved(b: u32, m: u32, p: u32, ) -> Weight {
-<<<<<<< HEAD
-		(Weight::from_parts(86_747_214, 0))
-			// Standard Error: 223
-			.saturating_add((Weight::from_parts(3_092, 0)).saturating_mul(b as u64))
-			// Standard Error: 2_369
-			.saturating_add((Weight::from_parts(57_800, 0)).saturating_mul(m as u64))
-			// Standard Error: 2_309
-			.saturating_add((Weight::from_parts(269_279, 0)).saturating_mul(p as u64))
-=======
 		(Weight::from_ref_time(86_880_904))
 			// Standard Error: 243
 			.saturating_add((Weight::from_ref_time(3_349)).saturating_mul(b as u64))
@@ -434,7 +295,6 @@
 			.saturating_add((Weight::from_ref_time(56_626)).saturating_mul(m as u64))
 			// Standard Error: 2_512
 			.saturating_add((Weight::from_ref_time(265_201)).saturating_mul(p as u64))
->>>>>>> 8e7810a7
 			.saturating_add(RocksDbWeight::get().reads(5 as u64))
 			.saturating_add(RocksDbWeight::get().writes(4 as u64))
 	}
@@ -445,19 +305,11 @@
 	// Storage: Council Proposals (r:1 w:1)
 	// Storage: Council ProposalOf (r:0 w:1)
 	fn close_disapproved(m: u32, p: u32, ) -> Weight {
-<<<<<<< HEAD
-		(Weight::from_parts(70_989_034, 0))
-			// Standard Error: 2_161
-			.saturating_add((Weight::from_parts(47_344, 0)).saturating_mul(m as u64))
-			// Standard Error: 2_107
-			.saturating_add((Weight::from_parts(236_294, 0)).saturating_mul(p as u64))
-=======
 		(Weight::from_ref_time(70_370_119))
 			// Standard Error: 1_899
 			.saturating_add((Weight::from_ref_time(50_837)).saturating_mul(m as u64))
 			// Standard Error: 1_851
 			.saturating_add((Weight::from_ref_time(241_458)).saturating_mul(p as u64))
->>>>>>> 8e7810a7
 			.saturating_add(RocksDbWeight::get().reads(5 as u64))
 			.saturating_add(RocksDbWeight::get().writes(4 as u64))
 	}
@@ -468,15 +320,6 @@
 	// Storage: Council ProposalOf (r:1 w:1)
 	// Storage: Council Proposals (r:1 w:1)
 	fn close_approved(b: u32, m: u32, p: u32, ) -> Weight {
-<<<<<<< HEAD
-		(Weight::from_parts(89_487_689, 0))
-			// Standard Error: 217
-			.saturating_add((Weight::from_parts(3_654, 0)).saturating_mul(b as u64))
-			// Standard Error: 2_299
-			.saturating_add((Weight::from_parts(58_147, 0)).saturating_mul(m as u64))
-			// Standard Error: 2_241
-			.saturating_add((Weight::from_parts(274_024, 0)).saturating_mul(p as u64))
-=======
 		(Weight::from_ref_time(90_986_041))
 			// Standard Error: 229
 			.saturating_add((Weight::from_ref_time(3_603)).saturating_mul(b as u64))
@@ -484,7 +327,6 @@
 			.saturating_add((Weight::from_ref_time(54_870)).saturating_mul(m as u64))
 			// Standard Error: 2_368
 			.saturating_add((Weight::from_ref_time(262_444)).saturating_mul(p as u64))
->>>>>>> 8e7810a7
 			.saturating_add(RocksDbWeight::get().reads(6 as u64))
 			.saturating_add(RocksDbWeight::get().writes(4 as u64))
 	}
@@ -493,15 +335,9 @@
 	// Storage: Council Voting (r:0 w:1)
 	// Storage: Council ProposalOf (r:0 w:1)
 	fn disapprove_proposal(p: u32, ) -> Weight {
-<<<<<<< HEAD
-		(Weight::from_parts(41_036_072, 0))
-			// Standard Error: 1_892
-			.saturating_add((Weight::from_parts(235_661, 0)).saturating_mul(p as u64))
-=======
 		(Weight::from_ref_time(41_286_428))
 			// Standard Error: 1_851
 			.saturating_add((Weight::from_ref_time(245_206)).saturating_mul(p as u64))
->>>>>>> 8e7810a7
 			.saturating_add(RocksDbWeight::get().reads(1 as u64))
 			.saturating_add(RocksDbWeight::get().writes(4 as u64))
 	}
