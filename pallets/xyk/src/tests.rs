// Copyright (C) 2020 Mangata team
#![allow(non_snake_case)]

use super::*;
use crate::mock::*;
use frame_support::assert_err;

//fn create_pool_W(): create_pool working assert (maps,acocounts values)  //DONE
//fn create_pool_N_already_exists(): create_pool not working if pool already exists  //DONE
//fn create_pool_N_already_exists_other_way(): create_pool not working if pool already exists other way around (create pool X-Y, but pool Y-X exists) //DONE
//fn create_pool_N_not_enough_first_asset(): create_pool not working if account has not enough first asset for initial mint //DONE
//fn create_pool_N_not_enough_second_asset(): create_pool not working if account has not enough second asset for initial mint //DONE
//fn create_pool_N_same_asset(): create_pool not working if creating pool with same asset on both sides //DONE
//fn create_pool_N_zero_first_amount(): create_pool not working if creating with 0 amount of first asset
//fn create_pool_N_zero_second_amount(): create_pool not working if creating with 0 amount of first asset

//fn sell_W(): sell working assert (maps,acocounts values) //DONE
//fn sell_W_other_way(): sell working if sell order in different order as pool (sell pool X-Y, but pool Y-X exists), assert (maps,acocounts values) //DONE
//fn sell_N_not_enough_selling_assset(): sell not working if not enough asset to sell //DONE
//fn sell_N_no_such_pool(): sell not working if pool does not exist //DONE
//fn sell_N_insufficient_output_amount(): sell not working if insufficient_output_amount //DONE
//fn sell_N_zero_amount(): sell not working if trying to sell 0 asset

//fn buy_W(): buy working assert (maps,acocounts values) //DONE
//fn buy_W_other_way(): buy working if buy order in different order as pool (buy pool X-Y, but pool Y-X exists), assert (maps,acocounts values) //DONE
//fn buy_N_not_enough_selling_assset(): buy not working if not enough asset to sell //DONE
//fn buy_N_not_enough_reserve(): buy not working if not enough liquidity in pool //DONE
//fn buy_N_no_such_pool(): buy not working if pool does not exist //DONE
//fn buy_N_insufficient_input_amount(): sell not working if insufficient_output_amount
//fn buy_N_zero_amount(): buy not working if trying to buy 0 asset

//fn mint_W(): mint working assert (maps,acocounts values) //DONE
//fn mint_W_other_way(): mint working if mint order in different order as pool (mint pool X-Y, but pool Y-X exists), assert (maps,acocounts values) //DONE
//fn mint_N_no_such_pool(): mint not working if pool does not exist //DONE
//fn mint_N_not_enough_first_asset(): mint not working, not enough first asset to mint with //DONE
//fn mint_N_not_enough_second_asset(): mint not working, not enough second asset to mint with //DONE
//fn mint_N_second_token_amount_exceeded_expectations:  mint not working, required more second token amount then expected // DONE
//fn mint_W_no_expected_argument:  mint works when providing only 3 arguments // DONE
//fn min_N_zero_amount(): mint not working if trying to mint 0 asset

//fn burn_W(): burn working assert (maps,acocounts values) //DONE
//fn burn_W_other_way(): burn working if burn order in different order as pool (burn pool X-Y, but pool Y-X exists), assert (maps,acocounts values) //DONE
//fn burn_N_no_such_pool(): burn not working if pool does not exist //DONE
//fn burn_N_not_enough_liquidity_asset(): burn not enough liquidity asset in liquidity pool to burn //DONE
//fn burn_N_zero_amount(): burn not working if trying to burn 0 asset

//liquidity assets after trade, after burn, after mint

// pub trait Trait: frame_system::Trait {
//     // TODO: Add other types and constants required configure this module.
//     // type Hashing = BlakeTwo256;

//     // The overarching event type.
//     type Event: From<Event<Self>> + Into<<Self as system::Trait>::Event>;
// }

// W - should work
// N - should not work

fn initialize() {
    // creating asset with assetId 0 and minting to accountId 2
    System::set_block_number(1);
    let acc_id: u128 = 2;
    let amount: u128 = 1000000000000000000000;
    XykStorage::create_new_token(&acc_id, amount);
    XykStorage::create_new_token(&acc_id, amount);
    XykStorage::create_new_token(&acc_id, amount);

    XykStorage::create_pool(
        Origin::signed(2),
        1,
        40000000000000000000,
        2,
        60000000000000000000,
    )
    .unwrap();

    let pool_created_event = TestEvent::xyk(Event::<Test>::PoolCreated(
        acc_id,
        1,
        40000000000000000000,
        2,
        60000000000000000000,
    ));

    assert!(System::events()
        .iter()
        .any(|record| record.event == pool_created_event));
}

fn initialize_buy_and_burn() {
    // creating asset with assetId 0 and minting to accountId 2
    let acc_id: u128 = 2;
    let amount: u128 = 1000000000000000;

    XykStorage::create_new_token(&acc_id, amount);
    XykStorage::create_new_token(&acc_id, amount);
    XykStorage::create_new_token(&acc_id, amount);

    XykStorage::create_pool(Origin::signed(2), 0, 100000000000000, 1, 100000000000000).unwrap();
    XykStorage::create_pool(Origin::signed(2), 1, 100000000000000, 2, 100000000000000).unwrap();
}

#[test]
fn set_info_should_work() {
    new_test_ext().execute_with(|| {
        // creating asset with assetId 0 and minting to accountId 2
        let acc_id: u128 = 2;
        let amount: u128 = 1000000000000000000000;
        XykStorage::create_new_token(&acc_id, amount);
        XykStorage::create_new_token(&acc_id, amount);

        XykStorage::create_pool(
            Origin::signed(2),
            0,
            40000000000000000000,
            1,
            60000000000000000000,
        )
        .unwrap();

        assert_eq!(
            <assets_info::Module<Test>>::get_info(2u32),
            assets_info::AssetInfo {
                name: Some(b"LiquidityPoolToken0x00000002".to_vec()),
                symbol: Some(b"TKN0x00000000-TKN0x00000001".to_vec()),
                description: Some(b"Generated Info for Liquidity Pool Token".to_vec()),
                decimals: Some(18u32),
            }
        );
    });
}

#[test]
fn set_info_should_work_with_small_numbers() {
    new_test_ext().execute_with(|| {
        // creating asset with assetId 0 and minting to accountId 2
        let acc_id: u128 = 2;
        let amount: u128 = 1000000000000000000000;
        const N: u32 = 12345u32;

        for _ in 0..N {
            XykStorage::create_new_token(&acc_id, amount);
        }

        XykStorage::create_pool(
            Origin::signed(2),
            15,
            40000000000000000000,
            12233,
            60000000000000000000,
        )
        .unwrap();

        assert_eq!(
            <assets_info::Module<Test>>::get_info(N),
            assets_info::AssetInfo {
                name: Some(b"LiquidityPoolToken0x00003039".to_vec()),
                symbol: Some(b"TKN0x0000000F-TKN0x00002FC9".to_vec()),
                description: Some(b"Generated Info for Liquidity Pool Token".to_vec()),
                decimals: Some(18u32),
            }
        );
    });
}

#[test]
#[ignore]
fn set_info_should_work_with_large_numbers() {
    new_test_ext().execute_with(|| {
        // creating asset with assetId 0 and minting to accountId 2
        let acc_id: u128 = 2;
        let amount: u128 = 1000000000000000000000;
        const N: u32 = 1524501234u32;

        for _ in 0..N {
            XykStorage::create_new_token(&acc_id, amount);
        }

        XykStorage::create_pool(
            Origin::signed(2),
            15000000,
            40000000000000000000,
            12233000,
            60000000000000000000,
        )
        .unwrap();

        assert_eq!(
            <assets_info::Module<Test>>::get_info(1524501234u32),
            assets_info::AssetInfo {
                name: Some(b"LiquidityPoolToken0x5ADE0AF2".to_vec()),
                symbol: Some(b"TKN0x00E4E1C0-TKN0x00BAA928".to_vec()),
                description: Some(b"Generated Info for Liquidity Pool Token".to_vec()),
                decimals: Some(18u32),
            }
        );
    });
}

#[test]
fn buy_and_burn_sell_mangata() {
    new_test_ext().execute_with(|| {
        initialize_buy_and_burn();
        XykStorage::sell_asset(Origin::signed(2), 0, 1, 50000000000000, 0).unwrap();

<<<<<<< HEAD
        // assert_eq!(XykStorage::asset_pool((0, 1)), 149950000000000); // pool: regular trade result - 25000000000 treasury - 25000000000 burn
        // assert_eq!(XykStorage::asset_pool((1, 0)), 66733400066734); // pool: regular trade result
        assert_eq!(
            XykStorage::asset_pool((0, 1)),
            (149950000000000, 66733400066734)
        );
        assert_eq!(XykStorage::balance(0, 2), 750000000000000); // user acc: regular trade result
        assert_eq!(XykStorage::balance(1, 2), 733266599933266); // user acc: regular trade result
=======
        assert_eq!(
            XykStorage::asset_pool((0, 1)),
            (149949999999998, 66733400066734)
        );
        assert_eq!(XykStorage::balance(0, 2), 850000000000000);
        assert_eq!(XykStorage::balance(1, 2), 833266599933266);
>>>>>>> 71c66222
        assert_eq!(
            XykStorage::balance(0, XykStorage::account_id()),
            149949999999998
        );
        assert_eq!(
            XykStorage::balance(1, XykStorage::account_id()),
            166733400066734
        );
        assert_eq!(
            XykStorage::balance(0, XykStorage::treasury_account_id()),
            25000000001
        );
        assert_eq!(XykStorage::balance(1, XykStorage::treasury_account_id()), 0);
        assert_eq!(
            XykStorage::balance(0, XykStorage::bnb_treasury_account_id()),
            0
        );
        assert_eq!(
            XykStorage::balance(1, XykStorage::bnb_treasury_account_id()),
            0
        );
    });
}

#[test]
fn buy_and_burn_sell_has_mangata_pair() {
    new_test_ext().execute_with(|| {
        initialize_buy_and_burn();
        XykStorage::sell_asset(Origin::signed(2), 1, 2, 50000000000000, 0).unwrap();

<<<<<<< HEAD
        // assert_eq!(XykStorage::asset_pool((0, 1)), 66711155600046); // pool: regular trade result - 11122233344 treasury 11122233344 burn
        // assert_eq!(XykStorage::asset_pool((1, 0)), 150000000000000); // pool: regular trade result
        assert_eq!(
            XykStorage::asset_pool((0, 1)),
            (66711155600046, 150000000000000)
        );
        assert_eq!(XykStorage::balance(0, 2), 833266599933266); // user acc: regular trade result
        assert_eq!(XykStorage::balance(1, 2), 650000000000000); // user acc: regular trade result
=======
        assert_eq!(
            XykStorage::asset_pool((0, 1)),
            (99950012496874, 100050000000002)
        );
        assert_eq!(
            XykStorage::asset_pool((1, 2)),
            (149949999999998, 66733400066734)
        );
        assert_eq!(XykStorage::balance(1, 2), 750000000000000); // user acc: regular trade result
        assert_eq!(XykStorage::balance(2, 2), 933266599933266); // user acc: regular trade result
>>>>>>> 71c66222
        assert_eq!(
            XykStorage::balance(0, XykStorage::account_id()),
            99950012496874
        );
        assert_eq!(
            XykStorage::balance(1, XykStorage::account_id()),
            250000000000000
        );
        assert_eq!(
            XykStorage::balance(2, XykStorage::account_id()),
            66733400066734
        ); // vault: regular trade result
        assert_eq!(
            XykStorage::balance(0, XykStorage::treasury_account_id()),
            24993751563
        ); // 24987506247 mangata in treasury
        assert_eq!(XykStorage::balance(1, XykStorage::treasury_account_id()), 0);
        assert_eq!(
            XykStorage::balance(0, XykStorage::bnb_treasury_account_id()),
            0
        );
        assert_eq!(
            XykStorage::balance(1, XykStorage::bnb_treasury_account_id()),
            0
        );
    });
}

#[test]
fn buy_and_burn_sell_none_have_mangata_pair() {
    new_test_ext().execute_with(|| {
        initialize_buy_and_burn();
        XykStorage::sell_asset(Origin::signed(2), 2, 1, 50000000000000, 0).unwrap();

<<<<<<< HEAD
        // assert_eq!(XykStorage::asset_pool((0, 1)), 99950012496876); // pool: regular trade result - 24993751562 treasury - 24993751562 burn
        // assert_eq!(XykStorage::asset_pool((1, 0)), 100050000000000); // pool: regular trade result + 25000000000 treasury + 25000000000 burn / swapped for 24993751562 in pool (0-1)
        assert_eq!(
            XykStorage::asset_pool((0, 1)),
            (99950012496876, 100050000000000)
        );
        // assert_eq!(XykStorage::asset_pool((1, 3)), 149950000000000); // pool: regular trade result - 25000000000 treasury - 25000000000 burn
        // assert_eq!(XykStorage::asset_pool((3, 1)), 66733400066734); // pool: regular trade result
        assert_eq!(
            XykStorage::asset_pool((1, 3)),
            (149950000000000, 66733400066734)
        );
        assert_eq!(XykStorage::balance(1, 2), 650000000000000); // user acc: regular trade result
        assert_eq!(XykStorage::balance(3, 2), 833266599933266); // user acc: regular trade result
=======
        assert_eq!(
            XykStorage::asset_pool((0, 1)),
            (100000000000000, 100000000000000)
        );
        assert_eq!(
            XykStorage::asset_pool((1, 2)),
            (66733400066734, 149949999999998)
        );
        assert_eq!(XykStorage::balance(1, 2), 833266599933266); // user acc: regular trade result
        assert_eq!(XykStorage::balance(2, 2), 850000000000000); // user acc: regular trade result
>>>>>>> 71c66222
        assert_eq!(
            XykStorage::balance(0, XykStorage::account_id()),
            100000000000000
        );
        assert_eq!(
            XykStorage::balance(1, XykStorage::account_id()),
            166733400066734
        );
        assert_eq!(
            XykStorage::balance(2, XykStorage::account_id()),
            149949999999998
        ); // vault: regular trade result
        assert_eq!(XykStorage::balance(0, XykStorage::treasury_account_id()), 0); // 24987506247 mangata in treasury
        assert_eq!(
            XykStorage::balance(2, XykStorage::treasury_account_id()),
            25000000001
        );
        assert_eq!(
            XykStorage::balance(0, XykStorage::bnb_treasury_account_id()),
            0
        );
        assert_eq!(
            XykStorage::balance(2, XykStorage::bnb_treasury_account_id()),
            25000000001
        );
    });
}

#[test]
fn buy_and_burn_buy_where_sold_is_mangata() {
    new_test_ext().execute_with(|| {
        initialize_buy_and_burn();
        XykStorage::buy_asset(Origin::signed(2), 0, 1, 33266599933266, 50000000000001).unwrap();

        assert_eq!(
            XykStorage::asset_pool((0, 1)),
            (149949999999999, 66733400066734)
        );
        assert_eq!(XykStorage::balance(0, 2), 850000000000001);
        assert_eq!(XykStorage::balance(1, 2), 833266599933266);

<<<<<<< HEAD
        // assert_eq!(XykStorage::asset_pool((0, 1)), 99977758007120); // pool: regular trade result - 11120996440 treasury - 11120996440 burn
        // assert_eq!(XykStorage::asset_pool((1, 0)), 100022244466688); // pool: regular trade result + 11122233344 treasury + 11122233344 burn / swapped for 11120996440 in pool (0-1)
        assert_eq!(
            XykStorage::asset_pool((0, 1)),
            (99977758007120, 100022244466688)
        );
        // assert_eq!(XykStorage::asset_pool((1, 3)), 66711155600046); // pool: regular trade result - 11122233344 treasury - 11122233344 burn
        // assert_eq!(XykStorage::asset_pool((3, 1)), 150000000000000); // pool regular trade result
        assert_eq!(
            XykStorage::asset_pool((1, 3)),
            (66711155600046, 150000000000000)
        );
        assert_eq!(XykStorage::balance(1, 2), 733266599933266); // user acc: regular trade result
        assert_eq!(XykStorage::balance(3, 2), 750000000000000); // user acc: regular trade result
=======
>>>>>>> 71c66222
        assert_eq!(
            XykStorage::balance(0, XykStorage::account_id()),
            149949999999999
        );
        assert_eq!(
            XykStorage::balance(1, XykStorage::account_id()),
            166733400066734
        );
        assert_eq!(
            XykStorage::balance(0, XykStorage::treasury_account_id()),
            25000000000
        );
        assert_eq!(XykStorage::balance(1, XykStorage::treasury_account_id()), 0);
        assert_eq!(
            XykStorage::balance(0, XykStorage::bnb_treasury_account_id()),
            0
        );
        assert_eq!(
            XykStorage::balance(1, XykStorage::bnb_treasury_account_id()),
            0
        );
    });
}

#[test]
fn buy_and_burn_buy_where_sold_has_mangata_pair() {
    new_test_ext().execute_with(|| {
        initialize_buy_and_burn();
        XykStorage::buy_asset(Origin::signed(2), 1, 2, 33266599933266, 50000000000001).unwrap();

<<<<<<< HEAD
        // assert_eq!(XykStorage::asset_pool((0, 1)), 99977758007120); // pool: regular trade result - 11120996440 treasury - 11120996440 burn
        // assert_eq!(XykStorage::asset_pool((1, 0)), 100022244466688); // pool: regular trade result + 11122233344 treasury + 11122233344 burn / swapped for 11120996440 in pool (0-1)
        assert_eq!(
            XykStorage::asset_pool((0, 1)),
            (99977758007120, 100022244466688)
        );
        // assert_eq!(XykStorage::asset_pool((1, 2)), 66711155600046); // pool: regular trade result - 11122233344 treasury - 11122233344 burn
        // assert_eq!(XykStorage::asset_pool((2, 1)), 150000000000000); // pool regular trade result
        assert_eq!(
            XykStorage::asset_pool((1, 2)),
            (66711155600046, 150000000000000)
        );
        assert_eq!(XykStorage::balance(1, 2), 733266599933266); // user acc: regular trade result
        assert_eq!(XykStorage::balance(2, 2), 750000000000000); // user acc: regular trade result
=======
        assert_eq!(
            XykStorage::asset_pool((0, 1)),
            (99950012496876, 100050000000000)
        );
        assert_eq!(
            XykStorage::asset_pool((1, 2)),
            (149949999999999, 66733400066734)
        );
        assert_eq!(XykStorage::balance(1, 2), 750000000000001); // user acc: regular trade result
        assert_eq!(XykStorage::balance(2, 2), 933266599933266); // user acc: regular trade result
>>>>>>> 71c66222
        assert_eq!(
            XykStorage::balance(0, XykStorage::account_id()),
            99950012496876
        );
        assert_eq!(
            XykStorage::balance(1, XykStorage::account_id()),
            249999999999999
        );
        assert_eq!(
            XykStorage::balance(2, XykStorage::account_id()),
            66733400066734
        ); // vault: regular trade result
        assert_eq!(
            XykStorage::balance(0, XykStorage::treasury_account_id()),
            24993751562
        ); // 24987506247 mangata in treasury
        assert_eq!(XykStorage::balance(1, XykStorage::treasury_account_id()), 0);
        assert_eq!(
            XykStorage::balance(0, XykStorage::bnb_treasury_account_id()),
            0
        );
        assert_eq!(
            XykStorage::balance(1, XykStorage::bnb_treasury_account_id()),
            0
        );
    });
}

#[test]
fn buy_and_burn_buy_none_have_mangata_pair() {
    new_test_ext().execute_with(|| {
        initialize_buy_and_burn();
        XykStorage::buy_asset(Origin::signed(2), 2, 1, 33266599933266, 50000000000001).unwrap();

<<<<<<< HEAD
        // assert_eq!(XykStorage::asset_pool((0, 1)), 100000000000000); // pool - 3 treasury - 3 burn
        // assert_eq!(XykStorage::asset_pool((1, 0)), 100000000000000); // pool + 4 treasury + 4 burn / swapped for - 4 - 4 in pool (0-1)
=======
>>>>>>> 71c66222
        assert_eq!(
            XykStorage::asset_pool((0, 1)),
            (100000000000000, 100000000000000)
        );
<<<<<<< HEAD
        // assert_eq!(XykStorage::asset_pool((3, 4)), 150000000000000); // pool - 4 treasury - 4 burn
        // assert_eq!(XykStorage::asset_pool((4, 3)), 66711155600046); // pool regular trade result
        assert_eq!(
            XykStorage::asset_pool((3, 4)),
            (150000000000000, 66711155600046)
        );
        assert_eq!(XykStorage::balance(3, 2), 750000000000000); // user acc - regular trade result
        assert_eq!(XykStorage::balance(4, 2), 933266599933266); // user acc - regular trade result
=======
        assert_eq!(
            XykStorage::asset_pool((1, 2)),
            (66733400066734, 149949999999999)
        );
        assert_eq!(XykStorage::balance(1, 2), 833266599933266); // user acc: regular trade result
        assert_eq!(XykStorage::balance(2, 2), 850000000000001); // user acc: regular trade result
>>>>>>> 71c66222
        assert_eq!(
            XykStorage::balance(0, XykStorage::account_id()),
            100000000000000
        );
        assert_eq!(
            XykStorage::balance(1, XykStorage::account_id()),
            166733400066734
        );
        assert_eq!(
            XykStorage::balance(2, XykStorage::account_id()),
            149949999999999
        ); // vault: regular trade result
        assert_eq!(XykStorage::balance(0, XykStorage::treasury_account_id()), 0); // 24987506247 mangata in treasury
        assert_eq!(
            XykStorage::balance(2, XykStorage::treasury_account_id()),
            25000000000
        );
        assert_eq!(
            XykStorage::balance(0, XykStorage::bnb_treasury_account_id()),
            0
        );
        assert_eq!(
            XykStorage::balance(2, XykStorage::bnb_treasury_account_id()),
            25000000000
        );
    });
}

#[test]
fn multi() {
    new_test_ext().execute_with(|| {
        let acc_id: u128 = 2;
        let amount: u128 = 2000000000000000000000000;

        XykStorage::create_new_token(&acc_id, amount);
        XykStorage::create_new_token(&acc_id, amount);
        XykStorage::create_new_token(&acc_id, amount);
        XykStorage::create_pool(
            Origin::signed(2),
            1,
            1000000000000000000000000,
            2,
            500000000000000000000000,
        )
        .unwrap();
<<<<<<< HEAD
        // assert_eq!(XykStorage::asset_pool((0, 1)), 1000000000000000000000000); // amount of asset 0 in pool map
        // assert_eq!(XykStorage::asset_pool((1, 0)), 500000000000000000000000); // amount of asset 1 in pool map
        assert_eq!(
            XykStorage::asset_pool((0, 1)),
            (1000000000000000000000000, 500000000000000000000000)
        );
        assert_eq!(XykStorage::liquidity_asset((0, 1)), Some(2)); // liquidity assetId corresponding to newly created pool
        assert_eq!(XykStorage::liquidity_pool(2), Some((0, 1))); // liquidity assetId corresponding to newly created pool
        assert_eq!(XykStorage::total_supply(2), 1500000000000000000000000); // total liquidity assets
        assert_eq!(XykStorage::balance(2, 2), 1500000000000000000000000); // amount of liquidity assets owned by user by creating pool / initial minting
        assert_eq!(XykStorage::balance(0, 2), 1000000000000000000000000); // amount of asset 0 in user acc after creating pool / initial minting
        assert_eq!(XykStorage::balance(1, 2), 1500000000000000000000000); // amount of asset 1 in user acc after creating pool / initial minting
=======
>>>>>>> 71c66222
        assert_eq!(
            XykStorage::asset_pool((1, 2)),
            (1000000000000000000000000, 500000000000000000000000)
        );
        assert_eq!(XykStorage::liquidity_asset((1, 2)), Some(3)); // liquidity assetId corresponding to newly created pool
        assert_eq!(XykStorage::liquidity_pool(3), Some((1, 2))); // liquidity assetId corresponding to newly created pool
        assert_eq!(XykStorage::total_supply(3), 750000000000000000000000); // total liquidity assets
        assert_eq!(XykStorage::balance(3, 2), 750000000000000000000000); // amount of liquidity assets owned by user by creating pool / initial minting
        assert_eq!(XykStorage::balance(1, 2), 1000000000000000000000000); // amount of asset 1 in user acc after creating pool / initial minting
        assert_eq!(XykStorage::balance(2, 2), 1500000000000000000000000); // amount of asset 2 in user acc after creating pool / initial minting
        assert_eq!(
            XykStorage::balance(1, XykStorage::account_id()),
            1000000000000000000000000
        ); // amount of asset 0 in vault acc after creating pool
        assert_eq!(
            XykStorage::balance(2, XykStorage::account_id()),
            500000000000000000000000
        ); // amount of asset 1 in vault acc after creating pool

        XykStorage::mint_liquidity(
            Origin::signed(2),
            1,
            2,
            500000000000000000000000,
            5000000000000000000000000,
        )
        .unwrap();

<<<<<<< HEAD
        // assert_eq!(XykStorage::asset_pool((0, 1)), 1500000000000000000000000); // amount of asset 0 in pool map
        // assert_eq!(XykStorage::asset_pool((1, 0)), 750000000000000000000001); // amount of asset 1 in pool map
        assert_eq!(
            XykStorage::asset_pool((0, 1)),
            (1500000000000000000000000, 750000000000000000000001)
        );
        assert_eq!(XykStorage::total_supply(2), 2250000000000000000000000); // total liquidity assets
        assert_eq!(XykStorage::balance(2, 2), 2250000000000000000000000); // amount of liquidity assets owned by user by creating pool / initial minting
        assert_eq!(XykStorage::balance(0, 2), 500000000000000000000000); // amount of asset 0 in user acc after creating pool / initial minting
        assert_eq!(XykStorage::balance(1, 2), 1249999999999999999999999); // amount of asset 1 in user acc after creating pool / initial minting
=======
>>>>>>> 71c66222
        assert_eq!(
            XykStorage::asset_pool((1, 2)),
            (1500000000000000000000000, 750000000000000000000001)
        );
        assert_eq!(XykStorage::total_supply(3), 1125000000000000000000000); // total liquidity assets
        assert_eq!(XykStorage::balance(3, 2), 1125000000000000000000000); // amount of liquidity assets owned by user by creating pool / initial minting
        assert_eq!(XykStorage::balance(1, 2), 500000000000000000000000); // amount of asset 0 in user acc after creating pool / initial minting
        assert_eq!(XykStorage::balance(2, 2), 1249999999999999999999999); // amount of asset 1 in user acc after creating pool / initial minting
        assert_eq!(
            XykStorage::balance(1, XykStorage::account_id()),
            1500000000000000000000000
        ); // amount of asset 1 in vault acc after creating pool
        assert_eq!(
            XykStorage::balance(2, XykStorage::account_id()),
            750000000000000000000001
        ); // amount of asset 2 in vault acc after creating pool

        XykStorage::burn_liquidity(Origin::signed(2), 1, 2, 225000000000000000000000).unwrap();

<<<<<<< HEAD
        // assert_eq!(XykStorage::asset_pool((0, 1)), 1200000000000000000000000); // amount of asset 0 in pool map
        // assert_eq!(XykStorage::asset_pool((1, 0)), 600000000000000000000001); // amount of asset 1 in pool map
        assert_eq!(
            XykStorage::asset_pool((0, 1)),
            (1200000000000000000000000, 600000000000000000000001)
        );
        assert_eq!(XykStorage::total_supply(2), 1800000000000000000000000); // total liquidity assets
        assert_eq!(XykStorage::balance(2, 2), 1800000000000000000000000); // amount of liquidity assets owned by user by creating pool / initial minting
        assert_eq!(XykStorage::balance(0, 2), 800000000000000000000000); // amount of asset 0 in user acc after creating pool / initial minting
        assert_eq!(XykStorage::balance(1, 2), 1399999999999999999999999); // amount of asset 1 in user acc after creating pool / initial minting
=======
>>>>>>> 71c66222
        assert_eq!(
            XykStorage::asset_pool((1, 2)),
            (1200000000000000000000000, 600000000000000000000001)
        );
        assert_eq!(XykStorage::total_supply(3), 900000000000000000000000); // total liquidity assets
        assert_eq!(XykStorage::balance(3, 2), 900000000000000000000000); // amount of liquidity assets owned by user by creating pool / initial minting
        assert_eq!(XykStorage::balance(1, 2), 800000000000000000000000); // amount of asset 0 in user acc after creating pool / initial minting
        assert_eq!(XykStorage::balance(2, 2), 1399999999999999999999999); // amount of asset 1 in user acc after creating pool / initial minting
        assert_eq!(
            XykStorage::balance(1, XykStorage::account_id()),
            1200000000000000000000000
        ); // amount of asset 1 in vault acc after creating pool
        assert_eq!(
            XykStorage::balance(2, XykStorage::account_id()),
            600000000000000000000001
        ); // amount of asset 2 in vault acc after creating pool

        XykStorage::burn_liquidity(Origin::signed(2), 1, 2, 225000000000000000000000).unwrap();

<<<<<<< HEAD
        // assert_eq!(XykStorage::asset_pool((0, 1)), 900000000000000000000000); // amount of asset 0 in pool map
        // assert_eq!(XykStorage::asset_pool((1, 0)), 450000000000000000000001); // amount of asset 1 in pool map
        assert_eq!(
            XykStorage::asset_pool((0, 1)),
            (900000000000000000000000, 450000000000000000000001)
        );
        assert_eq!(XykStorage::total_supply(2), 1350000000000000000000000); // total liquidity assets
        assert_eq!(XykStorage::balance(2, 2), 1350000000000000000000000); // amount of liquidity assets owned by user by creating pool / initial minting
        assert_eq!(XykStorage::balance(0, 2), 1100000000000000000000000); // amount of asset 0 in user acc after creating pool / initial minting
        assert_eq!(XykStorage::balance(1, 2), 1549999999999999999999999); // amount of asset 1 in user acc after creating pool / initial minting
=======
>>>>>>> 71c66222
        assert_eq!(
            XykStorage::asset_pool((1, 2)),
            (900000000000000000000000, 450000000000000000000001)
        );
        assert_eq!(XykStorage::total_supply(3), 675000000000000000000000); // total liquidity assets
        assert_eq!(XykStorage::balance(3, 2), 675000000000000000000000); // amount of liquidity assets owned by user by creating pool / initial minting
        assert_eq!(XykStorage::balance(1, 2), 1100000000000000000000000); // amount of asset 0 in user acc after creating pool / initial minting
        assert_eq!(XykStorage::balance(2, 2), 1549999999999999999999999); // amount of asset 1 in user acc after creating pool / initial minting
        assert_eq!(
            XykStorage::balance(1, XykStorage::account_id()),
            900000000000000000000000
        ); // amount of asset 1 in vault acc after creating pool
        assert_eq!(
            XykStorage::balance(2, XykStorage::account_id()),
            450000000000000000000001
        ); // amount of asset 2 in vault acc after creating pool

        XykStorage::mint_liquidity(
            Origin::signed(2),
            1,
            2,
            1000000000000000000000000,
            10000000000000000000000000,
        )
        .unwrap();

<<<<<<< HEAD
        // assert_eq!(XykStorage::asset_pool((0, 1)), 1900000000000000000000000); // amount of asset 0 in pool map
        // assert_eq!(XykStorage::asset_pool((1, 0)), 950000000000000000000003); // amount of asset 1 in pool map
        assert_eq!(
            XykStorage::asset_pool((0, 1)),
            (1900000000000000000000000, 950000000000000000000003)
        );
        assert_eq!(XykStorage::total_supply(2), 2850000000000000000000000); // total liquidity assets
        assert_eq!(XykStorage::balance(2, 2), 2850000000000000000000000); // amount of liquidity assets owned by user by creating pool / initial minting
        assert_eq!(XykStorage::balance(0, 2), 100000000000000000000000); // amount of asset 0 in user acc after creating pool / initial minting
        assert_eq!(XykStorage::balance(1, 2), 1049999999999999999999997); // amount of asset 1 in user acc after creating pool / initial minting
=======
>>>>>>> 71c66222
        assert_eq!(
            XykStorage::asset_pool((1, 2)),
            (1900000000000000000000000, 950000000000000000000003)
        );
        assert_eq!(XykStorage::total_supply(3), 1425000000000000000000000); // total liquidity assets
        assert_eq!(XykStorage::balance(3, 2), 1425000000000000000000000); // amount of liquidity assets owned by user by creating pool / initial minting
        assert_eq!(XykStorage::balance(1, 2), 100000000000000000000000); // amount of asset 0 in user acc after creating pool / initial minting
        assert_eq!(XykStorage::balance(2, 2), 1049999999999999999999997); // amount of asset 1 in user acc after creating pool / initial minting
        assert_eq!(
            XykStorage::balance(1, XykStorage::account_id()),
            1900000000000000000000000
        ); // amount of asset 1 in vault acc after creating pool
        assert_eq!(
            XykStorage::balance(2, XykStorage::account_id()),
            950000000000000000000003
        ); // amount of asset 0 in vault acc after creating pool
    });
}

#[test]
fn create_pool_W() {
    new_test_ext().execute_with(|| {
        initialize();
<<<<<<< HEAD
        // assert_eq!(XykStorage::asset_pool((0, 1)), 40000000000000000000); // amount of asset 0 in pool map
        // assert_eq!(XykStorage::asset_pool((1, 0)), 60000000000000000000); // amount of asset 1 in pool map
        assert_eq!(
            XykStorage::asset_pool((0, 1)),
            (40000000000000000000, 60000000000000000000)
        );
        assert_eq!(XykStorage::liquidity_asset((0, 1)), Some(2)); // liquidity assetId corresponding to newly created pool
        assert_eq!(XykStorage::liquidity_pool(2), Some((0, 1))); // liquidity assetId corresponding to newly created pool
        assert_eq!(XykStorage::total_supply(2), 100000000000000000000); // total liquidity assets
        assert_eq!(XykStorage::balance(2, 2), 100000000000000000000); // amount of liquidity assets owned by user by creating pool / initial minting
        assert_eq!(XykStorage::balance(0, 2), 960000000000000000000); // amount of asset 0 in user acc after creating pool / initial minting
        assert_eq!(XykStorage::balance(1, 2), 940000000000000000000); // amount of asset 1 in user acc after creating pool / initial minting
=======

>>>>>>> 71c66222
        assert_eq!(
            XykStorage::asset_pool((1, 2)),
            (40000000000000000000, 60000000000000000000)
        );
        assert_eq!(XykStorage::liquidity_asset((1, 2)), Some(3)); // liquidity assetId corresponding to newly created pool
        assert_eq!(XykStorage::liquidity_pool(3), Some((1, 2))); // liquidity assetId corresponding to newly created pool
        assert_eq!(XykStorage::total_supply(3), 50000000000000000000); // total liquidity assets
        assert_eq!(XykStorage::balance(3, 2), 50000000000000000000); // amount of liquidity assets owned by user by creating pool / initial minting
        assert_eq!(XykStorage::balance(1, 2), 960000000000000000000); // amount of asset 0 in user acc after creating pool / initial minting
        assert_eq!(XykStorage::balance(2, 2), 940000000000000000000); // amount of asset 1 in user acc after creating pool / initial minting
        assert_eq!(
            XykStorage::balance(1, XykStorage::account_id()),
            40000000000000000000
        ); // amount of asset 0 in vault acc after creating pool
        assert_eq!(
            XykStorage::balance(2, XykStorage::account_id()),
            60000000000000000000
        ); // amount of asset 1 in vault acc after creating pool
    });
}

#[test]
fn create_pool_N_already_exists() {
    new_test_ext().execute_with(|| {
        initialize();

        assert_err!(
            XykStorage::create_pool(Origin::signed(2), 1, 500000, 2, 500000,),
            Error::<Test>::PoolAlreadyExists,
        );
    });
}

#[test]
fn create_pool_N_already_exists_other_way() {
    new_test_ext().execute_with(|| {
        initialize();

        assert_err!(
            XykStorage::create_pool(Origin::signed(2), 2, 500000, 1, 500000,),
            Error::<Test>::PoolAlreadyExists,
        );
    });
}

#[test]
fn create_pool_N_not_enough_first_asset() {
    new_test_ext().execute_with(|| {
        let acc_id: u128 = 2;
        let amount: u128 = 1000000;
        XykStorage::create_new_token(&acc_id, amount);
        XykStorage::create_new_token(&acc_id, amount);

        assert_err!(
            XykStorage::create_pool(Origin::signed(2), 0, 1500000, 1, 500000,),
            Error::<Test>::NotEnoughAssets,
        ); //asset 0 issued to user 1000000, trying to create pool using 1500000
    });
}

#[test]
fn create_pool_N_not_enough_second_asset() {
    new_test_ext().execute_with(|| {
        let acc_id: u128 = 2;
        let amount: u128 = 1000000;
        XykStorage::create_new_token(&acc_id, amount);
        XykStorage::create_new_token(&acc_id, amount);

        assert_err!(
            XykStorage::create_pool(Origin::signed(2), 0, 500000, 1, 1500000,),
            Error::<Test>::NotEnoughAssets,
        ); //asset 1 issued to user 1000000, trying to create pool using 1500000
    });
}

#[test]
fn create_pool_N_same_asset() {
    new_test_ext().execute_with(|| {
        initialize();

        assert_err!(
            XykStorage::create_pool(Origin::signed(2), 0, 500000, 0, 500000,),
            Error::<Test>::SameAsset,
        );
    });
}

#[test]
fn create_pool_N_zero_first_amount() {
    new_test_ext().execute_with(|| {
        initialize();

        assert_err!(
            XykStorage::create_pool(Origin::signed(2), 0, 0, 1, 500000,),
            Error::<Test>::ZeroAmount,
        );
    });
}

#[test]
fn create_pool_N_zero_second_amount() {
    new_test_ext().execute_with(|| {
        initialize();

        assert_err!(
            XykStorage::create_pool(Origin::signed(2), 0, 500000, 1, 0,),
            Error::<Test>::ZeroAmount,
        );
    });
}

#[test]
fn sell_W() {
    new_test_ext().execute_with(|| {
        System::set_block_number(1);
        initialize();
        XykStorage::sell_asset(Origin::signed(2), 1, 2, 20000000000000000000, 0).unwrap(); // selling 20000000000000000000 assetId 0 of pool 0 1

<<<<<<< HEAD
        assert_eq!(XykStorage::balance(0, 2), 940000000000000000000); // amount in user acc after selling
        assert_eq!(XykStorage::balance(1, 2), 959959959959959959959); // amount in user acc after buying
        assert_eq!(
            XykStorage::asset_pool((0, 1)),
            (59980000000000000000, 40040040040040040041)
        ); // amount of asset 0 in pool map
           //   assert_eq!(XykStorage::asset_pool2((1, 0)), 40040040040040040041); // amount of asset 1 in pool map
        assert_eq!(XykStorage::balance(0, 2), 940000000000000000000); // amount of asset 0 on account 2
        assert_eq!(XykStorage::balance(1, 2), 959959959959959959959); // amount of asset 1 on account 2
=======
        assert_eq!(XykStorage::balance(1, 2), 940000000000000000000); // amount in user acc after selling
        assert_eq!(XykStorage::balance(2, 2), 959959959959959959959); // amount in user acc after buying
>>>>>>> 71c66222
        assert_eq!(
            XykStorage::asset_pool((1, 2)),
            (59979999999999999998, 40040040040040040041)
        ); // amount of asset 0 in pool map
           //   assert_eq!(XykStorage::asset_pool2((1, 0)), 40040040040040040041); // amount of asset 1 in pool map
        assert_eq!(XykStorage::balance(1, 2), 940000000000000000000); // amount of asset 0 on account 2
        assert_eq!(XykStorage::balance(2, 2), 959959959959959959959); // amount of asset 1 on account 2
        assert_eq!(
            XykStorage::balance(1, XykStorage::account_id()),
            59979999999999999998
        ); // amount of asset 0 in vault acc after creating pool
        assert_eq!(
            XykStorage::balance(2, XykStorage::account_id()),
            40040040040040040041
        ); // amount of asset 1 in vault acc after creating pool

        let assets_swapped_event = TestEvent::xyk(Event::<Test>::AssetsSwapped(
            2,
            1,
            20000000000000000000,
            2,
            19959959959959959959,
        ));

        assert!(System::events()
            .iter()
            .any(|record| record.event == assets_swapped_event));
    });
}

#[test]
fn sell_W_other_way() {
    new_test_ext().execute_with(|| {
        initialize();

<<<<<<< HEAD
        assert_eq!(XykStorage::balance(0, 2), 973306639973306639973); // amount of asset 0 in user acc after selling
        assert_eq!(XykStorage::balance(1, 2), 910000000000000000000); // amount of asset 1 in user acc after buying
                                                                      // assert_eq!(XykStorage::asset_pool((0, 1)), 26684462240017795575); // amount of asset 0 in pool map
                                                                      // assert_eq!(XykStorage::asset_pool((1, 0)), 90000000000000000000); // amount of asset 1 in pool map
        assert_eq!(
            XykStorage::asset_pool((0, 1)),
            (26684462240017795575, 90000000000000000000)
        );
        assert_eq!(XykStorage::balance(0, 2), 973306639973306639973); // amount of asset 0 on account 2
        assert_eq!(XykStorage::balance(1, 2), 910000000000000000000); // amount of asset 1 on account 2
=======
        XykStorage::sell_asset(Origin::signed(2), 2, 1, 30000000000000000000, 0).unwrap(); // selling 30000000000000000000 assetId 1 of pool 0 1

        assert_eq!(XykStorage::balance(1, 2), 973306639973306639973); // amount of asset 0 in user acc after selling
        assert_eq!(XykStorage::balance(2, 2), 910000000000000000000); // amount of asset 1 in user acc after buying
                                                                      // assert_eq!(XykStorage::asset_pool((1, 2)), 26684462240017795575); // amount of asset 0 in pool map
                                                                      // assert_eq!(XykStorage::asset_pool((1, 0)), 90000000000000000000); // amount of asset 1 in pool map
>>>>>>> 71c66222
        assert_eq!(
            XykStorage::asset_pool((1, 2)),
            (26693360026693360027, 89969999999999999998)
        );
        assert_eq!(XykStorage::balance(1, 2), 973306639973306639973); // amount of asset 0 on account 2
        assert_eq!(XykStorage::balance(2, 2), 910000000000000000000); // amount of asset 1 on account 2
        assert_eq!(
            XykStorage::balance(1, XykStorage::account_id()),
            26693360026693360027
        ); // amount of asset 0 in vault acc after creating pool
        assert_eq!(
            XykStorage::balance(2, XykStorage::account_id()),
            89969999999999999998
        ); // amount of asset 1 in vault acc after creating pool
    });
}

#[test]
fn sell_N_no_such_pool() {
    new_test_ext().execute_with(|| {
        initialize();

        assert_err!(
            XykStorage::sell_asset(Origin::signed(2), 0, 10, 250000, 0),
            Error::<Test>::NoSuchPool,
        ); // selling 250000 assetId 0 of pool 0 10 (only pool 0 1 exists)
    });
}
#[test]
fn sell_N_not_enough_selling_assset() {
    new_test_ext().execute_with(|| {
        initialize();

        assert_err!(
            XykStorage::sell_asset(Origin::signed(2), 1, 2, 1000000000000000000000, 0),
            Error::<Test>::NotEnoughAssets,
        ); // selling 1000000000000000000000 assetId 0 of pool 0 1 (user has only 960000000000000000000)
    });
}

#[test]
fn sell_N_insufficient_output_amount() {
    new_test_ext().execute_with(|| {
        initialize();

        assert_err!(
            XykStorage::sell_asset(Origin::signed(2), 1, 2, 250000, 500000),
            Error::<Test>::InsufficientOutputAmount,
        ); // selling 250000 assetId 0 of pool 0 1, by the formula user should get 166333 asset 1, but is requesting 500000
    });
}

#[test]
fn sell_N_zero_amount() {
    new_test_ext().execute_with(|| {
        initialize();

        assert_err!(
            XykStorage::sell_asset(Origin::signed(2), 1, 2, 0, 500000),
            Error::<Test>::ZeroAmount,
        ); // selling 0 assetId 0 of pool 0 1
    });
}

#[test]
fn buy_W() {
    new_test_ext().execute_with(|| {
        System::set_block_number(1);
        initialize();
        // buying 30000000000000000000 assetId 1 of pool 0 1
        XykStorage::buy_asset(
            Origin::signed(2),
            1,
            2,
            30000000000000000000,
            3000000000000000000000,
        )
        .unwrap();
<<<<<<< HEAD
        assert_eq!(XykStorage::balance(0, 2), 919879638916750250752); // amount in user acc after selling
        assert_eq!(XykStorage::balance(1, 2), 970000000000000000000); // amount in user acc after buying
                                                                      // assert_eq!(XykStorage::asset_pool((0, 1)), 80080240722166499500); // amount in pool map
                                                                      // assert_eq!(XykStorage::asset_pool((1, 0)), 30000000000000000000); // amount in pool map
        assert_eq!(
            XykStorage::asset_pool((0, 1)),
            (80080240722166499500, 30000000000000000000)
        );
        assert_eq!(XykStorage::balance(0, 2), 919879638916750250752); // amount of asset 0 on account 2
        assert_eq!(XykStorage::balance(1, 2), 970000000000000000000); // amount of asset 1 on account 2
=======
        assert_eq!(XykStorage::balance(1, 2), 919879638916750250752); // amount in user acc after selling
        assert_eq!(XykStorage::balance(2, 2), 970000000000000000000); // amount in user acc after buying
>>>>>>> 71c66222
        assert_eq!(
            XykStorage::asset_pool((1, 2)),
            (80080240722166499498, 30000000000000000000)
        );
        assert_eq!(XykStorage::balance(1, 2), 919879638916750250752); // amount of asset 0 on account 2
        assert_eq!(XykStorage::balance(2, 2), 970000000000000000000); // amount of asset 1 on account 2
        assert_eq!(
            XykStorage::balance(1, XykStorage::account_id()),
            80080240722166499498
        ); // amount of asset 0 in vault acc after creating pool
        assert_eq!(
            XykStorage::balance(2, XykStorage::account_id()),
            30000000000000000000
        ); // amount of asset 1 in vault acc after creating pool

        let assets_swapped_event = TestEvent::xyk(Event::<Test>::AssetsSwapped(
            2,
            1,
            40120361083249749248,
            2,
            30000000000000000000,
        ));

        assert!(System::events()
            .iter()
            .any(|record| record.event == assets_swapped_event));
    });
}

#[test]
fn buy_W_other_way() {
    new_test_ext().execute_with(|| {
        initialize();
        // buying 30000000000000000000 assetId 0 of pool 0 1
        XykStorage::buy_asset(
            Origin::signed(2),
            2,
            1,
            30000000000000000000,
            3000000000000000000000,
        )
        .unwrap();
<<<<<<< HEAD
        assert_eq!(
            XykStorage::balance(0, XykStorage::account_id()),
            9996247185389041782
        ); // amount of asset 0 in vault acc after creating pool
        assert_eq!(
            XykStorage::balance(1, XykStorage::account_id()),
            240541624874623871615
        ); // amount of asset 1 in vault acc after creating pool
        assert_eq!(XykStorage::balance(0, 2), 990000000000000000000); // amount in user acc after selling
        assert_eq!(XykStorage::balance(1, 2), 759458375125376128385); // amount in user acc after buying
                                                                      // assert_eq!(XykStorage::asset_pool((0, 1)), 9992494370778083564); // amount in pool map
                                                                      // assert_eq!(XykStorage::asset_pool((1, 0)), 240541624874623871615); // amount in pool map
        assert_eq!(
            XykStorage::asset_pool((0, 1)),
            (9992494370778083564, 240541624874623871615)
        );
        assert_eq!(XykStorage::balance(0, 2), 990000000000000000000); // amount of asset 0 on account 2
        assert_eq!(XykStorage::balance(1, 2), 759458375125376128385); // amount of asset 1 on account 2
=======
>>>>>>> 71c66222
        assert_eq!(
            XykStorage::balance(1, XykStorage::account_id()),
            10000000000000000000
        ); // amount of asset 1 in vault acc after creating pool
        assert_eq!(
            XykStorage::balance(2, XykStorage::account_id()),
            240361083249749247743
        ); // amount of asset 2 in vault acc after creating pool
        assert_eq!(XykStorage::balance(1, 2), 990000000000000000000); // amount in user acc after selling
        assert_eq!(XykStorage::balance(2, 2), 759458375125376128385); // amount in user acc after buying
        assert_eq!(
            XykStorage::asset_pool((1, 2)),
            (10000000000000000000, 240361083249749247743)
        );
        assert_eq!(XykStorage::balance(1, 2), 990000000000000000000); // amount of asset 0 on account 2
        assert_eq!(XykStorage::balance(2, 2), 759458375125376128385); // amount of asset 1 on account 2
        assert_eq!(
            XykStorage::balance(1, XykStorage::account_id()),
            10000000000000000000
        ); // amount of asset 0 in vault acc after creating pool
        assert_eq!(
            XykStorage::balance(2, XykStorage::account_id()),
            240361083249749247743
        ); // amount of asset 1 in vault acc after creating pool
    });
}

#[test]
fn buy_N_no_such_pool() {
    new_test_ext().execute_with(|| {
        initialize();

        // buying 150000 assetId 1 of pool 0 10 (only pool 0 1 exists)
        assert_err!(
            XykStorage::buy_asset(Origin::signed(2), 0, 10, 150000, 5000000),
            Error::<Test>::NoSuchPool,
        );
    });
}

#[test]
fn buy_N_not_enough_reserve() {
    new_test_ext().execute_with(|| {
        initialize();

        // buying 70000000000000000000 assetId 0 of pool 0 1 , only 60000000000000000000 in reserve
        assert_err!(
            XykStorage::buy_asset(
                Origin::signed(2),
                1,
                2,
                70000000000000000000,
                5000000000000000000000
            ),
            Error::<Test>::NotEnoughReserve,
        );
    });
}

#[test]
fn buy_N_not_enough_selling_assset() {
    new_test_ext().execute_with(|| {
        initialize();

        // buying 59000000000000000000 assetId 1 of pool 0 1 should sell 2.36E+21 assetId 0, only 9.6E+20 in acc
        assert_err!(
            XykStorage::buy_asset(
                Origin::signed(2),
                1,
                2,
                59000000000000000000,
                59000000000000000000000
            ),
            Error::<Test>::NotEnoughAssets,
        );
    });
}

#[test]
fn buy_N_insufficient_input_amount() {
    new_test_ext().execute_with(|| {
        initialize();
        // buying 150000 liquidity assetId 1 of pool 0 1
        assert_err!(
            XykStorage::buy_asset(Origin::signed(2), 1, 2, 150000, 10),
            Error::<Test>::InsufficientInputAmount,
        );
    });
}

#[test]
fn buy_N_zero_amount() {
    new_test_ext().execute_with(|| {
        initialize();

        assert_err!(
            XykStorage::buy_asset(Origin::signed(2), 1, 2, 0, 0),
            Error::<Test>::ZeroAmount,
        ); // buying 0 assetId 0 of pool 0 1
    });
}

#[test]
fn mint_W() {
    new_test_ext().execute_with(|| {
        initialize();
        // minting pool 0 1 with 20000000000000000000 assetId 0
        XykStorage::mint_liquidity(
            Origin::signed(2),
            1,
            2,
            20000000000000000000,
            30000000000000000001,
        )
        .unwrap();

<<<<<<< HEAD
        assert_eq!(XykStorage::total_supply(2), 150000000000000000000); // total liquidity assets
        assert_eq!(XykStorage::balance(2, 2), 150000000000000000000); // amount of liquidity assets owned by user by creating pool and minting
                                                                      // assert_eq!(XykStorage::asset_pool((0, 1)), 60000000000000000000); // amount in pool map
                                                                      // assert_eq!(XykStorage::asset_pool((1, 0)), 90000000000000000001); // amount in pool map
        assert_eq!(
            XykStorage::asset_pool((0, 1)),
            (60000000000000000000, 90000000000000000001)
        );
        assert_eq!(XykStorage::balance(0, 2), 940000000000000000000); // amount of asset 0 in user acc after minting
        assert_eq!(XykStorage::balance(1, 2), 909999999999999999999); // amount of asset 1 in user acc after minting
=======
        assert_eq!(XykStorage::total_supply(3), 75000000000000000000); // total liquidity assets
        assert_eq!(XykStorage::balance(3, 2), 75000000000000000000); // amount of liquidity assets owned by user by creating pool and minting
>>>>>>> 71c66222
        assert_eq!(
            XykStorage::asset_pool((1, 2)),
            (60000000000000000000, 90000000000000000001)
        );
        assert_eq!(XykStorage::balance(1, 2), 940000000000000000000); // amount of asset 1 in user acc after minting
        assert_eq!(XykStorage::balance(2, 2), 909999999999999999999); // amount of asset 2 in user acc after minting
        assert_eq!(
            XykStorage::balance(1, XykStorage::account_id()),
            60000000000000000000
        ); // amount of asset 0 in vault acc after creating pool
        assert_eq!(
            XykStorage::balance(2, XykStorage::account_id()),
            90000000000000000001
        ); // amount of asset 1 in vault acc after creating pool
        let liquidity_minted_event = TestEvent::xyk(Event::<Test>::LiquidityMinted(
            2,
            1,
            20000000000000000000,
            2,
            30000000000000000001,
            3,
            25000000000000000000,
        ));

        assert!(System::events()
            .iter()
            .any(|record| record.event == liquidity_minted_event));
    });
}

#[test]
fn mint_W_other_way() {
    new_test_ext().execute_with(|| {
        initialize();
        // minting pool 0 1 with 30000000000000000000 assetId 1
        XykStorage::mint_liquidity(
            Origin::signed(2),
            2,
            1,
            30000000000000000000,
            300000000000000000000,
        )
        .unwrap();

<<<<<<< HEAD
        assert_eq!(XykStorage::total_supply(2), 150000000000000000000); // total liquidity assets
        assert_eq!(XykStorage::balance(2, 2), 150000000000000000000); // amount of liquidity assets owned by user by creating pool and minting
                                                                      // assert_eq!(XykStorage::asset_pool((0, 1)), 60000000000000000001); // amount in pool map
                                                                      // assert_eq!(XykStorage::asset_pool((1, 0)), 90000000000000000000); // amount in pool map
        assert_eq!(
            XykStorage::asset_pool((0, 1)),
            (60000000000000000001, 90000000000000000000)
        );
        assert_eq!(XykStorage::balance(0, 2), 939999999999999999999); // amount of asset 0 in user acc after minting
        assert_eq!(XykStorage::balance(1, 2), 910000000000000000000); // amount of asset 1 in user acc after minting
=======
        assert_eq!(XykStorage::total_supply(3), 75000000000000000000); // total liquidity assets
        assert_eq!(XykStorage::balance(3, 2), 75000000000000000000); // amount of liquidity assets owned by user by creating pool and minting
>>>>>>> 71c66222
        assert_eq!(
            XykStorage::asset_pool((1, 2)),
            (60000000000000000001, 90000000000000000000)
        );
        assert_eq!(XykStorage::balance(1, 2), 939999999999999999999); // amount of asset 0 in user acc after minting
        assert_eq!(XykStorage::balance(2, 2), 910000000000000000000); // amount of asset 1 in user acc after minting
        assert_eq!(
            XykStorage::balance(1, XykStorage::account_id()),
            60000000000000000001
        ); // amount of asset 0 in vault acc after creating pool
        assert_eq!(
            XykStorage::balance(2, XykStorage::account_id()),
            90000000000000000000
        ); // amount of asset 1 in vault acc after creating pool
    });
}

#[test]
fn mint_N_no_such_pool() {
    new_test_ext().execute_with(|| {
        initialize();
        assert_err!(
            XykStorage::mint_liquidity(Origin::signed(2), 0, 10, 250000, 250000),
            Error::<Test>::NoSuchPool,
        ); // minting pool 0 10 with 250000 assetId 0 (only pool 0 1 exists)
    });
}

#[test]
fn mint_N_not_enough_first_asset() {
    new_test_ext().execute_with(|| {
        initialize();
        assert_err!(
            XykStorage::mint_liquidity(
                Origin::signed(2),
                1,
                2,
                1000000000000000000000,
                10000000000000000000000
            ),
            Error::<Test>::NotEnoughAssets,
        ); // minting pool 0 1 with 1000000000000000000000 assetId 0 (user has only 960000000000000000000)
    });
}

#[test]
fn mint_N_not_enough_second_asset() {
    new_test_ext().execute_with(|| {
        initialize();
        assert_err!(
            XykStorage::mint_liquidity(
                Origin::signed(2),
                2,
                1,
                1000000000000000000000,
                10000000000000000000000,
            ),
            Error::<Test>::NotEnoughAssets,
        ); // minting pool 0 1 with 1000000000000000000000 assetId 1 (user has only 940000000000000000000)
    });
}

#[test]
fn min_N_zero_amount() {
    new_test_ext().execute_with(|| {
        initialize();
        assert_err!(
            XykStorage::mint_liquidity(Origin::signed(2), 1, 2, 0, 10),
            Error::<Test>::ZeroAmount,
        ); // minting pool 0 1 with 0 assetId 1
    });
}

#[test]
fn mint_N_second_asset_amount_exceeded_expectations() {
    new_test_ext().execute_with(|| {
        initialize();
        assert_err!(
            XykStorage::mint_liquidity(Origin::signed(2), 1, 2, 250000, 10),
            Error::<Test>::SecondAssetAmountExceededExpectations,
        ); // minting pool 0 10 with 250000 assetId 0 (only pool 0 1 exists)
    });
}

#[test]
fn burn_W() {
    new_test_ext().execute_with(|| {
        initialize();

        XykStorage::burn_liquidity(Origin::signed(2), 1, 2, 25000000000000000000).unwrap(); // burning 20000000000000000000 asset 0 of pool 0 1

<<<<<<< HEAD
        assert_eq!(XykStorage::balance(2, 2), 50000000000000000000); // amount of liquidity assets owned by user by creating pool and burning
                                                                     // assert_eq!(XykStorage::asset_pool((0, 1)), 20000000000000000000); // amount in pool map
                                                                     // assert_eq!(XykStorage::asset_pool((1, 0)), 30000000000000000000); // amount in pool map
        assert_eq!(
            XykStorage::asset_pool((0, 1)),
            (20000000000000000000, 30000000000000000000)
        );
        assert_eq!(XykStorage::balance(0, 2), 980000000000000000000); // amount of asset 0 in user acc after burning
        assert_eq!(XykStorage::balance(1, 2), 970000000000000000000); // amount of asset 1 in user acc after burning
=======
        assert_eq!(XykStorage::balance(3, 2), 25000000000000000000); // amount of liquidity assets owned by user by creating pool and burning
>>>>>>> 71c66222
        assert_eq!(
            XykStorage::asset_pool((1, 2)),
            (20000000000000000000, 30000000000000000000)
        );
        assert_eq!(XykStorage::balance(1, 2), 980000000000000000000); // amount of asset 0 in user acc after burning
        assert_eq!(XykStorage::balance(2, 2), 970000000000000000000); // amount of asset 1 in user acc after burning
        assert_eq!(
            XykStorage::balance(1, XykStorage::account_id()),
            20000000000000000000
        ); // amount of asset 0 in vault acc after creating pool
        assert_eq!(
            XykStorage::balance(2, XykStorage::account_id()),
            30000000000000000000
        ); // amount of asset 1 in vault acc after creating pool

        let liquidity_burned = TestEvent::xyk(Event::<Test>::LiquidityBurned(
            2,
            1,
            20000000000000000000,
            2,
            30000000000000000000,
            3,
            25000000000000000000,
        ));

        assert!(System::events()
            .iter()
            .any(|record| record.event == liquidity_burned));
    });
}

#[test]
fn burn_W_other_way() {
    new_test_ext().execute_with(|| {
        initialize();
        XykStorage::burn_liquidity(Origin::signed(2), 2, 1, 25000000000000000000).unwrap(); // burning 30000000000000000000 asset 1 of pool 0 1

<<<<<<< HEAD
        assert_eq!(XykStorage::balance(2, 2), 50000000000000000000); // amount of liquidity assets owned by user by creating pool and burning
                                                                     // assert_eq!(XykStorage::asset_pool((0, 1)), 20000000000000000000); // amount in pool map
                                                                     // assert_eq!(XykStorage::asset_pool((1, 0)), 30000000000000000000); // amount in pool map
        assert_eq!(
            XykStorage::asset_pool((0, 1)),
            (20000000000000000000, 30000000000000000000)
        );
        assert_eq!(XykStorage::balance(0, 2), 980000000000000000000); // amount of asset 0 in user acc after burning
        assert_eq!(XykStorage::balance(1, 2), 970000000000000000000); // amount of asset 1 in user acc after burning
=======
        assert_eq!(XykStorage::balance(3, 2), 25000000000000000000); // amount of liquidity assets owned by user by creating pool and burning
>>>>>>> 71c66222
        assert_eq!(
            XykStorage::asset_pool((1, 2)),
            (20000000000000000000, 30000000000000000000)
        );
        assert_eq!(XykStorage::balance(1, 2), 980000000000000000000); // amount of asset 0 in user acc after burning
        assert_eq!(XykStorage::balance(2, 2), 970000000000000000000); // amount of asset 1 in user acc after burning
        assert_eq!(
            XykStorage::balance(1, XykStorage::account_id()),
            20000000000000000000
        ); // amount of asset 0 in vault acc after creating pool
        assert_eq!(
            XykStorage::balance(2, XykStorage::account_id()),
            30000000000000000000
        ); // amount of asset 1 in vault acc after creating pool
    });
}

#[test]
fn burn_N_not_enough_liquidity_asset() {
    new_test_ext().execute_with(|| {
        initialize();
        // burning pool 0 1 with 500000000000000000000 liquidity asset amount (user has only 100000000000000000000 liquidity asset amount)
        assert_err!(
            XykStorage::burn_liquidity(Origin::signed(2), 1, 2, 500000000000000000000,),
            Error::<Test>::NotEnoughAssets,
        );
    });
}

#[test]
fn burn_N_no_such_pool() {
    new_test_ext().execute_with(|| {
        initialize();
        // burning pool 0 10 with 250000 assetId 0 (only pool 0 1 exists)
        assert_err!(
            XykStorage::burn_liquidity(Origin::signed(2), 0, 10, 250000,),
            Error::<Test>::NoSuchPool,
        );
    });
}

#[test]
fn burn_N_zero_amount() {
    new_test_ext().execute_with(|| {
        initialize();
        assert_err!(
            XykStorage::burn_liquidity(Origin::signed(2), 1, 2, 0,),
            Error::<Test>::ZeroAmount,
        ); // burning pool 0 1 with 0 assetId 1
    });
}<|MERGE_RESOLUTION|>--- conflicted
+++ resolved
@@ -204,23 +204,12 @@
         initialize_buy_and_burn();
         XykStorage::sell_asset(Origin::signed(2), 0, 1, 50000000000000, 0).unwrap();
 
-<<<<<<< HEAD
-        // assert_eq!(XykStorage::asset_pool((0, 1)), 149950000000000); // pool: regular trade result - 25000000000 treasury - 25000000000 burn
-        // assert_eq!(XykStorage::asset_pool((1, 0)), 66733400066734); // pool: regular trade result
-        assert_eq!(
-            XykStorage::asset_pool((0, 1)),
-            (149950000000000, 66733400066734)
-        );
-        assert_eq!(XykStorage::balance(0, 2), 750000000000000); // user acc: regular trade result
-        assert_eq!(XykStorage::balance(1, 2), 733266599933266); // user acc: regular trade result
-=======
         assert_eq!(
             XykStorage::asset_pool((0, 1)),
             (149949999999998, 66733400066734)
         );
         assert_eq!(XykStorage::balance(0, 2), 850000000000000);
         assert_eq!(XykStorage::balance(1, 2), 833266599933266);
->>>>>>> 71c66222
         assert_eq!(
             XykStorage::balance(0, XykStorage::account_id()),
             149949999999998
@@ -251,16 +240,6 @@
         initialize_buy_and_burn();
         XykStorage::sell_asset(Origin::signed(2), 1, 2, 50000000000000, 0).unwrap();
 
-<<<<<<< HEAD
-        // assert_eq!(XykStorage::asset_pool((0, 1)), 66711155600046); // pool: regular trade result - 11122233344 treasury 11122233344 burn
-        // assert_eq!(XykStorage::asset_pool((1, 0)), 150000000000000); // pool: regular trade result
-        assert_eq!(
-            XykStorage::asset_pool((0, 1)),
-            (66711155600046, 150000000000000)
-        );
-        assert_eq!(XykStorage::balance(0, 2), 833266599933266); // user acc: regular trade result
-        assert_eq!(XykStorage::balance(1, 2), 650000000000000); // user acc: regular trade result
-=======
         assert_eq!(
             XykStorage::asset_pool((0, 1)),
             (99950012496874, 100050000000002)
@@ -271,7 +250,6 @@
         );
         assert_eq!(XykStorage::balance(1, 2), 750000000000000); // user acc: regular trade result
         assert_eq!(XykStorage::balance(2, 2), 933266599933266); // user acc: regular trade result
->>>>>>> 71c66222
         assert_eq!(
             XykStorage::balance(0, XykStorage::account_id()),
             99950012496874
@@ -306,22 +284,6 @@
         initialize_buy_and_burn();
         XykStorage::sell_asset(Origin::signed(2), 2, 1, 50000000000000, 0).unwrap();
 
-<<<<<<< HEAD
-        // assert_eq!(XykStorage::asset_pool((0, 1)), 99950012496876); // pool: regular trade result - 24993751562 treasury - 24993751562 burn
-        // assert_eq!(XykStorage::asset_pool((1, 0)), 100050000000000); // pool: regular trade result + 25000000000 treasury + 25000000000 burn / swapped for 24993751562 in pool (0-1)
-        assert_eq!(
-            XykStorage::asset_pool((0, 1)),
-            (99950012496876, 100050000000000)
-        );
-        // assert_eq!(XykStorage::asset_pool((1, 3)), 149950000000000); // pool: regular trade result - 25000000000 treasury - 25000000000 burn
-        // assert_eq!(XykStorage::asset_pool((3, 1)), 66733400066734); // pool: regular trade result
-        assert_eq!(
-            XykStorage::asset_pool((1, 3)),
-            (149950000000000, 66733400066734)
-        );
-        assert_eq!(XykStorage::balance(1, 2), 650000000000000); // user acc: regular trade result
-        assert_eq!(XykStorage::balance(3, 2), 833266599933266); // user acc: regular trade result
-=======
         assert_eq!(
             XykStorage::asset_pool((0, 1)),
             (100000000000000, 100000000000000)
@@ -332,7 +294,6 @@
         );
         assert_eq!(XykStorage::balance(1, 2), 833266599933266); // user acc: regular trade result
         assert_eq!(XykStorage::balance(2, 2), 850000000000000); // user acc: regular trade result
->>>>>>> 71c66222
         assert_eq!(
             XykStorage::balance(0, XykStorage::account_id()),
             100000000000000
@@ -374,23 +335,6 @@
         assert_eq!(XykStorage::balance(0, 2), 850000000000001);
         assert_eq!(XykStorage::balance(1, 2), 833266599933266);
 
-<<<<<<< HEAD
-        // assert_eq!(XykStorage::asset_pool((0, 1)), 99977758007120); // pool: regular trade result - 11120996440 treasury - 11120996440 burn
-        // assert_eq!(XykStorage::asset_pool((1, 0)), 100022244466688); // pool: regular trade result + 11122233344 treasury + 11122233344 burn / swapped for 11120996440 in pool (0-1)
-        assert_eq!(
-            XykStorage::asset_pool((0, 1)),
-            (99977758007120, 100022244466688)
-        );
-        // assert_eq!(XykStorage::asset_pool((1, 3)), 66711155600046); // pool: regular trade result - 11122233344 treasury - 11122233344 burn
-        // assert_eq!(XykStorage::asset_pool((3, 1)), 150000000000000); // pool regular trade result
-        assert_eq!(
-            XykStorage::asset_pool((1, 3)),
-            (66711155600046, 150000000000000)
-        );
-        assert_eq!(XykStorage::balance(1, 2), 733266599933266); // user acc: regular trade result
-        assert_eq!(XykStorage::balance(3, 2), 750000000000000); // user acc: regular trade result
-=======
->>>>>>> 71c66222
         assert_eq!(
             XykStorage::balance(0, XykStorage::account_id()),
             149949999999999
@@ -421,22 +365,6 @@
         initialize_buy_and_burn();
         XykStorage::buy_asset(Origin::signed(2), 1, 2, 33266599933266, 50000000000001).unwrap();
 
-<<<<<<< HEAD
-        // assert_eq!(XykStorage::asset_pool((0, 1)), 99977758007120); // pool: regular trade result - 11120996440 treasury - 11120996440 burn
-        // assert_eq!(XykStorage::asset_pool((1, 0)), 100022244466688); // pool: regular trade result + 11122233344 treasury + 11122233344 burn / swapped for 11120996440 in pool (0-1)
-        assert_eq!(
-            XykStorage::asset_pool((0, 1)),
-            (99977758007120, 100022244466688)
-        );
-        // assert_eq!(XykStorage::asset_pool((1, 2)), 66711155600046); // pool: regular trade result - 11122233344 treasury - 11122233344 burn
-        // assert_eq!(XykStorage::asset_pool((2, 1)), 150000000000000); // pool regular trade result
-        assert_eq!(
-            XykStorage::asset_pool((1, 2)),
-            (66711155600046, 150000000000000)
-        );
-        assert_eq!(XykStorage::balance(1, 2), 733266599933266); // user acc: regular trade result
-        assert_eq!(XykStorage::balance(2, 2), 750000000000000); // user acc: regular trade result
-=======
         assert_eq!(
             XykStorage::asset_pool((0, 1)),
             (99950012496876, 100050000000000)
@@ -447,7 +375,6 @@
         );
         assert_eq!(XykStorage::balance(1, 2), 750000000000001); // user acc: regular trade result
         assert_eq!(XykStorage::balance(2, 2), 933266599933266); // user acc: regular trade result
->>>>>>> 71c66222
         assert_eq!(
             XykStorage::balance(0, XykStorage::account_id()),
             99950012496876
@@ -482,32 +409,16 @@
         initialize_buy_and_burn();
         XykStorage::buy_asset(Origin::signed(2), 2, 1, 33266599933266, 50000000000001).unwrap();
 
-<<<<<<< HEAD
-        // assert_eq!(XykStorage::asset_pool((0, 1)), 100000000000000); // pool - 3 treasury - 3 burn
-        // assert_eq!(XykStorage::asset_pool((1, 0)), 100000000000000); // pool + 4 treasury + 4 burn / swapped for - 4 - 4 in pool (0-1)
-=======
->>>>>>> 71c66222
         assert_eq!(
             XykStorage::asset_pool((0, 1)),
             (100000000000000, 100000000000000)
         );
-<<<<<<< HEAD
-        // assert_eq!(XykStorage::asset_pool((3, 4)), 150000000000000); // pool - 4 treasury - 4 burn
-        // assert_eq!(XykStorage::asset_pool((4, 3)), 66711155600046); // pool regular trade result
-        assert_eq!(
-            XykStorage::asset_pool((3, 4)),
-            (150000000000000, 66711155600046)
-        );
-        assert_eq!(XykStorage::balance(3, 2), 750000000000000); // user acc - regular trade result
-        assert_eq!(XykStorage::balance(4, 2), 933266599933266); // user acc - regular trade result
-=======
         assert_eq!(
             XykStorage::asset_pool((1, 2)),
             (66733400066734, 149949999999999)
         );
         assert_eq!(XykStorage::balance(1, 2), 833266599933266); // user acc: regular trade result
         assert_eq!(XykStorage::balance(2, 2), 850000000000001); // user acc: regular trade result
->>>>>>> 71c66222
         assert_eq!(
             XykStorage::balance(0, XykStorage::account_id()),
             100000000000000
@@ -553,21 +464,6 @@
             500000000000000000000000,
         )
         .unwrap();
-<<<<<<< HEAD
-        // assert_eq!(XykStorage::asset_pool((0, 1)), 1000000000000000000000000); // amount of asset 0 in pool map
-        // assert_eq!(XykStorage::asset_pool((1, 0)), 500000000000000000000000); // amount of asset 1 in pool map
-        assert_eq!(
-            XykStorage::asset_pool((0, 1)),
-            (1000000000000000000000000, 500000000000000000000000)
-        );
-        assert_eq!(XykStorage::liquidity_asset((0, 1)), Some(2)); // liquidity assetId corresponding to newly created pool
-        assert_eq!(XykStorage::liquidity_pool(2), Some((0, 1))); // liquidity assetId corresponding to newly created pool
-        assert_eq!(XykStorage::total_supply(2), 1500000000000000000000000); // total liquidity assets
-        assert_eq!(XykStorage::balance(2, 2), 1500000000000000000000000); // amount of liquidity assets owned by user by creating pool / initial minting
-        assert_eq!(XykStorage::balance(0, 2), 1000000000000000000000000); // amount of asset 0 in user acc after creating pool / initial minting
-        assert_eq!(XykStorage::balance(1, 2), 1500000000000000000000000); // amount of asset 1 in user acc after creating pool / initial minting
-=======
->>>>>>> 71c66222
         assert_eq!(
             XykStorage::asset_pool((1, 2)),
             (1000000000000000000000000, 500000000000000000000000)
@@ -596,19 +492,6 @@
         )
         .unwrap();
 
-<<<<<<< HEAD
-        // assert_eq!(XykStorage::asset_pool((0, 1)), 1500000000000000000000000); // amount of asset 0 in pool map
-        // assert_eq!(XykStorage::asset_pool((1, 0)), 750000000000000000000001); // amount of asset 1 in pool map
-        assert_eq!(
-            XykStorage::asset_pool((0, 1)),
-            (1500000000000000000000000, 750000000000000000000001)
-        );
-        assert_eq!(XykStorage::total_supply(2), 2250000000000000000000000); // total liquidity assets
-        assert_eq!(XykStorage::balance(2, 2), 2250000000000000000000000); // amount of liquidity assets owned by user by creating pool / initial minting
-        assert_eq!(XykStorage::balance(0, 2), 500000000000000000000000); // amount of asset 0 in user acc after creating pool / initial minting
-        assert_eq!(XykStorage::balance(1, 2), 1249999999999999999999999); // amount of asset 1 in user acc after creating pool / initial minting
-=======
->>>>>>> 71c66222
         assert_eq!(
             XykStorage::asset_pool((1, 2)),
             (1500000000000000000000000, 750000000000000000000001)
@@ -628,19 +511,6 @@
 
         XykStorage::burn_liquidity(Origin::signed(2), 1, 2, 225000000000000000000000).unwrap();
 
-<<<<<<< HEAD
-        // assert_eq!(XykStorage::asset_pool((0, 1)), 1200000000000000000000000); // amount of asset 0 in pool map
-        // assert_eq!(XykStorage::asset_pool((1, 0)), 600000000000000000000001); // amount of asset 1 in pool map
-        assert_eq!(
-            XykStorage::asset_pool((0, 1)),
-            (1200000000000000000000000, 600000000000000000000001)
-        );
-        assert_eq!(XykStorage::total_supply(2), 1800000000000000000000000); // total liquidity assets
-        assert_eq!(XykStorage::balance(2, 2), 1800000000000000000000000); // amount of liquidity assets owned by user by creating pool / initial minting
-        assert_eq!(XykStorage::balance(0, 2), 800000000000000000000000); // amount of asset 0 in user acc after creating pool / initial minting
-        assert_eq!(XykStorage::balance(1, 2), 1399999999999999999999999); // amount of asset 1 in user acc after creating pool / initial minting
-=======
->>>>>>> 71c66222
         assert_eq!(
             XykStorage::asset_pool((1, 2)),
             (1200000000000000000000000, 600000000000000000000001)
@@ -660,19 +530,6 @@
 
         XykStorage::burn_liquidity(Origin::signed(2), 1, 2, 225000000000000000000000).unwrap();
 
-<<<<<<< HEAD
-        // assert_eq!(XykStorage::asset_pool((0, 1)), 900000000000000000000000); // amount of asset 0 in pool map
-        // assert_eq!(XykStorage::asset_pool((1, 0)), 450000000000000000000001); // amount of asset 1 in pool map
-        assert_eq!(
-            XykStorage::asset_pool((0, 1)),
-            (900000000000000000000000, 450000000000000000000001)
-        );
-        assert_eq!(XykStorage::total_supply(2), 1350000000000000000000000); // total liquidity assets
-        assert_eq!(XykStorage::balance(2, 2), 1350000000000000000000000); // amount of liquidity assets owned by user by creating pool / initial minting
-        assert_eq!(XykStorage::balance(0, 2), 1100000000000000000000000); // amount of asset 0 in user acc after creating pool / initial minting
-        assert_eq!(XykStorage::balance(1, 2), 1549999999999999999999999); // amount of asset 1 in user acc after creating pool / initial minting
-=======
->>>>>>> 71c66222
         assert_eq!(
             XykStorage::asset_pool((1, 2)),
             (900000000000000000000000, 450000000000000000000001)
@@ -699,19 +556,6 @@
         )
         .unwrap();
 
-<<<<<<< HEAD
-        // assert_eq!(XykStorage::asset_pool((0, 1)), 1900000000000000000000000); // amount of asset 0 in pool map
-        // assert_eq!(XykStorage::asset_pool((1, 0)), 950000000000000000000003); // amount of asset 1 in pool map
-        assert_eq!(
-            XykStorage::asset_pool((0, 1)),
-            (1900000000000000000000000, 950000000000000000000003)
-        );
-        assert_eq!(XykStorage::total_supply(2), 2850000000000000000000000); // total liquidity assets
-        assert_eq!(XykStorage::balance(2, 2), 2850000000000000000000000); // amount of liquidity assets owned by user by creating pool / initial minting
-        assert_eq!(XykStorage::balance(0, 2), 100000000000000000000000); // amount of asset 0 in user acc after creating pool / initial minting
-        assert_eq!(XykStorage::balance(1, 2), 1049999999999999999999997); // amount of asset 1 in user acc after creating pool / initial minting
-=======
->>>>>>> 71c66222
         assert_eq!(
             XykStorage::asset_pool((1, 2)),
             (1900000000000000000000000, 950000000000000000000003)
@@ -735,22 +579,7 @@
 fn create_pool_W() {
     new_test_ext().execute_with(|| {
         initialize();
-<<<<<<< HEAD
-        // assert_eq!(XykStorage::asset_pool((0, 1)), 40000000000000000000); // amount of asset 0 in pool map
-        // assert_eq!(XykStorage::asset_pool((1, 0)), 60000000000000000000); // amount of asset 1 in pool map
-        assert_eq!(
-            XykStorage::asset_pool((0, 1)),
-            (40000000000000000000, 60000000000000000000)
-        );
-        assert_eq!(XykStorage::liquidity_asset((0, 1)), Some(2)); // liquidity assetId corresponding to newly created pool
-        assert_eq!(XykStorage::liquidity_pool(2), Some((0, 1))); // liquidity assetId corresponding to newly created pool
-        assert_eq!(XykStorage::total_supply(2), 100000000000000000000); // total liquidity assets
-        assert_eq!(XykStorage::balance(2, 2), 100000000000000000000); // amount of liquidity assets owned by user by creating pool / initial minting
-        assert_eq!(XykStorage::balance(0, 2), 960000000000000000000); // amount of asset 0 in user acc after creating pool / initial minting
-        assert_eq!(XykStorage::balance(1, 2), 940000000000000000000); // amount of asset 1 in user acc after creating pool / initial minting
-=======
-
->>>>>>> 71c66222
+
         assert_eq!(
             XykStorage::asset_pool((1, 2)),
             (40000000000000000000, 60000000000000000000)
@@ -869,20 +698,8 @@
         initialize();
         XykStorage::sell_asset(Origin::signed(2), 1, 2, 20000000000000000000, 0).unwrap(); // selling 20000000000000000000 assetId 0 of pool 0 1
 
-<<<<<<< HEAD
-        assert_eq!(XykStorage::balance(0, 2), 940000000000000000000); // amount in user acc after selling
-        assert_eq!(XykStorage::balance(1, 2), 959959959959959959959); // amount in user acc after buying
-        assert_eq!(
-            XykStorage::asset_pool((0, 1)),
-            (59980000000000000000, 40040040040040040041)
-        ); // amount of asset 0 in pool map
-           //   assert_eq!(XykStorage::asset_pool2((1, 0)), 40040040040040040041); // amount of asset 1 in pool map
-        assert_eq!(XykStorage::balance(0, 2), 940000000000000000000); // amount of asset 0 on account 2
-        assert_eq!(XykStorage::balance(1, 2), 959959959959959959959); // amount of asset 1 on account 2
-=======
         assert_eq!(XykStorage::balance(1, 2), 940000000000000000000); // amount in user acc after selling
         assert_eq!(XykStorage::balance(2, 2), 959959959959959959959); // amount in user acc after buying
->>>>>>> 71c66222
         assert_eq!(
             XykStorage::asset_pool((1, 2)),
             (59979999999999999998, 40040040040040040041)
@@ -918,25 +735,12 @@
     new_test_ext().execute_with(|| {
         initialize();
 
-<<<<<<< HEAD
-        assert_eq!(XykStorage::balance(0, 2), 973306639973306639973); // amount of asset 0 in user acc after selling
-        assert_eq!(XykStorage::balance(1, 2), 910000000000000000000); // amount of asset 1 in user acc after buying
-                                                                      // assert_eq!(XykStorage::asset_pool((0, 1)), 26684462240017795575); // amount of asset 0 in pool map
-                                                                      // assert_eq!(XykStorage::asset_pool((1, 0)), 90000000000000000000); // amount of asset 1 in pool map
-        assert_eq!(
-            XykStorage::asset_pool((0, 1)),
-            (26684462240017795575, 90000000000000000000)
-        );
-        assert_eq!(XykStorage::balance(0, 2), 973306639973306639973); // amount of asset 0 on account 2
-        assert_eq!(XykStorage::balance(1, 2), 910000000000000000000); // amount of asset 1 on account 2
-=======
         XykStorage::sell_asset(Origin::signed(2), 2, 1, 30000000000000000000, 0).unwrap(); // selling 30000000000000000000 assetId 1 of pool 0 1
 
         assert_eq!(XykStorage::balance(1, 2), 973306639973306639973); // amount of asset 0 in user acc after selling
         assert_eq!(XykStorage::balance(2, 2), 910000000000000000000); // amount of asset 1 in user acc after buying
                                                                       // assert_eq!(XykStorage::asset_pool((1, 2)), 26684462240017795575); // amount of asset 0 in pool map
                                                                       // assert_eq!(XykStorage::asset_pool((1, 0)), 90000000000000000000); // amount of asset 1 in pool map
->>>>>>> 71c66222
         assert_eq!(
             XykStorage::asset_pool((1, 2)),
             (26693360026693360027, 89969999999999999998)
@@ -1015,21 +819,8 @@
             3000000000000000000000,
         )
         .unwrap();
-<<<<<<< HEAD
-        assert_eq!(XykStorage::balance(0, 2), 919879638916750250752); // amount in user acc after selling
-        assert_eq!(XykStorage::balance(1, 2), 970000000000000000000); // amount in user acc after buying
-                                                                      // assert_eq!(XykStorage::asset_pool((0, 1)), 80080240722166499500); // amount in pool map
-                                                                      // assert_eq!(XykStorage::asset_pool((1, 0)), 30000000000000000000); // amount in pool map
-        assert_eq!(
-            XykStorage::asset_pool((0, 1)),
-            (80080240722166499500, 30000000000000000000)
-        );
-        assert_eq!(XykStorage::balance(0, 2), 919879638916750250752); // amount of asset 0 on account 2
-        assert_eq!(XykStorage::balance(1, 2), 970000000000000000000); // amount of asset 1 on account 2
-=======
         assert_eq!(XykStorage::balance(1, 2), 919879638916750250752); // amount in user acc after selling
         assert_eq!(XykStorage::balance(2, 2), 970000000000000000000); // amount in user acc after buying
->>>>>>> 71c66222
         assert_eq!(
             XykStorage::asset_pool((1, 2)),
             (80080240722166499498, 30000000000000000000)
@@ -1072,27 +863,6 @@
             3000000000000000000000,
         )
         .unwrap();
-<<<<<<< HEAD
-        assert_eq!(
-            XykStorage::balance(0, XykStorage::account_id()),
-            9996247185389041782
-        ); // amount of asset 0 in vault acc after creating pool
-        assert_eq!(
-            XykStorage::balance(1, XykStorage::account_id()),
-            240541624874623871615
-        ); // amount of asset 1 in vault acc after creating pool
-        assert_eq!(XykStorage::balance(0, 2), 990000000000000000000); // amount in user acc after selling
-        assert_eq!(XykStorage::balance(1, 2), 759458375125376128385); // amount in user acc after buying
-                                                                      // assert_eq!(XykStorage::asset_pool((0, 1)), 9992494370778083564); // amount in pool map
-                                                                      // assert_eq!(XykStorage::asset_pool((1, 0)), 240541624874623871615); // amount in pool map
-        assert_eq!(
-            XykStorage::asset_pool((0, 1)),
-            (9992494370778083564, 240541624874623871615)
-        );
-        assert_eq!(XykStorage::balance(0, 2), 990000000000000000000); // amount of asset 0 on account 2
-        assert_eq!(XykStorage::balance(1, 2), 759458375125376128385); // amount of asset 1 on account 2
-=======
->>>>>>> 71c66222
         assert_eq!(
             XykStorage::balance(1, XykStorage::account_id()),
             10000000000000000000
@@ -1209,21 +979,8 @@
         )
         .unwrap();
 
-<<<<<<< HEAD
-        assert_eq!(XykStorage::total_supply(2), 150000000000000000000); // total liquidity assets
-        assert_eq!(XykStorage::balance(2, 2), 150000000000000000000); // amount of liquidity assets owned by user by creating pool and minting
-                                                                      // assert_eq!(XykStorage::asset_pool((0, 1)), 60000000000000000000); // amount in pool map
-                                                                      // assert_eq!(XykStorage::asset_pool((1, 0)), 90000000000000000001); // amount in pool map
-        assert_eq!(
-            XykStorage::asset_pool((0, 1)),
-            (60000000000000000000, 90000000000000000001)
-        );
-        assert_eq!(XykStorage::balance(0, 2), 940000000000000000000); // amount of asset 0 in user acc after minting
-        assert_eq!(XykStorage::balance(1, 2), 909999999999999999999); // amount of asset 1 in user acc after minting
-=======
         assert_eq!(XykStorage::total_supply(3), 75000000000000000000); // total liquidity assets
         assert_eq!(XykStorage::balance(3, 2), 75000000000000000000); // amount of liquidity assets owned by user by creating pool and minting
->>>>>>> 71c66222
         assert_eq!(
             XykStorage::asset_pool((1, 2)),
             (60000000000000000000, 90000000000000000001)
@@ -1268,21 +1025,8 @@
         )
         .unwrap();
 
-<<<<<<< HEAD
-        assert_eq!(XykStorage::total_supply(2), 150000000000000000000); // total liquidity assets
-        assert_eq!(XykStorage::balance(2, 2), 150000000000000000000); // amount of liquidity assets owned by user by creating pool and minting
-                                                                      // assert_eq!(XykStorage::asset_pool((0, 1)), 60000000000000000001); // amount in pool map
-                                                                      // assert_eq!(XykStorage::asset_pool((1, 0)), 90000000000000000000); // amount in pool map
-        assert_eq!(
-            XykStorage::asset_pool((0, 1)),
-            (60000000000000000001, 90000000000000000000)
-        );
-        assert_eq!(XykStorage::balance(0, 2), 939999999999999999999); // amount of asset 0 in user acc after minting
-        assert_eq!(XykStorage::balance(1, 2), 910000000000000000000); // amount of asset 1 in user acc after minting
-=======
         assert_eq!(XykStorage::total_supply(3), 75000000000000000000); // total liquidity assets
         assert_eq!(XykStorage::balance(3, 2), 75000000000000000000); // amount of liquidity assets owned by user by creating pool and minting
->>>>>>> 71c66222
         assert_eq!(
             XykStorage::asset_pool((1, 2)),
             (60000000000000000001, 90000000000000000000)
@@ -1374,19 +1118,7 @@
 
         XykStorage::burn_liquidity(Origin::signed(2), 1, 2, 25000000000000000000).unwrap(); // burning 20000000000000000000 asset 0 of pool 0 1
 
-<<<<<<< HEAD
-        assert_eq!(XykStorage::balance(2, 2), 50000000000000000000); // amount of liquidity assets owned by user by creating pool and burning
-                                                                     // assert_eq!(XykStorage::asset_pool((0, 1)), 20000000000000000000); // amount in pool map
-                                                                     // assert_eq!(XykStorage::asset_pool((1, 0)), 30000000000000000000); // amount in pool map
-        assert_eq!(
-            XykStorage::asset_pool((0, 1)),
-            (20000000000000000000, 30000000000000000000)
-        );
-        assert_eq!(XykStorage::balance(0, 2), 980000000000000000000); // amount of asset 0 in user acc after burning
-        assert_eq!(XykStorage::balance(1, 2), 970000000000000000000); // amount of asset 1 in user acc after burning
-=======
         assert_eq!(XykStorage::balance(3, 2), 25000000000000000000); // amount of liquidity assets owned by user by creating pool and burning
->>>>>>> 71c66222
         assert_eq!(
             XykStorage::asset_pool((1, 2)),
             (20000000000000000000, 30000000000000000000)
@@ -1424,19 +1156,7 @@
         initialize();
         XykStorage::burn_liquidity(Origin::signed(2), 2, 1, 25000000000000000000).unwrap(); // burning 30000000000000000000 asset 1 of pool 0 1
 
-<<<<<<< HEAD
-        assert_eq!(XykStorage::balance(2, 2), 50000000000000000000); // amount of liquidity assets owned by user by creating pool and burning
-                                                                     // assert_eq!(XykStorage::asset_pool((0, 1)), 20000000000000000000); // amount in pool map
-                                                                     // assert_eq!(XykStorage::asset_pool((1, 0)), 30000000000000000000); // amount in pool map
-        assert_eq!(
-            XykStorage::asset_pool((0, 1)),
-            (20000000000000000000, 30000000000000000000)
-        );
-        assert_eq!(XykStorage::balance(0, 2), 980000000000000000000); // amount of asset 0 in user acc after burning
-        assert_eq!(XykStorage::balance(1, 2), 970000000000000000000); // amount of asset 1 in user acc after burning
-=======
         assert_eq!(XykStorage::balance(3, 2), 25000000000000000000); // amount of liquidity assets owned by user by creating pool and burning
->>>>>>> 71c66222
         assert_eq!(
             XykStorage::asset_pool((1, 2)),
             (20000000000000000000, 30000000000000000000)
