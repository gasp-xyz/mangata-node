--- conflicted
+++ resolved
@@ -18,11 +18,7 @@
 use sp_runtime::helpers_128bit::multiply_by_rational_with_rounding;
 
 use sp_runtime::{
-<<<<<<< HEAD
 	traits::{CheckedAdd, Zero},
-=======
-	traits::{CheckedDiv, Zero},
->>>>>>> 68200a6c
 	Saturating,
 };
 use sp_std::{convert::TryInto, prelude::*};
@@ -83,7 +79,6 @@
 			consumed_weight += T::DbWeight::get().reads(1);
 			let metadata = Self::get_fee_lock_metadata();
 			let period_length = metadata.map(|meta| meta.period_length);
-			// let current_period = period_length.and_then(|period| now.checked_div(&period));
 			let mut accounts_it = AccountFeeLockData::<T>::iter();
 
 			loop {
