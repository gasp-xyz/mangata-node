--- conflicted
+++ resolved
@@ -265,8 +265,7 @@
         run: yarn down          
       - name: Fix permissions on self-hosted runner
         if: always()
-<<<<<<< HEAD
-        run: chown -R 1004:1005 $GITHUB_WORKSPACE
+        run: chown -R 1100:1100 $GITHUB_WORKSPACE
   test-complete:
     needs: [setup-report, e2e-test-matrix]
     if: always()
@@ -283,8 +282,4 @@
               --run-id ${{needs.setup-report.outputs.testmo-run-id}} \
         env:
           TESTMO_URL: ${{ secrets.TESTMO_URL }}
-          TESTMO_TOKEN: ${{ secrets.TESTMO_TOKEN }}
-        
-=======
-        run: chown -R 1100:1100 $GITHUB_WORKSPACE
->>>>>>> 9adff72f
+          TESTMO_TOKEN: ${{ secrets.TESTMO_TOKEN }}