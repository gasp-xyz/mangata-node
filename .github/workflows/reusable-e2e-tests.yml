--- conflicted
+++ resolved
@@ -113,17 +113,10 @@
             fast: true
           - command: "yarn test-sequential-autocompound"
             fast: true
-<<<<<<< HEAD
-          # - command: "yarn test-poolliquidity"
-          #   fast: true
+          - command: "yarn test-poolliquidity"
+            fast: true
           - command: "yarn test-governance"
             fast: true
-=======
-          - command: "yarn test-poolliquidity"
-            fast: true
-          # - command: "yarn test-governance"
-          #   fast: true
->>>>>>> 765c8f3a
           - command: "yarn test-multiswap"
             fast: false
           - command: "yarn test-experimentalStaking"
