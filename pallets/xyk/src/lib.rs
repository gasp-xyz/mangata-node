//! # XYK pallet

//! Provides functions for token operations, swapping tokens, creating token pools, minting and burning liquidity and supporting public functions
//!
//! ### Token operation functions:
//! - create_pool
//! - mint_liquidity
//! - burn_liquidity
//! - sell_asset
//! - buy_asset
//!
//! ### Supporting public functions:
//! - calculate_sell_price
//! - calculate_buy_price
//! - calculate_sell_price_id
//! - calculate_buy_price_id
//! - get_liquidity_token
//! - get_burn_amount
//! - account_id
//! - settle_treasury_buy_and_burn
//!
//! # fn create_pool
//! -Sets the initial ratio/price of both assets to each other depending on amounts of each assets when creating pool.
//!
//! -Transfers assets from user to vault and makes appropriate entry to pools map, where are assets amounts kept.
//!
//! -Issues new liquidity asset in amount corresponding to amounts creating the pool, marks them as liquidity assets corresponding to this pool and transfers them to user.
//! first_token_amount
//! ### arguments
//! `origin` - sender of a fn, user creating the pool
//!
//! `first_token_id` - id of first token which will be directly inter-tradeable in a pair of first_token_id-second_token_id
//!
//! `first_token_amount` - amount of first token in which the pool will be initiated, which will set their initial ratio/price
//!
//! `second_token_id` - id of second token which will be directly inter-tradeable in a pair of first_token_id-second_token_id
//!
//! `second_token_amount` - amount of second token in which the pool will be initiated, which will set their initial ratio/price
//!
//! ### Example
//! ```ignore
//! create_pool(
//!    Origin::signed(1),
//!    0,
//!    1000,
//!    1,
//!    2000,
//! )
//! ```
//! Account_id 1 created pool with tokens 0 and 1, with amounts 1000, 2000. Initial ratio is 1:2. Liquidity token with new id created in an amount of 1500 and transfered to user 1.
//!
//! ### Errors
//! `ZeroAmount` - creating pool with 0 amount of first or second token
//!
//! `PoolAlreadyExists` - creating pool which already exists
//!
//! `NotEnoughTokens` - creating pool with amounts higher then user owns
//!
//! `SameToken` - creating pool with same token
//!
//! # fn sell_token
//! -Sells/exchanges set amount of sold token for corresponding amount by xyk formula of bought token
//! ### arguments
//! `origin` - sender of a fn, user creating the pool
//!
//! `sold_token_id` - token which will be sold
//!
//! `bought_token_id` - token which will be bought
//!
//! `sold_token_amount` - amount of token to be sold
//!
//! `min_amount_out` - minimal acceptable amount of bought token received after swap
//!
//! ### Example
//! ```ignore
//! sell_token (
//!    Origin::signed(1),
//!    0,
//!    1,
//!    1000,
//!    800,
//!)
//! ```
//! Account_id 1 sells/exchanges 1000 token 0 for corresponding amount of token 1, while requiring at least 800 token 1
//!
//! ### Errors
//! `ZeroAmount` - buying 0 tokens
//!
//! `NoSuchPool` - pool sold_token_id - bought_token_id does not exist
//!
//! `NotEnoughTokens` - selling more tokens then user owns
//!
//! `InsufficientOutputAmount` - bought tokens to receive amount is lower then required min_amount_out
//!
//! # fn buy_token
//! -Buys/exchanges set amount of bought token for corresponding amount by xyk formula of sold token
//! ### arguments
//! `origin` - sender of a fn, user creating the pool
//!
//! `sold_token_id` - token which will be sold
//!
//! `bought_token_id` - token which will be bought
//!
//! `bought_token_amount` - amount of token to be bought
//!
//! `max_amount_in` - maximal acceptable amount of sold token to pay for requested bought amount
//!
//! ### Example
//! ```ignore
//! buy_token (
//!    Origin::signed(1),
//!    0,
//!    1,
//!    1000,
//!    800,
//!)
//! ```
//! Account_id 1 buys/exchanges 1000 tokens 1 by paying corresponding amount by xyk formula of tokens 0
//!
//! ### Errors
//! `ZeroAmount` - selling 0 tokens
//!
//! `NoSuchPool` - pool sold_token_id - bought_token_id does not exist
//!
//! `NotEnoughTokens` - selling more tokens then user owns
//!
//! `InsufficientInputAmount` - sold tokens to pay is higher then maximum acceptable value of max_amount_in
//!
//! # fn mint_liquidity
//! -Adds liquidity to pool, providing both tokens in actual ratio
//! -First token amount is provided by user, second token amount is calculated by function, depending on actual ratio
//! -Mints and transfers corresponding amount of liquidity token to mintin user
//!
//! ### arguments
//! `origin` - sender of a fn, user creating the pool
//!
//! first_token_id - first token in pair
//!
//! second_token_id - second token in pair
//!
//! first_token_amount - amount of first_token_id, second token amount will be calculated
//!
//! ### Example
//! ```ignore
//! mint_liquidity (
//!    Origin::signed(1),
//!    0,
//!    1,
//!    1000,
//!)
//! ```
//! If pool token 0 - token 1 has tokens in amounts 9000:18000 (total liquidity tokens 27000)
//!
//! Account_id 1 added liquidity to pool token 0 - token 1, by providing 1000 token 0 and corresponding amount of token 1. In this case 2000, as the ratio in pool is 1:2.
//! Account_id 1 also receives corresponding liquidity tokens in corresponding amount. In this case he gets 10% of all corresponding liquidity tokens, as he is providing 10% of all provided liquidity in pool.
//! 3000 out of total 30000 liquidity tokens is now owned by Account_id 1
//!
//! ### Errors
//! `ZeroAmount` - minting with 0 tokens
//!
//! `NoSuchPool` - pool first_token_id - second_token_id does not exist
//!
//! `NotEnoughTokens` -  minting with more tokens then user owns, either first_token_id or second_token_id
//!     
//! # fn burn_liquidity
//! -Removes tokens from liquidity pool and transfers them to user, by burning user owned liquidity tokens
//! -Amount of tokens is determined by their ratio in pool and amount of liq tokens burned
//!
//! ### arguments
//! `origin` - sender of a fn, user creating the pool
//!
//! first_token_id - first token in pair
//!
//! second_token_id - second token in pair
//!
//! liquidity_token_amount - amount of liquidity token amount to burn
//!
//! ### Example
//! ```ignore
//! burn_liquidity (
//!    Origin::signed(1),
//!    0,
//!    1,
//!    3000,
//!)
//! ```
//! If pool token 0 - token 1 has tokens in amounts 10000:20000 (total liquidity tokens 30000)
//!
//! Account_id 1 is burning 3000 liquidity tokens of pool token 0 - token 1
//! As Account_id 1 is burning 10% of total liquidity tokens for this pool, user receives in this case 1000 token 0 and 2000 token 1
//!
//! ### Errors
//! `ZeroAmount` - burning 0 liquidity tokens
//!
//! `NoSuchPool` - pool first_token_id - second_token_id does not exist
//!
//! `NotEnoughTokens` -  burning more liquidity tokens than user owns
//!
//! # calculate_sell_price
//! - Supporting public function accessible through rpc call which calculates and returns bought_token_amount while providing sold_token_amount and respective reserves
//! # calculate_buy_price
//! - Supporting public function accessible through rpc call which calculates and returns sold_token_amount while providing bought_token_amount and respective reserves
//! # calculate_sell_price_id
//! - Same as calculate_sell_price, but providing token_id instead of reserves. Reserves are fetched by function.
//! # calculate_buy_price_id
//! - Same as calculate_buy_price, but providing token_id instead of reserves. Reserves are fetched by function.
//! # get_liquidity_token
//! - Supporting public function accessible through rpc call which returns liquidity_token_id while providing pair token ids
//! # get_burn_amount
//! - Supporting public function accessible through rpc call which returns amounts of tokens received by burning provided liquidity_token_amount in pool of provided token ids
//! # account_id
//! - Returns palled account_id
//! # settle_treasury_buy_and_burn
//! - Supporting function which takes tokens to alocate to treasury and tokens to be used to burn mangata
//! - First step is deciding whether we are using sold or bought token id, depending which is closer to mangata token
//! - In second step, if tokens are mangata, they are placed to treasury and removed from corresponding pool. If tokens are not mangata, but are available in mangata pool,
//!   they are swapped to mangata and placed to treasury and removed from corresponding pool. If token is not connected to mangata, token is temporarily placed to treasury and burn treasury.

#![cfg_attr(not(feature = "std"), no_std)]

use frame_support::{
	dispatch::{DispatchError, DispatchResult},
	ensure, PalletId,
};
use frame_system::ensure_signed;
use sp_core::U256;
// TODO documentation!
use codec::FullCodec;
use frame_support::{
	pallet_prelude::*,
	traits::{ExistenceRequirement, Get, WithdrawReasons},
	transactional, Parameter,
};
use frame_system::pallet_prelude::*;
use mangata_primitives::{Balance, TokenId};
use orml_tokens::{MultiTokenCurrency, MultiTokenCurrencyExtended, MultiTokenReservableCurrency};
use pallet_assets_info as assets_info;
use pallet_issuance::{ComputeIssuance, PoolPromoteApi};
use pallet_vesting_mangata::MultiTokenVestingLocks;
use sp_arithmetic::helpers_128bit::multiply_by_rational;
use sp_bootstrap::PoolCreateApi;
use sp_runtime::traits::{
	AccountIdConversion, AtLeast32BitUnsigned, MaybeSerializeDeserialize, Member,
	SaturatedConversion, Zero,
};
use sp_std::{convert::TryFrom, fmt::Debug, prelude::*};

#[cfg(test)]
mod mock;
#[cfg(test)]
mod tests;

pub(crate) const LOG_TARGET: &'static str = "xyk";

// syntactic sugar for logging.
#[macro_export]
macro_rules! log {
	($level:tt, $patter:expr $(, $values:expr)* $(,)?) => {
		log::$level!(
			target: crate::LOG_TARGET,
			concat!("[{:?}] 💸 ", $patter), <frame_system::Pallet<T>>::block_number() $(, $values)*
		)
	};
}

const PALLET_ID: PalletId = PalletId(*b"79b14c96");
// Quocient ratio in which liquidity minting curve is rising
const Q: f64 = 1.06;

// Keywords for asset_info
const LIQUIDITY_TOKEN_IDENTIFIER: &[u8] = b"LiquidityPoolToken";
const HEX_INDICATOR: &[u8] = b"0x";
const TOKEN_SYMBOL: &[u8] = b"TKN";
const TOKEN_SYMBOL_SEPARATOR: &[u8] = b"-";
const LIQUIDITY_TOKEN_DESCRIPTION: &[u8] = b"Generated Info for Liquidity Pool Token";
const DEFAULT_DECIMALS: u32 = 18u32;

pub use pallet::*;

mod benchmarking;
pub mod weights;
pub use weights::WeightInfo;

type AccountIdOf<T> = <T as frame_system::Config>::AccountId;
#[frame_support::pallet]
pub mod pallet {

	use super::*;

	#[pallet::pallet]
	#[pallet::generate_store(pub(super) trait Store)]
	pub struct Pallet<T>(PhantomData<T>);

	#[pallet::hooks]
	impl<T: Config> Hooks<T::BlockNumber> for Pallet<T> {}

	#[pallet::config]
	pub trait Config: frame_system::Config + pallet_assets_info::Config {
		type Event: From<Event<Self>> + IsType<<Self as frame_system::Config>::Event>;
		type Currency: MultiTokenCurrencyExtended<Self::AccountId>
			+ MultiTokenReservableCurrency<Self::AccountId>;
		type NativeCurrencyId: Get<TokenId>;
		type TreasuryPalletId: Get<PalletId>;
		type BnbTreasurySubAccDerive: Get<[u8; 4]>;
		type PoolPromoteApi: ComputeIssuance + PoolPromoteApi;
		#[pallet::constant]
		/// The account id that holds the liquidity mining issuance
		type LiquidityMiningIssuanceVault: Get<Self::AccountId>;
		#[pallet::constant]
		type PoolFeePercentage: Get<u128>;
		#[pallet::constant]
		type TreasuryFeePercentage: Get<u128>;
		#[pallet::constant]
		type BuyAndBurnFeePercentage: Get<u128>;
		#[pallet::constant]
		type RewardsDistributionPeriod: Get<u32>;
		type VestingProvider: MultiTokenVestingLocks<Self::AccountId>;
		type WeightInfo: WeightInfo;
	}

	#[pallet::error]
	/// Errors
	pub enum Error<T> {
		/// Pool already Exists
		PoolAlreadyExists,
		/// Not enought assets
		NotEnoughAssets,
		/// No such pool exists
		NoSuchPool,
		/// No such liquidity asset exists
		NoSuchLiquidityAsset,
		/// Not enought reserve
		NotEnoughReserve,
		/// Zero amount is not supported
		ZeroAmount,
		/// Insufficient input amount
		InsufficientInputAmount,
		/// Insufficient output amount
		InsufficientOutputAmount,
		/// Asset ids cannot be the same
		SameAsset,
		/// Asset already exists
		AssetAlreadyExists,
		/// Asset does not exists
		AssetDoesNotExists,
		/// Division by zero
		DivisionByZero,
		/// Unexpected failure
		UnexpectedFailure,
		/// Unexpected failure
		NotMangataLiquidityAsset,
		/// Second asset amount exceeded expectations
		SecondAssetAmountExceededExpectations,
		/// Math overflow
		MathOverflow,
		/// Liquidity token creation failed
		LiquidityTokenCreationFailed,
		/// Not enought rewards earned
		NotEnoughtRewardsEarned,
		/// Not a promoted pool
		NotAPromotedPool,
		/// Past time calculation
		PastTimeCalculation,
		/// Pool already promoted
		PoolAlreadyPromoted,
		/// Sold Amount too low
		SoldAmountTooLow,
		CalcWorkMathOverflow1,
		CalcWorkMathOverflow2,
		CalcWorkMathOverflow3,
	}

	#[pallet::event]
	#[pallet::generate_deposit(pub(super) fn deposit_event)]
	pub enum Event<T: Config> {
		PoolCreated(T::AccountId, TokenId, Balance, TokenId, Balance),
		AssetsSwapped(T::AccountId, TokenId, Balance, TokenId, Balance),
		LiquidityMinted(T::AccountId, TokenId, Balance, TokenId, Balance, TokenId, Balance),
		LiquidityBurned(T::AccountId, TokenId, Balance, TokenId, Balance, TokenId, Balance),
		PoolPromoted(TokenId),
		LiquidityActivated(T::AccountId, TokenId, Balance),
		LiquidityDeactivated(T::AccountId, TokenId, Balance),
		RewardsClaimed(T::AccountId, TokenId, Balance),
	}

	#[pallet::storage]
	#[pallet::getter(fn asset_pool)]
	pub type Pools<T: Config> =
		StorageMap<_, Blake2_256, (TokenId, TokenId), (Balance, Balance), ValueQuery>;

	#[pallet::storage]
	#[pallet::getter(fn liquidity_asset)]
	pub type LiquidityAssets<T: Config> =
		StorageMap<_, Blake2_256, (TokenId, TokenId), Option<TokenId>, ValueQuery>;

	#[pallet::storage]
	#[pallet::getter(fn liquidity_pool)]
	pub type LiquidityPools<T: Config> =
		StorageMap<_, Blake2_256, TokenId, Option<(TokenId, TokenId)>, ValueQuery>;

	#[pallet::storage]
	#[pallet::getter(fn liquidity_mining_user)]
	pub type LiquidityMiningUser<T: Config> =
		StorageMap<_, Blake2_256, (AccountIdOf<T>, TokenId), (u32, U256, U256), ValueQuery>;

	#[pallet::storage]
	#[pallet::getter(fn liquidity_mining_pool)]
	pub type LiquidityMiningPool<T: Config> =
		StorageMap<_, Blake2_256, TokenId, (u32, U256, U256), ValueQuery>;

	#[pallet::storage]
	#[pallet::getter(fn liquidity_mining_user_to_be_claimed)]
	pub type LiquidityMiningUserToBeClaimed<T: Config> =
		StorageMap<_, Blake2_256, (AccountIdOf<T>, TokenId), u128, ValueQuery>;

	#[pallet::storage]
	#[pallet::getter(fn liquidity_mining_active_user)]
	pub type LiquidityMiningActiveUser<T: Config> =
		StorageMap<_, Twox64Concat, (AccountIdOf<T>, TokenId), u128, ValueQuery>;

	#[pallet::storage]
	#[pallet::getter(fn liquidity_mining_active_pool)]
	pub type LiquidityMiningActivePool<T: Config> =
		StorageMap<_, Twox64Concat, TokenId, u128, ValueQuery>;

	#[pallet::genesis_config]
	pub struct GenesisConfig<T: Config> {
		pub created_pools_for_staking:
			Vec<(T::AccountId, TokenId, Balance, TokenId, Balance, TokenId)>,
	}

	#[cfg(feature = "std")]
	impl<T: Config> Default for GenesisConfig<T> {
		fn default() -> Self {
			GenesisConfig { created_pools_for_staking: vec![] }
		}
	}

	#[pallet::genesis_build]
	impl<T: Config> GenesisBuild<T> for GenesisConfig<T> {
		fn build(&self) {
			self.created_pools_for_staking.iter().for_each(
				|(
					account_id,
					native_token_id,
					native_token_amount,
					pooled_token_id,
					pooled_token_amount,
					liquidity_token_id,
				)| {
					if <T as Config>::Currency::exists({ *liquidity_token_id }.into()) {
						assert!(
							<Pallet<T>>::mint_liquidity(
								T::Origin::from(Some(account_id.clone()).into()),
								*native_token_id,
								*pooled_token_id,
								*native_token_amount,
								*pooled_token_amount
							)
							.is_ok(),
							"Pool mint failed"
						);
					} else {
						let created_liquidity_token_id: TokenId =
							<T as Config>::Currency::get_next_currency_id().into();
						assert!(
							created_liquidity_token_id == *liquidity_token_id,
							"Assets not initialized in the expected sequence"
						);
						assert!(
							<Pallet<T>>::create_pool(
								T::Origin::from(Some(account_id.clone()).into()),
								*native_token_id,
								*native_token_amount,
								*pooled_token_id,
								*pooled_token_amount
							)
							.is_ok(),
							"Pool creation failed"
						);
					}
				},
			)
		}
	}

	// XYK extrinsics.
	#[pallet::call]
	impl<T: Config> Pallet<T> {
		#[pallet::weight(T::WeightInfo::create_pool())]
		pub fn create_pool(
			origin: OriginFor<T>,
			first_asset_id: TokenId,
			first_asset_amount: Balance,
			second_asset_id: TokenId,
			second_asset_amount: Balance,
		) -> DispatchResultWithPostInfo {
			let sender = ensure_signed(origin)?;

			<Self as XykFunctionsTrait<T::AccountId>>::create_pool(
				sender,
				first_asset_id,
				first_asset_amount,
				second_asset_id,
				second_asset_amount,
			)?;

			Ok(().into())
		}

		// you will sell your sold_asset_amount of sold_asset_id to get some amount of bought_asset_id
		#[pallet::weight(T::WeightInfo::sell_asset())]
		pub fn sell_asset(
			origin: OriginFor<T>,
			sold_asset_id: TokenId,
			bought_asset_id: TokenId,
			sold_asset_amount: Balance,
			min_amount_out: Balance,
		) -> DispatchResultWithPostInfo {
			let sender = ensure_signed(origin)?;

			<Self as XykFunctionsTrait<T::AccountId>>::sell_asset(
				sender,
				sold_asset_id,
				bought_asset_id,
				sold_asset_amount,
				min_amount_out,
			)?;
			Ok(().into())
		}

		#[pallet::weight(T::WeightInfo::buy_asset())]
		pub fn buy_asset(
			origin: OriginFor<T>,
			sold_asset_id: TokenId,
			bought_asset_id: TokenId,
			bought_asset_amount: Balance,
			max_amount_in: Balance,
		) -> DispatchResultWithPostInfo {
			let sender = ensure_signed(origin)?;

			<Self as XykFunctionsTrait<T::AccountId>>::buy_asset(
				sender,
				sold_asset_id,
				bought_asset_id,
				bought_asset_amount,
				max_amount_in,
			)?;
			Ok(().into())
		}

		#[pallet::weight(T::WeightInfo::mint_liquidity_using_vesting_native_tokens())]
		#[transactional]
		pub fn mint_liquidity_using_vesting_native_tokens(
			origin: OriginFor<T>,
			vesting_native_asset_amount: Balance,
			second_asset_id: TokenId,
			expected_second_asset_amount: Balance,
		) -> DispatchResultWithPostInfo {
			let sender = ensure_signed(origin)?;

			let vesting_ending_block_as_balance: Balance = T::VestingProvider::unlock_tokens(
				&sender,
				T::NativeCurrencyId::get().into(),
				vesting_native_asset_amount.into(),
			)?
			.into();

			let (liquidity_token_id, liquidity_assets_minted) =
				<Self as XykFunctionsTrait<T::AccountId>>::mint_liquidity(
					sender.clone(),
					T::NativeCurrencyId::get(),
					second_asset_id,
					vesting_native_asset_amount,
					expected_second_asset_amount,
				)?;

			T::VestingProvider::lock_tokens(
				&sender,
				liquidity_token_id.into(),
				liquidity_assets_minted.into(),
				vesting_ending_block_as_balance.into(),
			)?;

			Ok(().into())
		}

		#[pallet::weight(T::WeightInfo::mint_liquidity())]
		pub fn mint_liquidity(
			origin: OriginFor<T>,
			first_asset_id: TokenId,
			second_asset_id: TokenId,
			first_asset_amount: Balance,
			expected_second_asset_amount: Balance,
		) -> DispatchResultWithPostInfo {
			let sender = ensure_signed(origin)?;

			<Self as XykFunctionsTrait<T::AccountId>>::mint_liquidity(
				sender,
				first_asset_id,
				second_asset_id,
				first_asset_amount,
				expected_second_asset_amount,
			)?;

			Ok(().into())
		}

		#[pallet::weight(T::WeightInfo::burn_liquidity())]
		pub fn burn_liquidity(
			origin: OriginFor<T>,
			first_asset_id: TokenId,
			second_asset_id: TokenId,
			liquidity_asset_amount: Balance,
		) -> DispatchResultWithPostInfo {
			let sender = ensure_signed(origin)?;

			<Self as XykFunctionsTrait<T::AccountId>>::burn_liquidity(
				sender,
				first_asset_id,
				second_asset_id,
				liquidity_asset_amount,
			)?;

			Ok(().into())
		}

		#[pallet::weight(T::WeightInfo::claim_rewards())]
		pub fn claim_rewards(
			origin: OriginFor<T>,
			liquidity_token_id: TokenId,
			amount: Balance,
		) -> DispatchResult {
			let sender = ensure_signed(origin)?;

			<Self as XykFunctionsTrait<T::AccountId>>::claim_rewards(
				sender,
				liquidity_token_id,
				amount,
			)?;

			Ok(().into())
		}

		#[pallet::weight(T::WeightInfo::promote_pool())]
		pub fn promote_pool(origin: OriginFor<T>, liquidity_token_id: TokenId) -> DispatchResult {
			ensure_root(origin)?;

			<Self as XykFunctionsTrait<T::AccountId>>::promote_pool(liquidity_token_id)
		}

		#[transactional]
		#[pallet::weight(10_000)]
		pub fn activate_liquidity(
			origin: OriginFor<T>,
			liquidity_token_id: TokenId,
			amount: Balance,
		) -> DispatchResult {
			let sender = ensure_signed(origin)?;

			<Self as XykFunctionsTrait<T::AccountId>>::activate_liquidity(
				sender,
				liquidity_token_id,
				amount,
			)
		}

		#[transactional]
		#[pallet::weight(T::WeightInfo::deactivate_liquidity())]
		pub fn deactivate_liquidity(
			origin: OriginFor<T>,
			liquidity_token_id: TokenId,
			amount: Balance,
		) -> DispatchResult {
			let sender = ensure_signed(origin)?;

			<Self as XykFunctionsTrait<T::AccountId>>::deactivate_liquidity(
				sender,
				liquidity_token_id,
				amount,
			)
		}
	}
}

impl<T: Config> Pallet<T> {
	fn total_fee() -> u128 {
		T::PoolFeePercentage::get() +
			T::TreasuryFeePercentage::get() +
			T::BuyAndBurnFeePercentage::get()
	}

	pub fn calculate_rewards_amount(
		user: AccountIdOf<T>,
		liquidity_asset_id: TokenId,
	) -> Result<(Balance, Balance), DispatchError> {
		ensure!(
			<T as Config>::PoolPromoteApi::get_pool_rewards(liquidity_asset_id).is_some(),
			Error::<T>::NotAPromotedPool
		);

		let current_time: u32 = <frame_system::Pallet<T>>::block_number().saturated_into::<u32>() /
			T::RewardsDistributionPeriod::get();
		let (
			user_last_checkpoint,
			user_cummulative_work_in_last_checkpoint,
			user_missing_at_last_checkpoint,
		) = LiquidityMiningUser::<T>::try_get((&user, &liquidity_asset_id))
			.unwrap_or_else(|_| (current_time, U256::from(0), U256::from(0)));

		let (
			pool_last_checkpoint,
			pool_cummulative_work_in_last_checkpoint,
			pool_missing_at_last_checkpoint,
		) = LiquidityMiningPool::<T>::try_get(&liquidity_asset_id)
			.unwrap_or_else(|_| (current_time, U256::from(0), U256::from(0)));

		let work_user = Self::calculate_work_user(
			user.clone(),
			liquidity_asset_id,
			current_time,
			user_last_checkpoint,
			user_cummulative_work_in_last_checkpoint,
			user_missing_at_last_checkpoint,
		)?;
		let work_pool = Self::calculate_work_pool(
			liquidity_asset_id,
			current_time,
			pool_last_checkpoint,
			pool_cummulative_work_in_last_checkpoint,
			pool_missing_at_last_checkpoint,
		)?;

		let burned_not_claimed_rewards =
			LiquidityMiningUserToBeClaimed::<T>::get((user, &liquidity_asset_id));

		let current_rewards = Self::calculate_rewards(work_user, work_pool, liquidity_asset_id)?;

		Ok((current_rewards, burned_not_claimed_rewards))
	}

	pub fn calculate_rewards(
		work_user: U256,
		work_pool: U256,
		liquidity_asset_id: TokenId,
	) -> Result<Balance, DispatchError> {
		let available_rewards_for_pool: U256 = U256::from(
			<T as Config>::PoolPromoteApi::get_pool_rewards(liquidity_asset_id)
				.ok_or_else(|| DispatchError::from(Error::<T>::NotAPromotedPool))?,
		);

		let mut user_mangata_rewards_amount = Balance::try_from(0).unwrap();
		if work_user != U256::from(0) && work_pool != U256::from(0) {
			user_mangata_rewards_amount = Balance::try_from(
				available_rewards_for_pool
					.checked_mul(work_user)
					.ok_or_else(|| DispatchError::from(Error::<T>::NotEnoughtRewardsEarned))?
					.checked_div(work_pool)
					.ok_or_else(|| DispatchError::from(Error::<T>::DivisionByZero))?,
			)
			.map_err(|_| DispatchError::from(Error::<T>::NotEnoughtRewardsEarned))?;
		}

		Ok(user_mangata_rewards_amount)
	}

	// MAX: 0R 0W
	pub fn calculate_work(
		asymptote: Balance,
		time: u32,
		last_checkpoint: u32,
		cummulative_work_in_last_checkpoint: U256,
		missing_at_last_checkpoint: U256,
	) -> Result<U256, DispatchError> {
		let time_passed = time
			.checked_sub(last_checkpoint)
			.ok_or_else(|| DispatchError::from(Error::<T>::PastTimeCalculation))?;

		// whole formula: 	missing_at_last_checkpoint*106/6 - missing_at_last_checkpoint*106*precision/6/q_pow
		// q_pow is multiplied by precision, thus there needs to be *precision in numenator as well
		let asymptote_u256: U256 = asymptote.into();
		let cummulative_work_new_max_possible: U256 = asymptote_u256
			.checked_mul(U256::from(time_passed))
			.ok_or_else(|| DispatchError::from(Error::<T>::CalcWorkMathOverflow1))?;
		let base = missing_at_last_checkpoint
			.checked_mul(U256::from(106))
			.ok_or_else(|| DispatchError::from(Error::<T>::CalcWorkMathOverflow2))? /
			U256::from(6);

		let precision: u32 = 10000;
		let q_pow = Self::calculate_q_pow(Q, time_passed);

		let cummulative_missing_new = base - base * U256::from(precision) / q_pow;

		let cummulative_work_new = cummulative_work_new_max_possible
			.checked_sub(cummulative_missing_new)
			.ok_or_else(|| DispatchError::from(Error::<T>::CalcWorkMathOverflow3))?;
		let work_total = cummulative_work_in_last_checkpoint + cummulative_work_new;

		Ok(work_total)
	}

	pub fn calculate_work_pool(
		liquidity_asset_id: TokenId,
		current_time: u32,
		last_checkpoint: u32,
		cummulative_work_in_last_checkpoint: U256,
		missing_at_last_checkpoint: U256,
	) -> Result<U256, DispatchError> {
		let liquidity_assets_amount: Balance =
			LiquidityMiningActivePool::<T>::get(&liquidity_asset_id);

		Self::calculate_work(
			liquidity_assets_amount,
			current_time,
			last_checkpoint,
			cummulative_work_in_last_checkpoint,
			missing_at_last_checkpoint,
		)
	}

	/// 1R
	pub fn calculate_work_user(
		user: AccountIdOf<T>,
		liquidity_asset_id: TokenId,
		current_time: u32,
		last_checkpoint: u32,
		cummulative_work_in_last_checkpoint: U256,
		missing_at_last_checkpoint: U256,
	) -> Result<U256, DispatchError> {
		let liquidity_assets_amount: Balance =
			LiquidityMiningActiveUser::<T>::get((&user, &liquidity_asset_id));

		Self::calculate_work(
			liquidity_assets_amount,
			current_time,
			last_checkpoint,
			cummulative_work_in_last_checkpoint,
			missing_at_last_checkpoint,
		)
	}

	pub fn calculate_q_pow(q: f64, pow: u32) -> u128 {
		let precision: u32 = 10000;
		libm::floor(libm::pow(q, pow as f64) * precision as f64) as u128
	}

	/// 0R 0W
	pub fn calculate_missing_at_checkpoint(
		time_passed: u32,
		liquidity_assets_added: Balance,
		missing_at_last_checkpoint: U256,
	) -> Result<U256, DispatchError> {
		let precision: u32 = 10000;
		let q_pow = Self::calculate_q_pow(Q, time_passed);
		let liquidity_assets_added_u256: U256 = liquidity_assets_added.into();

		let missing_at_checkpoint: U256 = liquidity_assets_added_u256 +
			missing_at_last_checkpoint * U256::from(precision) / q_pow;

		Ok(missing_at_checkpoint)
	}

	/// MAX 4R 2W
	pub fn calculate_liquidity_checkpoint(
		user: AccountIdOf<T>,
		liquidity_asset_id: TokenId,
		liquidity_assets_added: Balance,
	) -> Result<(u32, U256, U256, U256, U256), DispatchError> {
		let current_time: u32 = <frame_system::Pallet<T>>::block_number().saturated_into::<u32>() /
			T::RewardsDistributionPeriod::get();

		let (
			user_last_checkpoint,
			user_cummulative_work_in_last_checkpoint,
			user_missing_at_last_checkpoint,
		) = LiquidityMiningUser::<T>::try_get((&user, &liquidity_asset_id))
			.unwrap_or_else(|_| (current_time, U256::from(0), U256::from(0)));

		let user_time_passed = current_time
			.checked_sub(user_last_checkpoint)
			.ok_or_else(|| DispatchError::from(Error::<T>::PastTimeCalculation))?;
		let user_missing_at_checkpoint = Self::calculate_missing_at_checkpoint(
			user_time_passed,
			liquidity_assets_added,
			user_missing_at_last_checkpoint,
		)?;

		let user_work_total = Self::calculate_work_user(
			user.clone(),
			liquidity_asset_id,
			current_time,
			user_last_checkpoint,
			user_cummulative_work_in_last_checkpoint,
			user_missing_at_last_checkpoint,
		)?;

		let (
			pool_last_checkpoint,
			pool_cummulative_work_in_last_checkpoint,
			pool_missing_at_last_checkpoint,
		) = LiquidityMiningPool::<T>::try_get(&liquidity_asset_id)
			.unwrap_or_else(|_| (current_time, U256::from(0), U256::from(0)));

		let pool_time_passed = current_time
			.checked_sub(pool_last_checkpoint)
			.ok_or_else(|| DispatchError::from(Error::<T>::PastTimeCalculation))?;

		let pool_missing_at_checkpoint = Self::calculate_missing_at_checkpoint(
			pool_time_passed,
			liquidity_assets_added,
			pool_missing_at_last_checkpoint,
		)?;
		let pool_work_total = Self::calculate_work_pool(
			liquidity_asset_id,
			current_time,
			pool_last_checkpoint,
			pool_cummulative_work_in_last_checkpoint,
			pool_missing_at_last_checkpoint,
		)?;

		Ok((
			current_time,
			user_work_total,
			user_missing_at_checkpoint,
			pool_work_total,
			pool_missing_at_checkpoint,
		))
	}

	/// MAX: 4R + 4W
	/// 2W + calculate_liquidity_checkpoint(4R+2W)
	pub fn set_liquidity_minting_checkpoint(
		user: AccountIdOf<T>,
		liquidity_asset_id: TokenId,
		liquidity_assets_added: Balance,
	) -> DispatchResult {
		let (
			current_time,
			user_work_total,
			user_missing_at_checkpoint,
			pool_work_total,
			pool_missing_at_checkpoint,
		) = Self::calculate_liquidity_checkpoint(
			user.clone(),
			liquidity_asset_id,
			liquidity_assets_added,
		)?;

		LiquidityMiningUser::<T>::insert(
			(&user, &liquidity_asset_id),
			(current_time, user_work_total, user_missing_at_checkpoint),
		);
		LiquidityMiningPool::<T>::insert(
			&liquidity_asset_id,
			(current_time, pool_work_total, pool_missing_at_checkpoint),
		);

		LiquidityMiningActiveUser::<T>::try_mutate((&user, liquidity_asset_id), |active_amount| {
			if let Some(val) = active_amount.checked_add(liquidity_assets_added) {
				*active_amount = val;
				Ok(())
			} else {
				Err(())
			}
		})
		.map_err(|_| DispatchError::from(Error::<T>::MathOverflow))?;

		LiquidityMiningActivePool::<T>::try_mutate(liquidity_asset_id, |active_amount| {
			if let Some(val) = active_amount.checked_add(liquidity_assets_added) {
				*active_amount = val;
				Ok(())
			} else {
				Err(())
			}
		})
		.map_err(|_| DispatchError::from(Error::<T>::MathOverflow))?;

		<T as Config>::Currency::reserve(
			liquidity_asset_id.into(),
			&user,
			liquidity_assets_added.into(),
		)?;

		Ok(())
	}

	pub fn set_liquidity_burning_checkpoint(
		user: AccountIdOf<T>,
		liquidity_asset_id: TokenId,
		liquidity_assets_burned: Balance,
	) -> DispatchResult {
		let (
			current_time,
			user_work_total,
			user_missing_at_checkpoint,
			pool_work_total,
			pool_missing_at_checkpoint,
		) = Self::calculate_liquidity_checkpoint(user.clone(), liquidity_asset_id, 0 as u128)?;

		let liquidity_assets_amount: Balance =
			LiquidityMiningActiveUser::<T>::get((&user, &liquidity_asset_id));

		let activated_liquidity_pool: Balance =
			LiquidityMiningActivePool::<T>::get(&liquidity_asset_id);

		let liquidity_assets_burned_u256: U256 = liquidity_assets_burned.into();

		let user_work_burned: U256 = liquidity_assets_burned_u256
			.checked_mul(user_work_total)
			.ok_or_else(|| DispatchError::from(Error::<T>::MathOverflow))?
			.checked_div(liquidity_assets_amount.into())
			.ok_or_else(|| DispatchError::from(Error::<T>::DivisionByZero))?;
		let user_missing_burned: U256 = liquidity_assets_burned_u256
			.checked_mul(user_missing_at_checkpoint)
			.ok_or_else(|| DispatchError::from(Error::<T>::MathOverflow))?
			.checked_div(liquidity_assets_amount.into())
			.ok_or_else(|| DispatchError::from(Error::<T>::DivisionByZero))?;

		let user_work_new = user_work_total
			.checked_sub(user_work_burned)
			.ok_or_else(|| DispatchError::from(Error::<T>::MathOverflow))?;
		let user_missing_new = user_missing_at_checkpoint
			.checked_sub(user_missing_burned)
			.ok_or_else(|| DispatchError::from(Error::<T>::MathOverflow))?;

		let mut pool_work_new = U256::from(0);
		let mut pool_missing_new = U256::from(0);

		if activated_liquidity_pool != liquidity_assets_burned {
			pool_work_new = pool_work_total
				.checked_sub(user_work_burned)
				.ok_or_else(|| DispatchError::from(Error::<T>::MathOverflow))?;
			pool_missing_new = pool_missing_at_checkpoint
				.checked_sub(user_missing_burned)
				.ok_or_else(|| DispatchError::from(Error::<T>::MathOverflow))?;
		}

		LiquidityMiningUser::<T>::insert(
			(user.clone(), &liquidity_asset_id),
			(current_time, user_work_new, user_missing_new),
		);
		LiquidityMiningPool::<T>::insert(
			&liquidity_asset_id,
			(current_time, pool_work_new, pool_missing_new),
		);

		LiquidityMiningActiveUser::<T>::try_mutate((&user, liquidity_asset_id), |active_amount| {
			if let Some(val) = active_amount.checked_sub(liquidity_assets_burned) {
				*active_amount = val;
				Ok(())
			} else {
				Err(())
			}
		})
		.map_err(|_| DispatchError::from(Error::<T>::NotEnoughAssets))?;
		LiquidityMiningActivePool::<T>::try_mutate(liquidity_asset_id, |active_amount| {
			if let Some(val) = active_amount.checked_sub(liquidity_assets_burned) {
				*active_amount = val;
				Ok(())
			} else {
				Err(())
			}
		})
		.map_err(|_| DispatchError::from(Error::<T>::NotEnoughAssets))?;

		let rewards_to_be_claimed =
			LiquidityMiningUserToBeClaimed::<T>::get((user.clone(), &liquidity_asset_id));
		let rewards_amount =
			Self::calculate_rewards(user_work_burned, pool_work_total, liquidity_asset_id)?;
		let rewards_claimed_new = rewards_to_be_claimed + rewards_amount;

		<T as Config>::PoolPromoteApi::claim_pool_rewards(
			liquidity_asset_id.into(),
			rewards_amount,
		);
		LiquidityMiningUserToBeClaimed::<T>::insert(
			(&user, liquidity_asset_id),
			rewards_claimed_new,
		);

		<T as Config>::Currency::unreserve(
			liquidity_asset_id.into(),
			&user,
			liquidity_assets_burned.into(),
		);

		Ok(())
	}

	// Sets the liquidity token's info
	// May fail if liquidity_asset_id does not exsist
	// Should not fail otherwise as the parameters for the max and min length in pallet_assets_info should be set appropriately
	pub fn set_liquidity_asset_info(
		liquidity_asset_id: TokenId,
		first_asset_id: TokenId,
		second_asset_id: TokenId,
	) -> DispatchResult {
		let mut name: Vec<u8> = Vec::<u8>::new();
		name.extend_from_slice(LIQUIDITY_TOKEN_IDENTIFIER);
		name.extend_from_slice(HEX_INDICATOR);
		for bytes in liquidity_asset_id.to_be_bytes().iter() {
			match (bytes >> 4) as u8 {
				x @ 0u8..=9u8 => name.push(x.saturating_add(48u8)),
				x => name.push(x.saturating_add(55u8)),
			}
			match (bytes & 0b0000_1111) as u8 {
				x @ 0u8..=9u8 => name.push(x.saturating_add(48u8)),
				x => name.push(x.saturating_add(55u8)),
			}
		}

		let mut symbol: Vec<u8> = Vec::<u8>::new();
		symbol.extend_from_slice(TOKEN_SYMBOL);
		symbol.extend_from_slice(HEX_INDICATOR);
		for bytes in first_asset_id.to_be_bytes().iter() {
			match (bytes >> 4) as u8 {
				x @ 0u8..=9u8 => symbol.push(x.saturating_add(48u8)),
				x => symbol.push(x.saturating_add(55u8)),
			}
			match (bytes & 0b0000_1111) as u8 {
				x @ 0u8..=9u8 => symbol.push(x.saturating_add(48u8)),
				x => symbol.push(x.saturating_add(55u8)),
			}
		}
		symbol.extend_from_slice(TOKEN_SYMBOL_SEPARATOR);
		symbol.extend_from_slice(TOKEN_SYMBOL);
		symbol.extend_from_slice(HEX_INDICATOR);
		for bytes in second_asset_id.to_be_bytes().iter() {
			match (bytes >> 4) as u8 {
				x @ 0u8..=9u8 => symbol.push(x.saturating_add(48u8)),
				x => symbol.push(x.saturating_add(55u8)),
			}
			match (bytes & 0b0000_1111) as u8 {
				x @ 0u8..=9u8 => symbol.push(x.saturating_add(48u8)),
				x => symbol.push(x.saturating_add(55u8)),
			}
		}

		let mut description: Vec<u8> = Vec::<u8>::new();
		description.extend_from_slice(LIQUIDITY_TOKEN_DESCRIPTION);

		<assets_info::Pallet<T>>::set_asset_info(
			liquidity_asset_id,
			Some(name),
			Some(symbol.to_vec()),
			Some(description),
			Some(DEFAULT_DECIMALS),
		)?;
		Ok(())
	}

	// Calculate amount of tokens to be bought by sellling sell_amount
	pub fn calculate_sell_price(
		input_reserve: Balance,
		output_reserve: Balance,
		sell_amount: Balance,
	) -> Result<Balance, DispatchError> {
		let after_fee_percentage: u128 = 10000 - Self::total_fee();
		let input_reserve_saturated: U256 = input_reserve.into();
		let output_reserve_saturated: U256 = output_reserve.into();
		let sell_amount_saturated: U256 = sell_amount.into();

		let input_amount_with_fee: U256 =
			sell_amount_saturated.saturating_mul(after_fee_percentage.into());

		let numerator: U256 = input_amount_with_fee
			.checked_mul(output_reserve_saturated)
			.ok_or_else(|| DispatchError::from(Error::<T>::MathOverflow))?;

		let denominator: U256 = input_reserve_saturated
			.saturating_mul(10000.into())
			.checked_add(input_amount_with_fee)
			.ok_or_else(|| DispatchError::from(Error::<T>::MathOverflow))?;

		let result_u256 = numerator
			.checked_div(denominator)
			.ok_or_else(|| DispatchError::from(Error::<T>::DivisionByZero))?;

		let result = Balance::try_from(result_u256)
			.map_err(|_| DispatchError::from(Error::<T>::MathOverflow))?;
		log!(
			info,
			"calculate_sell_price: ({}, {}, {}) -> {}",
			input_reserve,
			output_reserve,
			sell_amount,
			result
		);
		Ok(result)
	}

	pub fn calculate_sell_price_no_fee(
		// Callculate amount of tokens to be received by sellling sell_amount, without fee
		input_reserve: Balance,
		output_reserve: Balance,
		sell_amount: Balance,
	) -> Result<Balance, DispatchError> {
		let input_reserve_saturated: U256 = input_reserve.into();
		let output_reserve_saturated: U256 = output_reserve.into();
		let sell_amount_saturated: U256 = sell_amount.into();

		let numerator: U256 = sell_amount_saturated.saturating_mul(output_reserve_saturated);
		let denominator: U256 = input_reserve_saturated.saturating_add(sell_amount_saturated);
		let result_u256 = numerator
			.checked_div(denominator)
			.ok_or_else(|| DispatchError::from(Error::<T>::DivisionByZero))?;
		let result = Balance::try_from(result_u256)
			.map_err(|_| DispatchError::from(Error::<T>::MathOverflow))?;
		log!(
			info,
			"calculate_sell_price_no_fee: ({}, {}, {}) -> {}",
			input_reserve,
			output_reserve,
			sell_amount,
			result
		);
		Ok(result)
	}

	// Calculate amount of tokens to be paid, when buying buy_amount
	pub fn calculate_buy_price(
		input_reserve: Balance,
		output_reserve: Balance,
		buy_amount: Balance,
	) -> Result<Balance, DispatchError> {
		let after_fee_percentage: u128 = 10000 - Self::total_fee();
		let input_reserve_saturated: U256 = input_reserve.into();
		let output_reserve_saturated: U256 = output_reserve.into();
		let buy_amount_saturated: U256 = buy_amount.into();

		let numerator: U256 = input_reserve_saturated
			.saturating_mul(buy_amount_saturated)
			.checked_mul(10000.into())
			.ok_or_else(|| DispatchError::from(Error::<T>::MathOverflow))?;

		let denominator: U256 = output_reserve_saturated
			.checked_sub(buy_amount_saturated)
			.ok_or_else(|| DispatchError::from(Error::<T>::NotEnoughReserve))?
			.checked_mul(after_fee_percentage.into())
			.ok_or_else(|| DispatchError::from(Error::<T>::MathOverflow))?;

		let result_u256 = numerator
			.checked_div(denominator)
			.ok_or_else(|| DispatchError::from(Error::<T>::DivisionByZero))?
			.checked_add(1.into())
			.ok_or_else(|| DispatchError::from(Error::<T>::MathOverflow))?;

		let result = Balance::try_from(result_u256)
			.map_err(|_| DispatchError::from(Error::<T>::MathOverflow))?;
		log!(
			info,
			"calculate_buy_price: ({}, {}, {}) -> {}",
			input_reserve,
			output_reserve,
			buy_amount,
			result
		);
		Ok(result)
	}

	// MAX: 2R
	pub fn get_liquidity_asset(
		first_asset_id: TokenId,
		second_asset_id: TokenId,
	) -> Result<TokenId, DispatchError> {
		if LiquidityAssets::<T>::contains_key((first_asset_id, second_asset_id)) {
			LiquidityAssets::<T>::get((first_asset_id, second_asset_id))
				.ok_or_else(|| Error::<T>::UnexpectedFailure.into())
		} else {
			LiquidityAssets::<T>::get((second_asset_id, first_asset_id))
				.ok_or_else(|| Error::<T>::NoSuchPool.into())
		}
	}

	pub fn calculate_sell_price_id(
		sold_token_id: TokenId,
		bought_token_id: TokenId,
		sell_amount: Balance,
	) -> Result<Balance, DispatchError> {
		let (input_reserve, output_reserve) =
			Pallet::<T>::get_reserves(sold_token_id, bought_token_id)?;

		Self::calculate_sell_price(input_reserve, output_reserve, sell_amount)
	}

	pub fn calculate_buy_price_id(
		sold_token_id: TokenId,
		bought_token_id: TokenId,
		buy_amount: Balance,
	) -> Result<Balance, DispatchError> {
		let (input_reserve, output_reserve) =
			Pallet::<T>::get_reserves(sold_token_id, bought_token_id)?;

		Self::calculate_buy_price(input_reserve, output_reserve, buy_amount)
	}

	pub fn get_reserves(
		first_asset_id: TokenId,
		second_asset_id: TokenId,
	) -> Result<(Balance, Balance), DispatchError> {
		let mut reserves = Pools::<T>::get((first_asset_id, second_asset_id));

		if Pools::<T>::contains_key((first_asset_id, second_asset_id)) {
			return Ok((reserves.0, reserves.1))
		} else if Pools::<T>::contains_key((second_asset_id, first_asset_id)) {
			reserves = Pools::<T>::get((second_asset_id, first_asset_id));
			return Ok((reserves.1, reserves.0))
		} else {
			return Err(DispatchError::from(Error::<T>::NoSuchPool))
		}
	}

	/// worst case scenario
	/// MAX: 2R 1W
	pub fn set_reserves(
		first_asset_id: TokenId,
		first_asset_amount: Balance,
		second_asset_id: TokenId,
		second_asset_amount: Balance,
	) -> DispatchResult {
		if Pools::<T>::contains_key((first_asset_id, second_asset_id)) {
			Pools::<T>::insert(
				(first_asset_id, second_asset_id),
				(first_asset_amount, second_asset_amount),
			);
		} else if Pools::<T>::contains_key((second_asset_id, first_asset_id)) {
			Pools::<T>::insert(
				(second_asset_id, first_asset_id),
				(second_asset_amount, first_asset_amount),
			);
		} else {
			return Err(DispatchError::from(Error::<T>::NoSuchPool))
		}

		Ok(())
	}

	// Calculate first and second token amounts depending on liquidity amount to burn
	pub fn get_burn_amount(
		first_asset_id: TokenId,
		second_asset_id: TokenId,
		liquidity_asset_amount: Balance,
	) -> Result<(Balance, Balance), DispatchError> {
		// Get token reserves and liquidity asset id
		let liquidity_asset_id = Self::get_liquidity_asset(first_asset_id, second_asset_id)?;
		let (first_asset_reserve, second_asset_reserve) =
			Pallet::<T>::get_reserves(first_asset_id, second_asset_id)?;

		let (first_asset_amount, second_asset_amount) = Self::get_burn_amount_reserves(
			first_asset_reserve,
			second_asset_reserve,
			liquidity_asset_id,
			liquidity_asset_amount,
		)?;

		log!(
			info,
			"get_burn_amount: ({}, {}, {}) -> ({}, {})",
			first_asset_id,
			second_asset_id,
			liquidity_asset_amount,
			first_asset_amount,
			second_asset_amount
		);

		Ok((first_asset_amount, second_asset_amount))
	}

	pub fn get_burn_amount_reserves(
		first_asset_reserve: Balance,
		second_asset_reserve: Balance,
		liquidity_asset_id: TokenId,
		liquidity_asset_amount: Balance,
	) -> Result<(Balance, Balance), DispatchError> {
		// Get token reserves and liquidity asset id

		let total_liquidity_assets: Balance =
			<T as Config>::Currency::total_issuance(liquidity_asset_id.into()).into();

		// Calculate first and second token amount to be withdrawn
		ensure!(!total_liquidity_assets.is_zero(), Error::<T>::DivisionByZero);
		let first_asset_amount = multiply_by_rational(
			first_asset_reserve,
			liquidity_asset_amount,
			total_liquidity_assets,
		)
		.map_err(|_| Error::<T>::UnexpectedFailure)?;
		let second_asset_amount = multiply_by_rational(
			second_asset_reserve,
			liquidity_asset_amount,
			total_liquidity_assets,
		)
		.map_err(|_| Error::<T>::UnexpectedFailure)?;

		Ok((first_asset_amount, second_asset_amount))
	}

	//TODO if pool contains key !
	fn settle_treasury_and_burn(
		sold_asset_id: TokenId,
		burn_amount: Balance,
		treasury_amount: Balance,
	) -> DispatchResult {
		let vault = Self::account_id();
		let mangata_id: TokenId = T::NativeCurrencyId::get();
		let treasury_account: T::AccountId = Self::treasury_account_id();
		let bnb_treasury_account: T::AccountId = Self::bnb_treasury_account_id();

		// If settling token is mangata, treasury amount is added to treasury and burn amount is burned from corresponding pool
		if sold_asset_id == mangata_id {
			// treasury_amount of MGA is already in treasury at this point

			// MGA burned from bnb_treasury_account
			// MAX: 3R 1W
			<T as Config>::Currency::burn_and_settle(
				sold_asset_id.into(),
				&bnb_treasury_account,
				burn_amount.into(),
			)?;
		}
		//If settling token is connected to mangata, token is swapped in corresponding pool to mangata without fee
		else if Pools::<T>::contains_key((sold_asset_id, mangata_id)) ||
			Pools::<T>::contains_key((mangata_id, sold_asset_id))
		{
			// MAX: 2R (from if cond)

			// Getting token reserves
			let (input_reserve, output_reserve) =
				Pallet::<T>::get_reserves(sold_asset_id, mangata_id)?;

			// Calculating swapped mangata amount
			let settle_amount_in_mangata = Self::calculate_sell_price_no_fee(
				input_reserve,
				output_reserve,
				treasury_amount + burn_amount,
			)?;
			let treasury_amount_in_mangata = settle_amount_in_mangata *
				T::TreasuryFeePercentage::get() /
				(T::TreasuryFeePercentage::get() + T::BuyAndBurnFeePercentage::get());

			let burn_amount_in_mangata = settle_amount_in_mangata - treasury_amount_in_mangata;

			// Apply changes in token pools, adding treasury and burn amounts of settling token, removing  treasury and burn amounts of mangata

			// MAX: 2R 1W
			Pallet::<T>::set_reserves(
				sold_asset_id,
				input_reserve.saturating_add(treasury_amount).saturating_add(burn_amount),
				mangata_id,
				output_reserve
					.saturating_sub(treasury_amount_in_mangata)
					.saturating_sub(burn_amount_in_mangata),
			)?;

			<T as Config>::Currency::transfer(
				sold_asset_id.into(),
				&treasury_account,
				&vault,
				treasury_amount.into(),
				ExistenceRequirement::KeepAlive,
			)?;

			<T as Config>::Currency::transfer(
				mangata_id.into(),
				&vault,
				&treasury_account,
				treasury_amount_in_mangata.into(),
				ExistenceRequirement::KeepAlive,
			)?;

			<T as Config>::Currency::transfer(
				sold_asset_id.into(),
				&bnb_treasury_account,
				&vault,
				burn_amount.into(),
				ExistenceRequirement::KeepAlive,
			)?;

			// Mangata burned from pool
			<T as Config>::Currency::burn_and_settle(
				mangata_id.into(),
				&vault,
				burn_amount_in_mangata.into(),
			)?;
		}
		// Settling token has no mangata connection, settling token is added to treasuries
		else {
			// Both treasury_amount and buy_and_burn_amount of sold_asset are in their respective treasuries
		}
		Ok(())
	}

	fn account_id() -> T::AccountId {
		PALLET_ID.into_account()
	}

	fn treasury_account_id() -> T::AccountId {
		T::TreasuryPalletId::get().into_account()
	}

	fn bnb_treasury_account_id() -> T::AccountId {
		T::TreasuryPalletId::get().into_sub_account(T::BnbTreasurySubAccDerive::get())
	}
}

pub trait XykFunctionsTrait<AccountId> {
	type Balance: AtLeast32BitUnsigned
		+ FullCodec
		+ Copy
		+ MaybeSerializeDeserialize
		+ Debug
		+ Default
		+ From<Balance>
		+ Into<Balance>;

	type CurrencyId: Parameter
		+ Member
		+ Copy
		+ MaybeSerializeDeserialize
		+ Ord
		+ Default
		+ AtLeast32BitUnsigned
		+ FullCodec
		+ From<TokenId>
		+ Into<TokenId>;

	fn create_pool(
		sender: AccountId,
		first_asset_id: Self::CurrencyId,
		first_asset_amount: Self::Balance,
		second_asset_id: Self::CurrencyId,
		second_asset_amount: Self::Balance,
	) -> DispatchResult;

	fn sell_asset(
		sender: AccountId,
		sold_asset_id: Self::CurrencyId,
		bought_asset_id: Self::CurrencyId,
		sold_asset_amount: Self::Balance,
		min_amount_out: Self::Balance,
	) -> DispatchResult;

	fn buy_asset(
		sender: AccountId,
		sold_asset_id: Self::CurrencyId,
		bought_asset_id: Self::CurrencyId,
		bought_asset_amount: Self::Balance,
		max_amount_in: Self::Balance,
	) -> DispatchResult;

	fn mint_liquidity(
		sender: AccountId,
		first_asset_id: Self::CurrencyId,
		second_asset_id: Self::CurrencyId,
		first_asset_amount: Self::Balance,
		expected_second_asset_amount: Self::Balance,
	) -> Result<(Self::CurrencyId, Self::Balance), DispatchError>;

	fn burn_liquidity(
		sender: AccountId,
		first_asset_id: Self::CurrencyId,
		second_asset_id: Self::CurrencyId,
		liquidity_asset_amount: Self::Balance,
	) -> DispatchResult;

	fn get_tokens_required_for_minting(
		liquidity_asset_id: Self::CurrencyId,
		liquidity_token_amount: Self::Balance,
	) -> Result<(Self::CurrencyId, Self::Balance, Self::CurrencyId, Self::Balance), DispatchError>;

	fn claim_rewards(
		sender: AccountId,
		liquidity_token_id: Self::CurrencyId,
		amount: Self::Balance,
	) -> DispatchResult;

	fn promote_pool(liquidity_token_id: TokenId) -> DispatchResult;

	fn activate_liquidity(
		sender: AccountId,
		liquidity_token_id: Self::CurrencyId,
		amount: Self::Balance,
	) -> DispatchResult;

	fn deactivate_liquidity(
		sender: AccountId,
		liquidity_token_id: Self::CurrencyId,
		amount: Self::Balance,
	) -> DispatchResult;
}

impl<T: Config> XykFunctionsTrait<T::AccountId> for Pallet<T> {
	type Balance = Balance;

	type CurrencyId = TokenId;

	fn create_pool(
		sender: T::AccountId,
		first_asset_id: Self::CurrencyId,
		first_asset_amount: Self::Balance,
		second_asset_id: Self::CurrencyId,
		second_asset_amount: Self::Balance,
	) -> DispatchResult {
		let vault: T::AccountId = Pallet::<T>::account_id();

		// Ensure pool is not created with zero amount
		ensure!(
			!first_asset_amount.is_zero() && !second_asset_amount.is_zero(),
			Error::<T>::ZeroAmount,
		);

		// Ensure pool does not exists yet
		ensure!(
			!Pools::<T>::contains_key((first_asset_id, second_asset_id)),
			Error::<T>::PoolAlreadyExists,
		);

		// Ensure pool does not exists yet
		ensure!(
			!Pools::<T>::contains_key((second_asset_id, first_asset_id)),
			Error::<T>::PoolAlreadyExists,
		);

		// Getting users token balances
		let first_asset_free_balance: Self::Balance =
			<T as Config>::Currency::free_balance(first_asset_id.into(), &sender).into();
		let second_asset_free_balance: Self::Balance =
			<T as Config>::Currency::free_balance(second_asset_id.into(), &sender).into();

		// Ensure user has enough withdrawable tokens to create pool in amounts required

		<T as Config>::Currency::ensure_can_withdraw(
			first_asset_id.into(),
			&sender,
			first_asset_amount.into(),
			WithdrawReasons::all(),
			// Does not fail due to earlier ensure
			{ first_asset_free_balance.saturating_sub(first_asset_amount) }.into(),
		)
		.or(Err(Error::<T>::NotEnoughAssets))?;

		<T as Config>::Currency::ensure_can_withdraw(
			second_asset_id.into(),
			&sender,
			second_asset_amount.into(),
			WithdrawReasons::all(),
			// Does not fail due to earlier ensure
			{ second_asset_free_balance.saturating_sub(second_asset_amount) }.into(),
		)
		.or(Err(Error::<T>::NotEnoughAssets))?;

		// Ensure pool is not created with same token in pair
		ensure!(first_asset_id != second_asset_id, Error::<T>::SameAsset,);

		// Liquidity token amount calculation
		let mut initial_liquidity = first_asset_amount / 2 + second_asset_amount / 2;
		if initial_liquidity == 0 {
			initial_liquidity = 1
		}

		Pools::<T>::insert(
			(first_asset_id, second_asset_id),
			(first_asset_amount, second_asset_amount),
		);

		// Pools::insert((second_asset_id, first_asset_id), second_asset_amount);

		// Moving tokens from user to vault
		<T as Config>::Currency::transfer(
			first_asset_id.into(),
			&sender,
			&vault,
			first_asset_amount.into(),
			ExistenceRequirement::AllowDeath,
		)?;

		<T as Config>::Currency::transfer(
			second_asset_id.into(),
			&sender,
			&vault,
			second_asset_amount.into(),
			ExistenceRequirement::AllowDeath,
		)?;

		// Creating new liquidity token and transfering it to user
		let liquidity_asset_id: Self::CurrencyId =
			<T as Config>::Currency::create(&sender, initial_liquidity.into())
				.map_err(|_| Error::<T>::LiquidityTokenCreationFailed)?
				.into();

		// Adding info about liquidity asset
		LiquidityAssets::<T>::insert((first_asset_id, second_asset_id), Some(liquidity_asset_id));
		LiquidityPools::<T>::insert(liquidity_asset_id, Some((first_asset_id, second_asset_id)));

		log!(
			info,
			"create_pool: ({:?}, {}, {}, {}, {}) -> ({}, {})",
			sender,
			first_asset_id,
			first_asset_amount,
			second_asset_id,
			second_asset_amount,
			liquidity_asset_id,
			initial_liquidity
		);

		log!(
			info,
			"pool-state: [({}, {}) -> {}, ({}, {}) -> {}]",
			first_asset_id,
			second_asset_id,
			first_asset_amount,
			second_asset_id,
			first_asset_id,
			second_asset_amount
		);
		// This, will and should, never fail
		Pallet::<T>::set_liquidity_asset_info(liquidity_asset_id, first_asset_id, second_asset_id)?;

		Pallet::<T>::deposit_event(Event::PoolCreated(
			sender,
			first_asset_id,
			first_asset_amount,
			second_asset_id,
			second_asset_amount,
		));

		Ok(())
	}

	fn sell_asset(
		sender: T::AccountId,
		sold_asset_id: Self::CurrencyId,
		bought_asset_id: Self::CurrencyId,
		sold_asset_amount: Self::Balance,
		min_amount_out: Self::Balance,
	) -> DispatchResult {
		// Ensure not selling zero amount
		ensure!(!sold_asset_amount.is_zero(), Error::<T>::ZeroAmount,);

		let buy_and_burn_amount =
			multiply_by_rational(sold_asset_amount, T::BuyAndBurnFeePercentage::get(), 10000)
				.map_err(|_| Error::<T>::UnexpectedFailure)? +
				1;

		let treasury_amount =
			multiply_by_rational(sold_asset_amount, T::TreasuryFeePercentage::get(), 10000)
				.map_err(|_| Error::<T>::UnexpectedFailure)? +
				1;

		let pool_fee_amount =
			multiply_by_rational(sold_asset_amount, T::PoolFeePercentage::get(), 10000)
				.map_err(|_| Error::<T>::UnexpectedFailure)? +
				1;

		// for future implementation of min fee if necessary
		// let min_fee: u128 = 0;
		// if buy_and_burn_amount + treasury_amount + pool_fee_amount < min_fee {
		//     buy_and_burn_amount = min_fee * Self::total_fee() / T::BuyAndBurnFeePercentage::get();
		//     treasury_amount = min_fee * Self::total_fee() / T::TreasuryFeePercentage::get();
		//     pool_fee_amount = min_fee - buy_and_burn_amount - treasury_amount;
		// }

		// Get token reserves

		// MAX: 2R
		let (input_reserve, output_reserve) =
			Pallet::<T>::get_reserves(sold_asset_id, bought_asset_id)?;

		ensure!(input_reserve.checked_add(sold_asset_amount).is_some(), Error::<T>::MathOverflow);

		// Calculate bought asset amount to be received by paying sold asset amount
		let bought_asset_amount =
			Pallet::<T>::calculate_sell_price(input_reserve, output_reserve, sold_asset_amount)?;

		// Getting users token balances
		// MAX: 1R
		let sold_asset_free_balance: Self::Balance =
			<T as Config>::Currency::free_balance(sold_asset_id.into(), &sender).into();

		// Ensure user has enough tokens to sell
		<T as Config>::Currency::ensure_can_withdraw(
			sold_asset_id.into(),
			&sender,
			sold_asset_amount.into(),
			WithdrawReasons::all(),
			// Does not fail due to earlier ensure
			{ sold_asset_free_balance.saturating_sub(sold_asset_amount) }.into(),
		)
		.or(Err(Error::<T>::NotEnoughAssets))?;

		let vault = Pallet::<T>::account_id();
		let treasury_account: T::AccountId = Self::treasury_account_id();
		let bnb_treasury_account: T::AccountId = Self::bnb_treasury_account_id();

		// Transfer of fees, before tx can fail on min amount out
		<T as Config>::Currency::transfer(
			sold_asset_id.into(),
			&sender,
			&vault,
			pool_fee_amount.into(),
			ExistenceRequirement::KeepAlive,
		)?;

		<T as Config>::Currency::transfer(
			sold_asset_id.into(),
			&sender,
			&treasury_account,
			treasury_amount.into(),
			ExistenceRequirement::KeepAlive,
		)?;

		<T as Config>::Currency::transfer(
			sold_asset_id.into(),
			&sender,
			&bnb_treasury_account,
			buy_and_burn_amount.into(),
			ExistenceRequirement::KeepAlive,
		)?;

		// Add pool fee to pool
		// 2R 1W
		Pallet::<T>::set_reserves(
			sold_asset_id,
			input_reserve.saturating_add(pool_fee_amount),
			bought_asset_id,
			output_reserve,
		)?;

		// Ensure bought token amount is higher then requested minimal amount
		if bought_asset_amount >= min_amount_out {
			// Transfer the rest of sold token amount from user to vault and bought token amount from vault to user
			<T as Config>::Currency::transfer(
				sold_asset_id.into(),
				&sender,
				&vault,
				(sold_asset_amount
					.checked_sub(buy_and_burn_amount + treasury_amount + pool_fee_amount)
					.ok_or_else(|| DispatchError::from(Error::<T>::SoldAmountTooLow))?)
				.into(),
				ExistenceRequirement::KeepAlive,
			)?;
			<T as Config>::Currency::transfer(
				bought_asset_id.into(),
				&vault,
				&sender,
				bought_asset_amount.into(),
				ExistenceRequirement::KeepAlive,
			)?;

			// Apply changes in token pools, adding sold amount and removing bought amount
			// Neither should fall to zero let alone underflow, due to how pool destruction works
			// Won't overflow due to earlier ensure
			let input_reserve_updated = input_reserve
				.saturating_add(sold_asset_amount - treasury_amount - buy_and_burn_amount);
			let output_reserve_updated = output_reserve.saturating_sub(bought_asset_amount);

			// MAX 2R 1W
			Pallet::<T>::set_reserves(
				sold_asset_id,
				input_reserve_updated,
				bought_asset_id,
				output_reserve_updated,
			)?;

			log!(
				info,
				"sell_asset: ({:?}, {}, {}, {}, {}) -> {}",
				sender,
				sold_asset_id,
				bought_asset_id,
				sold_asset_amount,
				min_amount_out,
				bought_asset_amount
			);

			log!(
				info,
				"pool-state: [({}, {}) -> {}, ({}, {}) -> {}]",
				sold_asset_id,
				bought_asset_id,
				input_reserve_updated,
				bought_asset_id,
				sold_asset_id,
				output_reserve_updated
			);

			Pallet::<T>::deposit_event(Event::AssetsSwapped(
				sender,
				sold_asset_id,
				sold_asset_amount,
				bought_asset_id,
				bought_asset_amount,
			));
		}

		// Settle tokens which goes to treasury and for buy and burn purpose
		Pallet::<T>::settle_treasury_and_burn(sold_asset_id, buy_and_burn_amount, treasury_amount)?;

		if bought_asset_amount < min_amount_out {
			return Err(DispatchError::from(Error::<T>::InsufficientOutputAmount))
		}

		Ok(())
	}

	fn buy_asset(
		sender: T::AccountId,
		sold_asset_id: Self::CurrencyId,
		bought_asset_id: Self::CurrencyId,
		bought_asset_amount: Self::Balance,
		max_amount_in: Self::Balance,
	) -> DispatchResult {
		// Get token reserves
		let (input_reserve, output_reserve) =
			Pallet::<T>::get_reserves(sold_asset_id, bought_asset_id)?;

		// Ensure there are enough tokens in reserves
		ensure!(output_reserve > bought_asset_amount, Error::<T>::NotEnoughReserve,);

		// Ensure not buying zero amount
		ensure!(!bought_asset_amount.is_zero(), Error::<T>::ZeroAmount,);

		// Calculate amount to be paid from bought amount
		let sold_asset_amount =
			Pallet::<T>::calculate_buy_price(input_reserve, output_reserve, bought_asset_amount)?;

		let buy_and_burn_amount =
			multiply_by_rational(sold_asset_amount, T::BuyAndBurnFeePercentage::get(), 10000)
				.map_err(|_| Error::<T>::UnexpectedFailure)? +
				1;

		let treasury_amount =
			multiply_by_rational(sold_asset_amount, T::TreasuryFeePercentage::get(), 10000)
				.map_err(|_| Error::<T>::UnexpectedFailure)? +
				1;

		let pool_fee_amount =
			multiply_by_rational(sold_asset_amount, T::PoolFeePercentage::get(), 10000)
				.map_err(|_| Error::<T>::UnexpectedFailure)? +
				1;

		// for future implementation of min fee if necessary
		// let min_fee: u128 = 0;
		// if buy_and_burn_amount + treasury_amount + pool_fee_amount < min_fee {
		//     buy_and_burn_amount = min_fee * Self::total_fee() / T::BuyAndBurnFeePercentage::get();
		//     treasury_amount = min_fee * Self::total_fee() / T::TreasuryFeePercentage::get();
		//     pool_fee_amount = min_fee - buy_and_burn_amount - treasury_amount;
		// }

		ensure!(input_reserve.checked_add(sold_asset_amount).is_some(), Error::<T>::MathOverflow);

		// Getting users token balances
		let sold_asset_free_balance: Self::Balance =
			<T as Config>::Currency::free_balance(sold_asset_id.into(), &sender).into();

		// Ensure user has enough tokens to sell
		<T as Config>::Currency::ensure_can_withdraw(
			sold_asset_id.into(),
			&sender,
			sold_asset_amount.into(),
			WithdrawReasons::all(),
			// Does not fail due to earlier ensure
			{ sold_asset_free_balance.saturating_sub(sold_asset_amount) }.into(),
		)
		.or(Err(Error::<T>::NotEnoughAssets))?;

		let vault = Pallet::<T>::account_id();
		let treasury_account: T::AccountId = Self::treasury_account_id();
		let bnb_treasury_account: T::AccountId = Self::bnb_treasury_account_id();

		// Transfer of fees, before tx can fail on min amount out
		<T as Config>::Currency::transfer(
			sold_asset_id.into(),
			&sender,
			&vault,
			pool_fee_amount.into(),
			ExistenceRequirement::KeepAlive,
		)?;

		<T as Config>::Currency::transfer(
			sold_asset_id.into(),
			&sender,
			&treasury_account,
			treasury_amount.into(),
			ExistenceRequirement::KeepAlive,
		)?;

		<T as Config>::Currency::transfer(
			sold_asset_id.into(),
			&sender,
			&bnb_treasury_account,
			buy_and_burn_amount.into(),
			ExistenceRequirement::KeepAlive,
		)?;

		// Add pool fee to pool
		Pallet::<T>::set_reserves(
			sold_asset_id,
			input_reserve.saturating_add(pool_fee_amount),
			bought_asset_id,
			output_reserve,
		)?;

		// Ensure paid amount is less then maximum allowed price
		if sold_asset_amount <= max_amount_in {
			// Transfer sold token amount from user to vault and bought token amount from vault to user
			<T as Config>::Currency::transfer(
				sold_asset_id.into(),
				&sender,
				&vault,
				(sold_asset_amount
					.checked_sub(buy_and_burn_amount + treasury_amount + pool_fee_amount)
					.ok_or_else(|| DispatchError::from(Error::<T>::SoldAmountTooLow))?)
				.into(),
				ExistenceRequirement::KeepAlive,
			)?;
			<T as Config>::Currency::transfer(
				bought_asset_id.into(),
				&vault,
				&sender,
				bought_asset_amount.into(),
				ExistenceRequirement::KeepAlive,
			)?;

			// Apply changes in token pools, adding sold amount and removing bought amount
			// Neither should fall to zero let alone underflow, due to how pool destruction works
			// Won't overflow due to earlier ensure
			let input_reserve_updated = input_reserve
				.saturating_add(sold_asset_amount - treasury_amount - buy_and_burn_amount);
			let output_reserve_updated = output_reserve.saturating_sub(bought_asset_amount);
			Pallet::<T>::set_reserves(
				sold_asset_id,
				input_reserve_updated,
				bought_asset_id,
				output_reserve_updated,
			)?;

			log!(
				info,
				"buy_asset: ({:?}, {}, {}, {}, {}) -> {}",
				sender,
				sold_asset_id,
				bought_asset_id,
				bought_asset_amount,
				max_amount_in,
				sold_asset_amount
			);

			log!(
				info,
				"pool-state: [({}, {}) -> {}, ({}, {}) -> {}]",
				sold_asset_id,
				bought_asset_id,
				input_reserve_updated,
				bought_asset_id,
				sold_asset_id,
				output_reserve_updated
			);

			Pallet::<T>::deposit_event(Event::AssetsSwapped(
				sender,
				sold_asset_id,
				sold_asset_amount,
				bought_asset_id,
				bought_asset_amount,
			));
		}
		// Settle tokens which goes to treasury and for buy and burn purpose
		Pallet::<T>::settle_treasury_and_burn(sold_asset_id, buy_and_burn_amount, treasury_amount)?;

		if sold_asset_amount > max_amount_in {
			return Err(DispatchError::from(Error::<T>::InsufficientInputAmount))
		}

		Ok(())
	}

	fn mint_liquidity(
		sender: T::AccountId,
		first_asset_id: Self::CurrencyId,
		second_asset_id: Self::CurrencyId,
		first_asset_amount: Self::Balance,
		expected_second_asset_amount: Self::Balance,
	) -> Result<(Self::CurrencyId, Self::Balance), DispatchError> {
		let vault = Pallet::<T>::account_id();

		// Ensure pool exists
		ensure!(
			(LiquidityAssets::<T>::contains_key((first_asset_id, second_asset_id)) ||
				LiquidityAssets::<T>::contains_key((second_asset_id, first_asset_id))),
			Error::<T>::NoSuchPool,
		);

		// TODO move ensure in get_liq_asset ?
		// Get liquidity token id
		let liquidity_asset_id = Pallet::<T>::get_liquidity_asset(first_asset_id, second_asset_id)?;

		// Get token reserves
		let (first_asset_reserve, second_asset_reserve) =
			Pallet::<T>::get_reserves(first_asset_id, second_asset_id)?;
		let total_liquidity_assets: Self::Balance =
			<T as Config>::Currency::total_issuance(liquidity_asset_id.into()).into();

		// Calculation of required second asset amount and received liquidity token amount
		ensure!(!first_asset_reserve.is_zero(), Error::<T>::DivisionByZero);
		let second_asset_amount =
			multiply_by_rational(first_asset_amount, second_asset_reserve, first_asset_reserve)
				.map_err(|_| Error::<T>::UnexpectedFailure)?
				.checked_add(1)
				.ok_or_else(|| DispatchError::from(Error::<T>::MathOverflow))?;
		let liquidity_assets_minted =
			multiply_by_rational(first_asset_amount, total_liquidity_assets, first_asset_reserve)
				.map_err(|_| Error::<T>::UnexpectedFailure)?;

		ensure!(
			second_asset_amount <= expected_second_asset_amount,
			Error::<T>::SecondAssetAmountExceededExpectations,
		);

		// Ensure minting amounts are not zero
		ensure!(
			!first_asset_amount.is_zero() && !second_asset_amount.is_zero(),
			Error::<T>::ZeroAmount,
		);

		// Getting users token balances
		let first_asset_free_balance: Self::Balance =
			<T as Config>::Currency::free_balance(first_asset_id.into(), &sender).into();
		let second_asset_free_balance: Self::Balance =
			<T as Config>::Currency::free_balance(second_asset_id.into(), &sender).into();

		// Ensure user has enough withdrawable tokens to create pool in amounts required

		<T as Config>::Currency::ensure_can_withdraw(
			first_asset_id.into(),
			&sender,
			first_asset_amount.into(),
			WithdrawReasons::all(),
			// Does not fail due to earlier ensure
			{ first_asset_free_balance.saturating_sub(first_asset_amount) }.into(),
		)
		.or(Err(Error::<T>::NotEnoughAssets))?;

		<T as Config>::Currency::ensure_can_withdraw(
			second_asset_id.into(),
			&sender,
			second_asset_amount.into(),
			WithdrawReasons::all(),
			// Does not fail due to earlier ensure
			{ second_asset_free_balance.saturating_sub(second_asset_amount) }.into(),
		)
		.or(Err(Error::<T>::NotEnoughAssets))?;

		// Transfer of token amounts from user to vault
		<T as Config>::Currency::transfer(
			first_asset_id.into(),
			&sender,
			&vault,
			first_asset_amount.into(),
			ExistenceRequirement::KeepAlive,
		)?;
		<T as Config>::Currency::transfer(
			second_asset_id.into(),
			&sender,
			&vault,
			second_asset_amount.into(),
			ExistenceRequirement::KeepAlive,
		)?;

		// Creating new liquidity tokens to user
		<T as Config>::Currency::mint(
			liquidity_asset_id.into(),
			&sender,
			liquidity_assets_minted.into(),
		)?;

		// Liquidity minting functions not triggered on not promoted pool
		if <T as Config>::PoolPromoteApi::get_pool_rewards(liquidity_asset_id).is_some() {
			Pallet::<T>::set_liquidity_minting_checkpoint(
				sender.clone(),
				liquidity_asset_id,
				liquidity_assets_minted,
			)?;
		}

		// Apply changes in token pools, adding minted amounts
		// Won't overflow due earlier ensure
		let first_asset_reserve_updated = first_asset_reserve.saturating_add(first_asset_amount);
		let second_asset_reserve_updated = second_asset_reserve.saturating_add(second_asset_amount);
		Pallet::<T>::set_reserves(
			first_asset_id,
			first_asset_reserve_updated,
			second_asset_id,
			second_asset_reserve_updated,
		)?;

		log!(
			info,
			"mint_liquidity: ({:?}, {}, {}, {}) -> ({}, {}, {})",
			sender,
			first_asset_id,
			second_asset_id,
			first_asset_amount,
			second_asset_amount,
			liquidity_asset_id,
			liquidity_assets_minted
		);

		log!(
			info,
			"pool-state: [({}, {}) -> {}, ({}, {}) -> {}]",
			first_asset_id,
			second_asset_id,
			first_asset_reserve_updated,
			second_asset_id,
			first_asset_id,
			second_asset_reserve_updated
		);

		Pallet::<T>::deposit_event(Event::LiquidityMinted(
			sender,
			first_asset_id,
			first_asset_amount,
			second_asset_id,
			second_asset_amount,
			liquidity_asset_id,
			liquidity_assets_minted,
		));

		Ok((liquidity_asset_id, liquidity_assets_minted))
	}

	fn burn_liquidity(
		sender: T::AccountId,
		first_asset_id: Self::CurrencyId,
		second_asset_id: Self::CurrencyId,
		liquidity_asset_amount: Self::Balance,
	) -> DispatchResult {
		let vault = Pallet::<T>::account_id();

		// Get token reserves and liquidity asset id
		let (first_asset_reserve, second_asset_reserve) =
			Pallet::<T>::get_reserves(first_asset_id, second_asset_id)?;
		let liquidity_asset_id = Pallet::<T>::get_liquidity_asset(first_asset_id, second_asset_id)?;

		// Ensure user has enought liquidity tokens to burn
		let liquidity_token_free_balance =
			<T as Config>::Currency::free_balance(liquidity_asset_id.into(), &sender).into();
		let liquidity_token_activated_balance =
			LiquidityMiningActiveUser::<T>::get((&sender, &liquidity_asset_id));
		let total_liquidity_tokens_user_owned = liquidity_token_free_balance
			.checked_add(liquidity_token_activated_balance)
			.ok_or_else(|| DispatchError::from(Error::<T>::MathOverflow))?;

		ensure!(
			total_liquidity_tokens_user_owned >= liquidity_asset_amount,
			Error::<T>::NotEnoughAssets,
		);

		// Calculate first and second token amounts depending on liquidity amount to burn
		let (first_asset_amount, second_asset_amount) = Pallet::<T>::get_burn_amount_reserves(
			first_asset_reserve,
			second_asset_reserve,
			liquidity_asset_id,
			liquidity_asset_amount,
		)?;

		let total_liquidity_assets: Balance =
			<T as Config>::Currency::total_issuance(liquidity_asset_id.into()).into();

		// If all liquidity assets are being burned then
		// both asset amounts must be equal to their reserve values
		// All storage values related to this pool must be destroyed
		if liquidity_asset_amount == total_liquidity_assets {
			ensure!(
				(first_asset_reserve == first_asset_amount) &&
					(second_asset_reserve == second_asset_amount),
				Error::<T>::UnexpectedFailure
			);
		} else {
			ensure!(
				(first_asset_reserve >= first_asset_amount) &&
					(second_asset_reserve >= second_asset_amount),
				Error::<T>::UnexpectedFailure
			);
		}
		// If all liquidity assets are not being burned then
		// both asset amounts must be less than their reserve values

		// Ensure not withdrawing zero amounts
		ensure!(
			!first_asset_amount.is_zero() && !second_asset_amount.is_zero(),
			Error::<T>::ZeroAmount,
		);

		// Transfer withdrawn amounts from vault to user
		<T as Config>::Currency::transfer(
			first_asset_id.into(),
			&vault,
			&sender,
			first_asset_amount.into(),
			ExistenceRequirement::KeepAlive,
		)?;
		<T as Config>::Currency::transfer(
			second_asset_id.into(),
			&vault,
			&sender,
			second_asset_amount.into(),
			ExistenceRequirement::KeepAlive,
		)?;

		log!(
			info,
			"burn_liquidity: ({:?}, {}, {}, {}) -> ({}, {})",
			sender,
			first_asset_id,
			second_asset_id,
			liquidity_asset_amount,
			first_asset_amount,
			second_asset_amount
		);

		if <T as Config>::PoolPromoteApi::get_pool_rewards(liquidity_asset_id).is_some() {
<<<<<<< HEAD
			// HARD
			if liquidity_token_free_balance < liquidity_asset_amount {
				let promoted_liquidity_asset_amount_to_settle =
					liquidity_asset_amount - liquidity_token_free_balance;

				Pallet::<T>::set_liquidity_burning_checkpoint(
					sender.clone(),
					liquidity_asset_id,
					promoted_liquidity_asset_amount_to_settle,
				)?;

				if liquidity_token_activated_balance == promoted_liquidity_asset_amount_to_settle {
					LiquidityMiningUser::<T>::remove((sender.clone(), liquidity_asset_id));
=======
			if liquidity_token_free_balance >= liquidity_asset_amount {
			} else {
				let promoted_liquidity_asset_amount_to_settle =
					liquidity_asset_amount - liquidity_token_free_balance;

				if liquidity_token_activated_balance == promoted_liquidity_asset_amount_to_settle {
					Pallet::<T>::set_liquidity_burning_checkpoint(
						sender.clone(),
						liquidity_asset_id,
						promoted_liquidity_asset_amount_to_settle,
					)?;
					LiquidityMiningUser::<T>::remove((sender.clone(), liquidity_asset_id));
				} else {
					Pallet::<T>::set_liquidity_burning_checkpoint(
						sender.clone(),
						liquidity_asset_id,
						promoted_liquidity_asset_amount_to_settle,
					)?;
>>>>>>> df2ca6d8
				}
			};
		}

		if liquidity_asset_amount == total_liquidity_assets {
			log!(
				info,
				"pool-state: [({}, {}) -> Removed, ({}, {}) -> Removed]",
				first_asset_id,
				second_asset_id,
				second_asset_id,
				first_asset_id,
			);
			Pools::<T>::remove((first_asset_id, second_asset_id));
			Pools::<T>::remove((second_asset_id, first_asset_id));
			LiquidityAssets::<T>::remove((first_asset_id, second_asset_id));
			LiquidityAssets::<T>::remove((second_asset_id, first_asset_id));
			LiquidityPools::<T>::remove(liquidity_asset_id);
		} else {
			// Apply changes in token pools, removing withdrawn amounts
			// Cannot underflow due to earlier ensure
			// check was executed in get_reserves call
			let first_asset_reserve_updated =
				first_asset_reserve.saturating_sub(first_asset_amount);
			let second_asset_reserve_updated =
				second_asset_reserve.saturating_sub(second_asset_amount);
			Pallet::<T>::set_reserves(
				first_asset_id,
				first_asset_reserve_updated,
				second_asset_id,
				second_asset_reserve_updated,
			)?;

			log!(
				info,
				"pool-state: [({}, {}) -> {}, ({}, {}) -> {}]",
				first_asset_id,
				second_asset_id,
				first_asset_reserve_updated,
				second_asset_id,
				first_asset_id,
				second_asset_reserve_updated
			);
		}

		// Destroying burnt liquidity tokens
		// MAX: 3R 1W
		<T as Config>::Currency::burn_and_settle(
			liquidity_asset_id.into(),
			&sender,
			liquidity_asset_amount.into(),
		)?;

		Pallet::<T>::deposit_event(Event::LiquidityBurned(
			sender,
			first_asset_id,
			first_asset_amount,
			second_asset_id,
			second_asset_amount,
			liquidity_asset_id,
			liquidity_asset_amount,
		));

		Ok(())
	}

	// MAX: 3R 2W
	fn claim_rewards(
		user: T::AccountId,
		liquidity_asset_id: Self::CurrencyId,
		mangata_amount: Self::Balance,
	) -> DispatchResult {
		let mangata_id: TokenId = T::NativeCurrencyId::get();

		let (current_rewards, burned_not_claimed_rewards) =
			Pallet::<T>::calculate_rewards_amount(user.clone(), liquidity_asset_id)?;

		let total_claimable_rewards = current_rewards + burned_not_claimed_rewards;
		ensure!(mangata_amount <= total_claimable_rewards, Error::<T>::NotEnoughtRewardsEarned);

		// user is taking out rewards from LP which was already removed from pool
		if mangata_amount <= burned_not_claimed_rewards {
			let burned_not_claimed_rewards_new = burned_not_claimed_rewards - mangata_amount;
			LiquidityMiningUserToBeClaimed::<T>::insert(
				(&user, liquidity_asset_id),
				burned_not_claimed_rewards_new,
			);
		}
		// user is taking out more rewards then rewards from LP which was already removed from pool, additional work needs to be removed from pool and user
		else {
			LiquidityMiningUserToBeClaimed::<T>::insert((&user, liquidity_asset_id), 0 as u128);
			// rewards to burn on top of rewards from LP which was already removed from pool
			let rewards_to_burn = mangata_amount - burned_not_claimed_rewards;

			let (
				current_time,
				user_work_total,
				user_missing_at_checkpoint,
				pool_work_total,
				pool_missing_at_checkpoint,
			) = Self::calculate_liquidity_checkpoint(user.clone(), liquidity_asset_id, 0 as u128)?;

			let work_to_burn = U256::from(
				multiply_by_rational(
					Balance::try_from(user_work_total)?,
					rewards_to_burn,
					current_rewards,
				)
				.map_err(|_| Error::<T>::UnexpectedFailure)?,
			);

			let new_work_user = user_work_total
				.checked_sub(work_to_burn)
				.ok_or_else(|| DispatchError::from(Error::<T>::NotEnoughtRewardsEarned))?;
			let new_work_pool = pool_work_total
				.checked_sub(work_to_burn)
				.ok_or_else(|| DispatchError::from(Error::<T>::NotEnoughtRewardsEarned))?;

			LiquidityMiningUser::<T>::insert(
				(&user, &liquidity_asset_id),
				(current_time, new_work_user, user_missing_at_checkpoint),
			);
			LiquidityMiningPool::<T>::insert(
				&liquidity_asset_id,
				(current_time, new_work_pool, pool_missing_at_checkpoint),
			);
			<T as Config>::PoolPromoteApi::claim_pool_rewards(liquidity_asset_id, rewards_to_burn);
		}

		<T as Config>::Currency::transfer(
			mangata_id.into(),
			&<T as Config>::LiquidityMiningIssuanceVault::get(),
			&user,
			mangata_amount.into(),
			ExistenceRequirement::KeepAlive,
		)?;

		Pallet::<T>::deposit_event(Event::RewardsClaimed(user, liquidity_asset_id, mangata_amount));

		Ok(())
	}

	fn promote_pool(liquidity_token_id: TokenId) -> DispatchResult {
		ensure!(
			<T as Config>::PoolPromoteApi::get_pool_rewards(liquidity_token_id).is_none(),
			Error::<T>::PoolAlreadyPromoted,
		);

		<T as Config>::PoolPromoteApi::promote_pool(liquidity_token_id);

		Pallet::<T>::deposit_event(Event::PoolPromoted(liquidity_token_id));

		Ok(())
	}

	fn activate_liquidity(
		user: T::AccountId,
		liquidity_asset_id: Self::CurrencyId,
		amount: Self::Balance,
	) -> DispatchResult {
		ensure!(
			<T as Config>::PoolPromoteApi::get_pool_rewards(liquidity_asset_id).is_some(),
			Error::<T>::NotAPromotedPool
		);
		ensure!(
			<T as Config>::Currency::free_balance(liquidity_asset_id.into(), &user).into() >=
				amount,
			Error::<T>::NotEnoughAssets
		);

		Pallet::<T>::set_liquidity_minting_checkpoint(user.clone(), liquidity_asset_id, amount)?;

		Pallet::<T>::deposit_event(Event::LiquidityActivated(user, liquidity_asset_id, amount));

		Ok(())
	}

	fn deactivate_liquidity(
		user: T::AccountId,
		liquidity_asset_id: Self::CurrencyId,
		amount: Self::Balance,
	) -> DispatchResult {
		ensure!(
			<T as Config>::PoolPromoteApi::get_pool_rewards(liquidity_asset_id).is_some(),
			Error::<T>::NotAPromotedPool
		);
		ensure!(
			LiquidityMiningActiveUser::<T>::get((user.clone(), liquidity_asset_id)) >= amount,
			Error::<T>::NotEnoughAssets
		);

		Pallet::<T>::set_liquidity_burning_checkpoint(user.clone(), liquidity_asset_id, amount)?;

		Pallet::<T>::deposit_event(Event::LiquidityDeactivated(user, liquidity_asset_id, amount));

		Ok(())
	}

	// This function has not been verified
	fn get_tokens_required_for_minting(
		liquidity_asset_id: Self::CurrencyId,
		liquidity_token_amount: Self::Balance,
	) -> Result<(Self::CurrencyId, Self::Balance, Self::CurrencyId, Self::Balance), DispatchError> {
		let (first_asset_id, second_asset_id) =
			LiquidityPools::<T>::get(liquidity_asset_id).ok_or(Error::<T>::NoSuchLiquidityAsset)?;
		let (first_asset_reserve, second_asset_reserve) =
			Pallet::<T>::get_reserves(first_asset_id, second_asset_id)?;
		let total_liquidity_assets: Balance =
			<T as Config>::Currency::total_issuance(liquidity_asset_id.into()).into();

		ensure!(!total_liquidity_assets.is_zero(), Error::<T>::DivisionByZero);
		let second_asset_amount = multiply_by_rational(
			liquidity_token_amount,
			second_asset_reserve,
			total_liquidity_assets,
		)
		.map_err(|_| Error::<T>::UnexpectedFailure)?
		.checked_add(1)
		.ok_or_else(|| DispatchError::from(Error::<T>::MathOverflow))?;
		let first_asset_amount = multiply_by_rational(
			liquidity_token_amount,
			first_asset_reserve,
			total_liquidity_assets,
		)
		.map_err(|_| Error::<T>::UnexpectedFailure)?
		.checked_add(1)
		.ok_or_else(|| DispatchError::from(Error::<T>::MathOverflow))?;

		log!(
			info,
			"get_tokens_required_for_minting: ({}, {}) -> ({}, {}, {}, {})",
			liquidity_asset_id,
			liquidity_token_amount,
			first_asset_id,
			first_asset_amount,
			second_asset_id,
			second_asset_amount,
		);

		Ok((first_asset_id, first_asset_amount, second_asset_id, second_asset_amount))
	}
}

pub trait Valuate {
	type Balance: AtLeast32BitUnsigned
		+ FullCodec
		+ Copy
		+ MaybeSerializeDeserialize
		+ Debug
		+ Default
		+ From<Balance>
		+ Into<Balance>;

	type CurrencyId: Parameter
		+ Member
		+ Copy
		+ MaybeSerializeDeserialize
		+ Ord
		+ Default
		+ AtLeast32BitUnsigned
		+ FullCodec
		+ From<TokenId>
		+ Into<TokenId>;

	fn get_liquidity_asset(
		first_asset_id: Self::CurrencyId,
		second_asset_id: Self::CurrencyId,
	) -> Result<TokenId, DispatchError>;

	fn get_liquidity_token_mga_pool(
		liquidity_token_id: Self::CurrencyId,
	) -> Result<(Self::CurrencyId, Self::CurrencyId), DispatchError>;

	fn valuate_liquidity_token(
		liquidity_token_id: Self::CurrencyId,
		liquidity_token_amount: Self::Balance,
	) -> Self::Balance;

	fn scale_liquidity_by_mga_valuation(
		mga_valuation: Self::Balance,
		liquidity_token_amount: Self::Balance,
		mga_token_amount: Self::Balance,
	) -> Self::Balance;

	fn get_pool_state(liquidity_token_id: Self::CurrencyId) -> Option<(Balance, Balance)>;
}

impl<T: Config> Valuate for Pallet<T> {
	type Balance = Balance;

	type CurrencyId = TokenId;

	fn get_liquidity_asset(
		first_asset_id: Self::CurrencyId,
		second_asset_id: Self::CurrencyId,
	) -> Result<TokenId, DispatchError> {
		Pallet::<T>::get_liquidity_asset(first_asset_id, second_asset_id)
	}

	fn get_liquidity_token_mga_pool(
		liquidity_token_id: Self::CurrencyId,
	) -> Result<(Self::CurrencyId, Self::CurrencyId), DispatchError> {
		let (first_token_id, second_token_id) =
			LiquidityPools::<T>::get(liquidity_token_id).ok_or(Error::<T>::NoSuchLiquidityAsset)?;
		let native_currency_id = T::NativeCurrencyId::get();
		match native_currency_id {
			_ if native_currency_id == first_token_id => Ok((first_token_id, second_token_id)),
			_ if native_currency_id == second_token_id => Ok((second_token_id, first_token_id)),
			_ => Err(Error::<T>::NotMangataLiquidityAsset.into()),
		}
	}

	fn valuate_liquidity_token(
		liquidity_token_id: Self::CurrencyId,
		liquidity_token_amount: Self::Balance,
	) -> Self::Balance {
		let (mga_token_id, other_token_id) =
			match Self::get_liquidity_token_mga_pool(liquidity_token_id) {
				Ok(pool) => pool,
				Err(_) => return Default::default(),
			};

		let mga_token_reserve = match Pallet::<T>::get_reserves(mga_token_id, other_token_id) {
			Ok(reserves) => reserves.0,
			Err(_) => return Default::default(),
		};

		let liquidity_token_reserve: Balance =
			<T as Config>::Currency::total_issuance(liquidity_token_id.into()).into();

		if liquidity_token_reserve.is_zero() {
			return Default::default()
		}

		multiply_by_rational(mga_token_reserve, liquidity_token_amount, liquidity_token_reserve)
			.unwrap_or_else(|_| Balance::max_value())
	}

	fn scale_liquidity_by_mga_valuation(
		mga_valuation: Self::Balance,
		liquidity_token_amount: Self::Balance,
		mga_token_amount: Self::Balance,
	) -> Self::Balance {
		if mga_valuation.is_zero() {
			return Default::default()
		}

		multiply_by_rational(liquidity_token_amount, mga_token_amount, mga_valuation)
			.unwrap_or_else(|_| Balance::max_value())
	}

	fn get_pool_state(
		liquidity_token_id: Self::CurrencyId,
	) -> Option<(Self::Balance, Self::Balance)> {
		let (mga_token_id, other_token_id) =
			match Self::get_liquidity_token_mga_pool(liquidity_token_id) {
				Ok(pool) => pool,
				Err(_) => return None,
			};

		let mga_token_reserve = match Pallet::<T>::get_reserves(mga_token_id, other_token_id) {
			Ok(reserves) => reserves.0,
			Err(_) => return None,
		};

		let liquidity_token_reserve: Balance =
			<T as Config>::Currency::total_issuance(liquidity_token_id.into()).into();

		if liquidity_token_reserve.is_zero() {
			return None
		}

		Some((mga_token_reserve, liquidity_token_reserve))
	}
}

impl<T: Config> PoolCreateApi for Pallet<T> {
	type AccountId = T::AccountId;

	fn pool_exists(first: TokenId, second: TokenId) -> bool {
		Pools::<T>::contains_key((first, second)) || Pools::<T>::contains_key((second, first))
	}
	fn pool_create(
		account: Self::AccountId,
		first: TokenId,
		first_amount: Balance,
		second: TokenId,
		second_amount: Balance,
	) -> Option<(TokenId, Balance)> {
		if let Ok(_) = <Self as XykFunctionsTrait<Self::AccountId>>::create_pool(
			account,
			first,
			first_amount,
			second,
			second_amount,
		) {
			LiquidityAssets::<T>::get((first, second)).map(|asset_id| {
				(asset_id, <T as Config>::Currency::total_issuance(asset_id.into()).into())
			})
		} else {
			None
		}
	}
}<|MERGE_RESOLUTION|>--- conflicted
+++ resolved
@@ -2323,7 +2323,6 @@
 		);
 
 		if <T as Config>::PoolPromoteApi::get_pool_rewards(liquidity_asset_id).is_some() {
-<<<<<<< HEAD
 			// HARD
 			if liquidity_token_free_balance < liquidity_asset_amount {
 				let promoted_liquidity_asset_amount_to_settle =
@@ -2337,26 +2336,6 @@
 
 				if liquidity_token_activated_balance == promoted_liquidity_asset_amount_to_settle {
 					LiquidityMiningUser::<T>::remove((sender.clone(), liquidity_asset_id));
-=======
-			if liquidity_token_free_balance >= liquidity_asset_amount {
-			} else {
-				let promoted_liquidity_asset_amount_to_settle =
-					liquidity_asset_amount - liquidity_token_free_balance;
-
-				if liquidity_token_activated_balance == promoted_liquidity_asset_amount_to_settle {
-					Pallet::<T>::set_liquidity_burning_checkpoint(
-						sender.clone(),
-						liquidity_asset_id,
-						promoted_liquidity_asset_amount_to_settle,
-					)?;
-					LiquidityMiningUser::<T>::remove((sender.clone(), liquidity_asset_id));
-				} else {
-					Pallet::<T>::set_liquidity_burning_checkpoint(
-						sender.clone(),
-						liquidity_asset_id,
-						promoted_liquidity_asset_amount_to_settle,
-					)?;
->>>>>>> df2ca6d8
 				}
 			};
 		}
