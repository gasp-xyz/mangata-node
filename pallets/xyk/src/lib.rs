--- conflicted
+++ resolved
@@ -400,15 +400,7 @@
 
             let sender = ensure_signed(origin)?;
 
-<<<<<<< HEAD
-            // Get liquidity token id
-            let liquidity_asset_id = Self::get_liquidity_asset(
-                 first_asset_id,
-                 second_asset_id
-            )?;
-=======
             <Self as XykFunctionsTrait<T::AccountId>>::mint_liquidity(sender, first_asset_id.into(), second_asset_id.into(), first_asset_amount.into())
->>>>>>> b799d2b3
 
         }
 
@@ -424,96 +416,6 @@
 
             <Self as XykFunctionsTrait<T::AccountId>>::burn_liquidity(sender, first_asset_id.into(), second_asset_id.into(), liquidity_asset_amount.into())
 
-<<<<<<< HEAD
-            // Get token reserves and liquidity asset id
-            let first_asset_reserve = Pools::get((first_asset_id, second_asset_id));
-            let second_asset_reserve = Pools::get((second_asset_id, first_asset_id));
-            let liquidity_asset_id = Self::get_liquidity_asset(first_asset_id, second_asset_id)?;
-
-            // Ensure user has enought liquidity tokens to burn
-            ensure!(
-                T::Currency::can_slash(liquidity_asset_id.into(), &sender, liquidity_asset_amount.into()),
-                Error::<T>::NotEnoughAssets,
-            );
-            let new_balance: Balance = T::Currency::free_balance(liquidity_asset_id.into(), &sender).into() - liquidity_asset_amount;
-
-            // ??
-            T::Currency::ensure_can_withdraw(liquidity_asset_id.into(),
-                &sender,
-                liquidity_asset_amount.into(),
-                WithdrawReasons::all(),
-                new_balance.into()).or(Err(Error::<T>::NotEnoughAssets))?;
-
-            // Calculate first and second token amounts depending on liquidity amount to burn
-            let (first_asset_amount, second_asset_amount) =  Self::get_burn_amount(first_asset_id, second_asset_id, liquidity_asset_amount)?;
-
-            let total_liquidity_assets: Balance = T::Currency::total_issuance(liquidity_asset_id.into()).into();
-            // If all liquidity assets are being burned then
-            // both asset amounts must be equal to their reserve values
-            // All storage values related to this pool must be destroyed
-            if liquidity_asset_amount == total_liquidity_assets{
-                ensure!((first_asset_reserve - first_asset_amount).is_zero()
-                && (second_asset_reserve - second_asset_amount).is_zero(),
-                Error::<T>::UnexpectedFailure
-            );
-            }else
-            {
-                ensure!(!((first_asset_reserve - first_asset_amount).is_zero()
-                || (second_asset_reserve - second_asset_amount).is_zero()),
-                Error::<T>::UnexpectedFailure
-            );
-            }
-            // If all liquidity assets are not being burned then
-            // both asset amounts must be less than their reserve values
-
-            // Ensure not withdrawing zero amounts
-            ensure!(
-                !first_asset_amount.is_zero() && !second_asset_amount.is_zero(),
-                Error::<T>::ZeroAmount,
-            );
-
-            // Transfer withdrawn amounts from vault to user
-            T::Currency::transfer(
-                first_asset_id.into(),
-                &vault,
-                &sender,
-                first_asset_amount.into(),
-                ExistenceRequirement::KeepAlive,
-            )?;
-            T::Currency::transfer(
-                second_asset_id.into(),
-                &vault,
-                &sender,
-                second_asset_amount.into(),
-                ExistenceRequirement::KeepAlive,
-            )?;
-
-            if liquidity_asset_amount == total_liquidity_assets{
-                Pools::remove((first_asset_id, second_asset_id));
-                Pools::remove((second_asset_id, first_asset_id));
-                LiquidityAssets::remove((first_asset_id, second_asset_id));
-                LiquidityAssets::remove((second_asset_id, first_asset_id));
-                LiquidityPools::remove(liquidity_asset_id);
-            }else{
-                // Apply changes in token pools, removing withdrawn amounts
-                Pools::insert(
-                    (&first_asset_id, &second_asset_id),
-                    first_asset_reserve - first_asset_amount,
-                );
-                Pools::insert(
-                    (&second_asset_id, &first_asset_id),
-                    second_asset_reserve - second_asset_amount,
-                );
-            }
-
-            // Destroying burnt liquidity tokens
-            T::Currency::burn_and_settle(liquidity_asset_id.into(), &sender, liquidity_asset_amount.into())?;
-
-            Self::deposit_event(RawEvent::LiquidityBurned(sender, first_asset_id, first_asset_amount, second_asset_id, second_asset_amount,liquidity_asset_id, second_asset_amount));
-
-            Ok(())
-=======
->>>>>>> b799d2b3
         }
     }
 }
@@ -1088,7 +990,7 @@
         );
 
         // Get liquidity token id
-        let liquidity_asset_id = Module::<T>::get_liquidity_asset(first_asset_id, second_asset_id);
+        let liquidity_asset_id = Module::<T>::get_liquidity_asset(first_asset_id, second_asset_id)?;
 
         // Ensure pool exists
         ensure!(
@@ -1205,7 +1107,7 @@
         // Get token reserves and liquidity asset id
         let first_asset_reserve = Pools::get((first_asset_id, second_asset_id));
         let second_asset_reserve = Pools::get((second_asset_id, first_asset_id));
-        let liquidity_asset_id = Module::<T>::get_liquidity_asset(first_asset_id, second_asset_id);
+        let liquidity_asset_id = Module::<T>::get_liquidity_asset(first_asset_id, second_asset_id)?;
 
         // Ensure user has enought liquidity tokens to burn
         ensure!(
@@ -1231,7 +1133,7 @@
 
         // Calculate first and second token amounts depending on liquidity amount to burn
         let (first_asset_amount, second_asset_amount) =
-            Module::<T>::get_burn_amount(first_asset_id, second_asset_id, liquidity_asset_amount);
+            Module::<T>::get_burn_amount(first_asset_id, second_asset_id, liquidity_asset_amount)?;
 
         let total_liquidity_assets: Balance =
             T::Currency::total_issuance(liquidity_asset_id.into()).into();
