--- conflicted
+++ resolved
@@ -701,9 +701,8 @@
     ) -> Result<(Balance, Balance), DispatchError> {
         // Get token reserves and liquidity asset id
         let liquidity_asset_id = Self::get_liquidity_asset(first_asset_id, second_asset_id)?;
-<<<<<<< HEAD
-        let first_asset_reserve: Balance = Pools::get((first_asset_id, second_asset_id));
-        let second_asset_reserve: Balance = Pools::get((second_asset_id, first_asset_id));
+        let (first_asset_reserve, second_asset_reserve) =
+            Module::<T>::get_reserves(first_asset_id, second_asset_id)?;
 
         let (first_asset_amount, second_asset_amount) = Self::get_burn_amount_reserves(
             first_asset_reserve,
@@ -732,11 +731,7 @@
         liquidity_asset_amount: Balance,
     ) -> Result<(Balance, Balance), DispatchError> {
         // Get token reserves and liquidity asset id
-=======
-        let (first_asset_reserve, second_asset_reserve) =
-            Module::<T>::get_reserves(first_asset_id, second_asset_id)?;
->>>>>>> 71c66222
-
+    
         let total_liquidity_assets: Balance =
             <T as Trait>::Currency::total_issuance(liquidity_asset_id.into()).into();
 
