// Copyright (C) 2020 Mangata team

use super::*;

use crate as rolldown;
use core::convert::TryFrom;
use frame_support::{construct_runtime, parameter_types, traits::Everything};

use frame_support::traits::ConstU128;
pub use mangata_support::traits::ProofOfStakeRewardsApi;
use orml_traits::parameter_type_with_key;
use sp_runtime::{traits::ConvertBack, BuildStorage, Saturating};

pub(crate) type AccountId = u64;
pub(crate) type Amount = i128;
pub(crate) type Balance = u128;
pub(crate) type TokenId = u32;

pub mod consts {
	pub const MILLION: u128 = 1_000_000;
	pub const ALICE: u64 = 2;
	pub const BOB: u64 = 3;
	pub const CHARLIE: u64 = 4;
	pub const EVE: u64 = 5;
}

type Block = frame_system::mocking::MockBlock<Test>;

construct_runtime!(
	pub enum Test {
		System: frame_system,
		Tokens: orml_tokens,
		Rolldown: rolldown
	}
);

parameter_types! {
	pub const BlockHashCount: u64 = 250;
}
impl frame_system::Config for Test {
	type BaseCallFilter = Everything;
	type RuntimeOrigin = RuntimeOrigin;
	type Nonce = u64;
	type RuntimeCall = RuntimeCall;
	type Hash = sp_runtime::testing::H256;
	type Hashing = sp_runtime::traits::BlakeTwo256;
	type AccountId = AccountId;
	type Lookup = sp_runtime::traits::IdentityLookup<Self::AccountId>;
	type RuntimeEvent = RuntimeEvent;
	type Block = Block;
	type BlockHashCount = BlockHashCount;
	type BlockWeights = ();
	type BlockLength = ();
	type DbWeight = ();
	type Version = ();
	type PalletInfo = PalletInfo;
	type AccountData = ();
	type OnNewAccount = ();
	type OnKilledAccount = ();
	type SystemWeightInfo = ();
	type SS58Prefix = ();
	type OnSetCode = ();
	type MaxConsumers = frame_support::traits::ConstU32<16>;
}

parameter_type_with_key! {
	pub ExistentialDeposits: |currency_id: TokenId| -> Balance {
		match currency_id {
			_ => 0,
		}
	};
}

impl orml_tokens::Config for Test {
	type RuntimeEvent = RuntimeEvent;
	type Balance = Balance;
	type Amount = Amount;
	type CurrencyId = TokenId;
	type WeightInfo = ();
	type ExistentialDeposits = ExistentialDeposits;
	type MaxLocks = ();
	type DustRemovalWhitelist = ();
	type MaxReserves = ();
	type ReserveIdentifier = [u8; 8];
	type CurrencyHooks = ();
}

mockall::mock! {
	pub SequencerStakingProviderApi {}

	impl SequencerStakingProviderTrait<AccountId, Balance> for SequencerStakingProviderApi {
		fn is_active_sequencer(sequencer: &AccountId) -> bool;
		fn slash_sequencer<'a>(to_be_slashed: &AccountId, maybe_to_reward: Option<&'a AccountId>) -> DispatchResult;
		fn is_selected_sequencer(sequencer: &AccountId) -> bool;
	}
}

mockall::mock! {
	pub AssetRegistryProviderApi {}
	impl AssetRegistryProviderTrait<TokenId> for AssetRegistryProviderApi {
		fn get_l1_asset_id(l1_asset: L1Asset) -> Option<TokenId>;
		fn create_l1_asset(l1_asset: L1Asset) -> Result<TokenId, DispatchError>;
	}
}

pub struct DummyAddressConverter();

impl Convert<[u8; 20], AccountId> for DummyAddressConverter {
	fn convert(account: [u8; 20]) -> AccountId {
		let mut bytes = [0u8; 8];
		bytes.copy_from_slice(&account[0..8]);
		AccountId::from_be_bytes(bytes)
	}
}

impl ConvertBack<[u8; 20], AccountId> for DummyAddressConverter {
	fn convert_back(account: AccountId) -> [u8; 20] {
		let mut address = [0u8; 20];
		let bytes: Vec<u8> = account
			.to_be_bytes()
			.iter()
			.cloned()
			.chain(std::iter::repeat(0u8).take(12))
			.into_iter()
			.collect();

		address.copy_from_slice(&bytes[..]);
		address
	}
}

impl rolldown::Config for Test {
	type RuntimeEvent = RuntimeEvent;
	type SequencerStakingProvider = MockSequencerStakingProviderApi;
	type Tokens = orml_tokens::MultiTokenCurrencyAdapter<Test>;
	type AssetRegistryProvider = MockAssetRegistryProviderApi;
	type AddressConverter = DummyAddressConverter;
	type DisputePeriodLength = ConstU128<5>;
	type RequestsPerBlock = ConstU128<10>;
}

pub struct ExtBuilder {
	ext: sp_io::TestExternalities,
}

impl ExtBuilder {
	pub fn new() -> Self {
		let mut t = frame_system::GenesisConfig::<Test>::default()
			.build_storage()
			.expect("Frame system builds valid default genesis config");

		rolldown::GenesisConfig::<Test> { _phantom: Default::default() }
			.assimilate_storage(&mut t)
			.expect("Tokens storage can be assimilated");

		let mut ext = sp_io::TestExternalities::new(t);

		ext.execute_with(|| {
			for s in vec![consts::ALICE, consts::BOB, consts::CHARLIE].iter() {
				Pallet::<Test>::new_sequencer_active(s);
			}
		});

		Self { ext }
	}

	fn create_if_does_not_exists(&mut self, token_id: TokenId) {
		self.ext.execute_with(|| {
			while token_id >= Tokens::next_asset_id() {
				Tokens::create(RuntimeOrigin::root(), 0, 0).unwrap();
			}
		});
	}

	pub fn issue(mut self, who: AccountId, token_id: TokenId, balance: Balance) -> Self {
		self.create_if_does_not_exists(token_id);
		self.ext
			.execute_with(|| Tokens::mint(RuntimeOrigin::root(), token_id, who, balance).unwrap());
		return self
	}

	pub fn build(self) -> sp_io::TestExternalities {
		self.ext
	}

	pub fn execute_with_default_mocks<R>(mut self, f: impl FnOnce() -> R) -> R {
		self.ext.execute_with(|| {
			let is_liquidity_token_mock =
				MockSequencerStakingProviderApi::is_active_sequencer_context();
			is_liquidity_token_mock.expect().return_const(true);

			let is_selected_sequencer_mock =
				MockSequencerStakingProviderApi::is_selected_sequencer_context();
			is_selected_sequencer_mock.expect().return_const(true);

			let get_l1_asset_id_mock = MockAssetRegistryProviderApi::get_l1_asset_id_context();
			get_l1_asset_id_mock.expect().return_const(crate::tests::ETH_TOKEN_ADDRESS_MGX);

<<<<<<< HEAD
			let is_maintenance_mock = MockMaintenanceStatusProviderApi::is_maintenance_context();
			is_maintenance_mock.expect().return_const(false);

=======
>>>>>>> b52e698d
			f()
		})
	}
}

pub fn forward_to_block<T>(n: BlockNumberFor<T>)
where
	T: frame_system::Config,
	T: rolldown::Config,
{
	while frame_system::Pallet::<T>::block_number() < n {
		let new_block_number =
			frame_system::Pallet::<T>::block_number().saturating_add(1u32.into());
		frame_system::Pallet::<T>::set_block_number(new_block_number);

		frame_system::Pallet::<T>::on_initialize(new_block_number);
		rolldown::Pallet::<T>::on_initialize(new_block_number);
		rolldown::Pallet::<T>::on_finalize(new_block_number);
		frame_system::Pallet::<T>::on_finalize(new_block_number);
	}
}

pub(crate) fn events() -> Vec<pallet::Event<Test>> {
	System::events()
		.into_iter()
		.map(|r| r.event)
		.filter_map(|e| if let RuntimeEvent::Rolldown(inner) = e { Some(inner) } else { None })
		.collect::<Vec<_>>()
}

#[macro_export]
macro_rules! assert_eq_events {
	($events:expr) => {
		match &$events {
			e => similar_asserts::assert_eq!(*e, $crate::mock::events()),
		}
	};
}

#[macro_export]
macro_rules! assert_event_emitted {
	($event:expr) => {
		match &$event {
			e => {
				assert!(
					$crate::mock::events().iter().find(|x| *x == e).is_some(),
					"Event {:?} was not found in events: \n {:?}",
					e,
					crate::mock::events()
				);
			},
		}
	};
}<|MERGE_RESOLUTION|>--- conflicted
+++ resolved
@@ -196,12 +196,9 @@
 			let get_l1_asset_id_mock = MockAssetRegistryProviderApi::get_l1_asset_id_context();
 			get_l1_asset_id_mock.expect().return_const(crate::tests::ETH_TOKEN_ADDRESS_MGX);
 
-<<<<<<< HEAD
 			let is_maintenance_mock = MockMaintenanceStatusProviderApi::is_maintenance_context();
 			is_maintenance_mock.expect().return_const(false);
 
-=======
->>>>>>> b52e698d
 			f()
 		})
 	}
