--- conflicted
+++ resolved
@@ -12,10 +12,6 @@
 }
 
 // #[test]
-<<<<<<< HEAD
-    #[test]
-fn W_submit_double(){
-=======
 // fn set_info_should_work() {
 //     new_test_ext().execute_with(|| {
 //         // creating asset with assetId 0 and minting to accountId 2
@@ -48,7 +44,6 @@
 //fn submit_doubly_encrypted_transaction(origin, doubly_encrypted_call: Vec<u8>, nonce: T::Index, weight: Weight, builder: T::AccountId, executor: T::AccountId) -> DispatchResult{
 #[test]
 fn W_submit_double() {
->>>>>>> 5c701c2d
     new_test_ext().execute_with(|| {
         let mut user = ensure_signed(Origin::signed(1));
         let builder: u128 = 2;
