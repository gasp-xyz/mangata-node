pub mod fee {
	use crate::{weights::VerExtrinsicBaseWeight, UNIT};
	use frame_support::weights::{
		constants::WEIGHT_PER_SECOND, WeightToFeeCoefficient, WeightToFeeCoefficients,
		WeightToFeePolynomial,
	};
	use mangata_types::Balance;
	use smallvec::smallvec;
	use sp_runtime::Perbill;

	pub const ROC_MGR_SCALE_FACTOR_UNADJUSTED: u128 = 10_000_000_000_u128; // 10_000 as KSM/MGX, with 6 decimals accounted for (12 - KSM, 18 - MGR)

	// on-chain fees are 10x more expensive then ~real rate
	pub const ROC_MGR_SCALE_FACTOR: u128 = 1000_000_000_u128; // 1000 as KSM/MGR, with 6 decimals accounted for (12 - KSM, 18 - MGR)
	pub const KAR_MGR_SCALE_FACTOR: u128 = ROC_MGR_SCALE_FACTOR / 100; // 100 as KAR/ROC
	pub const TUR_MGR_SCALE_FACTOR: u128 = ROC_MGR_SCALE_FACTOR; // 100 as TUR/ROC, with 2 decimals accounted for (10 - TUR, 12 - ROC)

	/// Handles converting a weight scalar to a fee value, based on the scale and granularity of the
	/// node's balance type.
	///
	/// This should typically create a mapping between the following ranges:
	///   - `[0, MAXIMUM_BLOCK_WEIGHT]`
	///   - `[Balance::min, Balance::max]`
	///
	/// Yet, it can be used for any other sort of change to weight-fee. Some examples being:
	///   - Setting it to `0` will essentially disable the weight fee.
	///   - Setting it to `1` will cause the literal `#[weight = x]` values to be charged.
	pub struct WeightToFee;
	impl WeightToFeePolynomial for WeightToFee {
		type Balance = Balance;
		fn polynomial() -> WeightToFeeCoefficients<Self::Balance> {
			// in Rococo, extrinsic base weight (smallest non-zero weight) is mapped to 1 MILLIUNIT:
			// in mangata, we map to 1/10 of that, or 1/10 MILLIUNIT
			let p = base_tx_in_mgr();
			let q = Balance::from(VerExtrinsicBaseWeight::get());
			smallvec![WeightToFeeCoefficient {
				degree: 1,
				negative: false,
				coeff_frac: Perbill::from_rational(p % q, q),
				coeff_integer: p / q,
			}]
		}
	}

	pub fn base_tx_in_mgr() -> Balance {
		UNIT
	}

	pub fn mgr_per_second() -> u128 {
<<<<<<< HEAD
		let base_weight = Balance::from(VerExtrinsicBaseWeight::get());
		let base_per_second = (WEIGHT_PER_SECOND as u128) / base_weight;
=======
		let base_weight = Balance::from(MangataExtrinsicBaseWeight::get());
		let base_per_second = (WEIGHT_PER_SECOND.ref_time() / base_weight as u64) as u128;
>>>>>>> 72e9edb2
		base_per_second * base_tx_in_mgr()
	}

	pub fn roc_per_second() -> u128 {
		mgr_per_second() / ROC_MGR_SCALE_FACTOR_UNADJUSTED as u128
	}
}

pub mod parachains {
	pub mod mangata {
		pub const ID: u32 = 2110;
	}
	pub mod karura {
		pub const ID: u32 = 2000;
		pub const KAR_KEY: &[u8] = &[0, 128];
		pub const KUSD_KEY: &[u8] = &[0, 129];
		pub const LKSM_KEY: &[u8] = &[0, 131];
	}
	pub mod turing {
		pub const ID: u32 = 2114;
	}
	pub mod bifrost {
		pub const ID: u32 = 2001;
		pub const BNC_KEY: &[u8] = &[0, 1];
		pub const VSKSM_KEY: &[u8] = &[4, 4];
		pub const VKSM_KEY: &[u8] = &[1, 4];
	}
	pub mod imbue {
		pub const ID: u32 = 2121;
		pub const IMBU_KEY: &[u8] = &[0];
	}
	pub mod phala {
		pub const ID: u32 = 2004;
	}
}<|MERGE_RESOLUTION|>--- conflicted
+++ resolved
@@ -32,7 +32,7 @@
 			// in Rococo, extrinsic base weight (smallest non-zero weight) is mapped to 1 MILLIUNIT:
 			// in mangata, we map to 1/10 of that, or 1/10 MILLIUNIT
 			let p = base_tx_in_mgr();
-			let q = Balance::from(VerExtrinsicBaseWeight::get());
+			let q = Balance::from(VerExtrinsicBaseWeight::get().ref_time());
 			smallvec![WeightToFeeCoefficient {
 				degree: 1,
 				negative: false,
@@ -47,13 +47,8 @@
 	}
 
 	pub fn mgr_per_second() -> u128 {
-<<<<<<< HEAD
-		let base_weight = Balance::from(VerExtrinsicBaseWeight::get());
-		let base_per_second = (WEIGHT_PER_SECOND as u128) / base_weight;
-=======
-		let base_weight = Balance::from(MangataExtrinsicBaseWeight::get());
+		let base_weight = Balance::from(VerExtrinsicBaseWeight::get().ref_time());
 		let base_per_second = (WEIGHT_PER_SECOND.ref_time() / base_weight as u64) as u128;
->>>>>>> 72e9edb2
 		base_per_second * base_tx_in_mgr()
 	}
 
