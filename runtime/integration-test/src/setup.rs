--- conflicted
+++ resolved
@@ -13,15 +13,10 @@
 #[cfg(feature = "with-kusama-runtime")]
 mod kusama_imports {
 	pub use mangata_kusama_runtime::{
-<<<<<<< HEAD
 		mgx_per_second, xcm_config::*, AccountId, AssetMetadataOf, AssetRegistry, Balance,
-		Bootstrap, CustomMetadata, PolkadotXcm, Proxy, ProxyType, Runtime, RuntimeCall,
+		Bootstrap, CustomMetadata, Identity, PolkadotXcm, Proxy, ProxyType, Runtime, RuntimeCall,
 		RuntimeOrigin, System, TokenId, Tokens, VersionedMultiLocation, XTokens, XcmMetadata, Xyk,
 		XykMetadata, UNIT,
-=======
-		AccountId, AssetMetadataOf, Balance, Bootstrap, CustomMetadata, Identity, Proxy, ProxyType,
-		Runtime, RuntimeCall, RuntimeOrigin, System, TokenId, Tokens, Xyk, XykMetadata, UNIT,
->>>>>>> 6134c309
 	};
 	pub use xcm::latest::Weight as XcmWeight;
 
