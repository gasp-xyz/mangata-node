--- conflicted
+++ resolved
@@ -147,40 +147,7 @@
     needs: [setup-report, matrix-setup]
     strategy:
       fail-fast: false
-<<<<<<< HEAD
       matrix: ${{ fromJson(needs.matrix-setup.outputs.matrix) }}
-=======
-      matrix:
-        include:
-          - command: "yarn test-parallel --max-workers=10"
-            fast: false
-          - command: "yarn test-sequential-no-bootstrap"
-            fast: false
-          - command: "yarn test-seqgasless"
-            fast: false
-          - command: "yarn test-maintenance"
-            fast: true
-          - command: "yarn test-bootstrap"
-            fast: false
-          - command: "yarn test-rewards-bootstrap"
-            fast: false
-          - command: "yarn test-parallel-autocompound"
-            fast: true
-          - command: "yarn test-sequential-autocompound"
-            fast: true
-          - command: "yarn test-poolliquidity"
-            fast: true
-          - command: "yarn test-governance"
-            fast: true
-          - command: "yarn test-multiswap"
-            fast: false
-          - command: "yarn test-experimentalStaking"
-            fast: true
-          - command: "yarn test-crowdloan"
-            fast: false
-          - command: "yarn test-sdk"
-            fast: true
->>>>>>> 935d846a
     runs-on: [e2e-gke]
     timeout-minutes: 180
     env:
