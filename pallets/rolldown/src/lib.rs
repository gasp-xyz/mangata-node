#![cfg_attr(not(feature = "std"), no_std)]

use messages::{EthAbi, EthAbiHash};
pub mod messages;

use frame_support::{
	ensure,
	pallet_prelude::*,
	traits::{tokens::currency::MultiTokenCurrency, ExistenceRequirement, Get, StorageVersion},
};
use frame_system::{ensure_signed, pallet_prelude::*};
use messages::{Cancel, FailedDepositResolution, Origin, RequestId, Withdrawal};
use rs_merkle::{Hasher, MerkleProof, MerkleTree};
use scale_info::prelude::{format, string::String};

use sp_runtime::traits::{One, SaturatedConversion, Saturating};
use sp_std::{collections::btree_map::BTreeMap, iter::Iterator};

use alloy_sol_types::SolValue;
use frame_support::{traits::WithdrawReasons, PalletId};
use itertools::Itertools;
use mangata_support::traits::{
	AssetRegistryProviderTrait, GetMaintenanceStatusTrait, RolldownProviderTrait,
	SequencerStakingProviderTrait, SequencerStakingRewardsTrait, SetMaintenanceModeOn,
};
use mangata_types::assets::L1Asset;
use orml_tokens::{MultiTokenCurrencyExtended, MultiTokenReservableCurrency};
use sha3::{Digest, Keccak256};
use sp_core::{H256, U256};
use sp_runtime::traits::{AccountIdConversion, Convert, ConvertBack, Zero};
use sp_std::{collections::btree_set::BTreeSet, convert::TryInto, prelude::*, vec::Vec};

pub type CurrencyIdOf<T> = <<T as Config>::Tokens as MultiTokenCurrency<
	<T as frame_system::Config>::AccountId,
>>::CurrencyId;

pub type BalanceOf<T> =
	<<T as Config>::Tokens as MultiTokenCurrency<<T as frame_system::Config>::AccountId>>::Balance;
pub type ChainIdOf<T> = <T as pallet::Config>::ChainId;

type AccountIdOf<T> = <T as frame_system::Config>::AccountId;

type RoundIndex = u32;

pub(crate) const LOG_TARGET: &'static str = "rolldown";

// syntactic sugar for logging.
#[macro_export]
macro_rules! log {
	($level:tt, $patter:expr $(, $values:expr)* $(,)?) => {
		log::$level!(
			target: crate::LOG_TARGET,
			concat!("[{:?}] 💸 ", $patter), <frame_system::Pallet<T>>::block_number() $(, $values)*
		)
	};
}

#[derive(Debug, PartialEq)]
pub struct EthereumAddressConverter<AccountId>(sp_std::marker::PhantomData<AccountId>);

impl Convert<[u8; 20], sp_runtime::AccountId20>
	for EthereumAddressConverter<sp_runtime::AccountId20>
{
	fn convert(eth_addr: [u8; 20]) -> sp_runtime::AccountId20 {
		eth_addr.into()
	}
}

#[derive(Clone)]
pub struct Keccak256Hasher {}

impl Hasher for Keccak256Hasher {
	type Hash = [u8; 32];

	fn hash(data: &[u8]) -> [u8; 32] {
		let mut output = [0u8; 32];
		let hash = Keccak256::digest(&data[..]);
		output.copy_from_slice(&hash[..]);
		output
	}
}

#[derive(PartialEq, RuntimeDebug, Clone, Encode, Decode, MaxEncodedLen, TypeInfo)]
pub enum L1DepositProcessingError {
	Overflow,
	AssetRegistrationProblem,
	MintError,
}

impl<T> From<L1DepositProcessingError> for Error<T> {
	fn from(e: L1DepositProcessingError) -> Self {
		match e {
			L1DepositProcessingError::Overflow => Error::<T>::BalanceOverflow,
			L1DepositProcessingError::AssetRegistrationProblem => Error::<T>::L1AssetCreationFailed,
			L1DepositProcessingError::MintError => Error::<T>::MintError,
		}
	}
}

#[derive(PartialEq, RuntimeDebug, Clone, Encode, Decode, MaxEncodedLen, TypeInfo)]
pub enum L1RequestProcessingError {
	Overflow,
	AssetRegistrationProblem,
	MintError,
	NotEnoughtCancelRights,
	WrongCancelRequestId,
	SequencerNotSlashed,
}

impl From<L1DepositProcessingError> for L1RequestProcessingError {
	fn from(err: L1DepositProcessingError) -> Self {
		match err {
			L1DepositProcessingError::Overflow => Self::Overflow,
			L1DepositProcessingError::AssetRegistrationProblem => Self::AssetRegistrationProblem,
			L1DepositProcessingError::MintError => Self::MintError,
		}
	}
}

#[cfg(test)]
mod tests;

#[cfg(test)]
mod mock;

use crate::messages::L1Update;
pub use pallet::*;

#[frame_support::pallet]
pub mod pallet {

	use super::*;

	const STORAGE_VERSION: StorageVersion = StorageVersion::new(0);

	#[pallet::pallet]
	#[pallet::storage_version(STORAGE_VERSION)]
	pub struct Pallet<T>(PhantomData<T>);

	#[pallet::hooks]
	impl<T: Config> Hooks<BlockNumberFor<T>> for Pallet<T> {
		fn on_initialize(now: BlockNumberFor<T>) -> Weight {
			if T::MaintenanceStatusProvider::is_maintenance() {
				LastMaintananceMode::<T>::put(now.saturated_into::<u128>());
			}

			Self::maybe_create_batch(now);
			Self::schedule_request_for_execution_if_dispute_period_has_passsed(now);
			Self::execute_requests_from_execute_queue(now);
			T::DbWeight::get().reads_writes(20, 20)
		}
	}

	#[derive(
		Eq, PartialEq, RuntimeDebug, Clone, Encode, Decode, MaxEncodedLen, TypeInfo, Default,
	)]
	pub struct SequencerRights {
		pub read_rights: u128,
		pub cancel_rights: u128,
	}

	#[derive(Eq, PartialEq, RuntimeDebug, Clone, Copy, Encode, Decode, TypeInfo)]
	pub enum L2Request<AccountId: Clone> {
		FailedDepositResolution(FailedDepositResolution),
		Cancel(Cancel<AccountId>),
		Withdrawal(Withdrawal),
	}

	#[derive(Eq, PartialEq, RuntimeDebug, Clone, Encode, Decode, TypeInfo)]
	pub enum BatchSource {
		Manual,
		AutomaticSizeReached,
		PeriodReached,
	}

	#[derive(
		PartialOrd, Ord, Eq, PartialEq, RuntimeDebug, Clone, Encode, Decode, MaxEncodedLen, TypeInfo,
	)]
	pub enum DisputeRole {
		Canceler,
		Submitter,
	}

	#[pallet::storage]
	pub type FerriedDeposits<T: Config> =
		StorageMap<_, Blake2_128Concat, (T::ChainId, H256), T::AccountId, OptionQuery>;

	#[pallet::storage]
	/// stores id of the failed depoisit, so it can be  refunded using [`Pallet::refund_failed_deposit`]
	pub type FailedL1Deposits<T: Config> =
		StorageMap<_, Blake2_128Concat, (T::ChainId, u128), (T::AccountId, H256), OptionQuery>;

	#[pallet::storage]
	#[pallet::getter(fn get_last_processed_request_on_l2)]
	// Id of the last request originating on other chain that has been executed
	pub type LastProcessedRequestOnL2<T: Config> =
		StorageMap<_, Blake2_128Concat, T::ChainId, u128, ValueQuery>;

	#[pallet::storage]
	#[pallet::unbounded]
	// Id of the next request that will originate on this chain
	pub type L2OriginRequestId<T: Config> = StorageValue<_, BTreeMap<T::ChainId, u128>, ValueQuery>;

	#[pallet::storage]
	pub type ManualBatchExtraFee<T: Config> = StorageValue<_, BalanceOf<T>, ValueQuery>;

	#[pallet::storage]
	#[pallet::unbounded]
	#[pallet::getter(fn get_pending_requests)]
	// Stores requests brought by sequencer that are under dispute period.
	pub type PendingSequencerUpdates<T: Config> = StorageDoubleMap<
		_,
		Blake2_128Concat,
		u128,
		Blake2_128Concat,
		T::ChainId,
		(T::AccountId, messages::L1Update, H256),
		OptionQuery,
	>;

	#[pallet::storage]
	#[pallet::unbounded]
	// queue of all updates that went through dispute period and are ready to be processed
	pub type UpdatesExecutionQueue<T: Config> = StorageMap<
		_,
		Blake2_128Concat,
		u128,
		(BlockNumberFor<T>, T::ChainId, messages::L1Update),
		OptionQuery,
	>;

	#[pallet::storage]
	pub type LastMaintananceMode<T: Config> = StorageValue<_, u128, OptionQuery>;

	#[pallet::storage]
	// Id of the next update to be executed
	pub type UpdatesExecutionQueueNextId<T: Config> = StorageValue<_, u128, ValueQuery>;

	#[pallet::storage]
	// Id of the last update that has been executed
	pub type LastScheduledUpdateIdInExecutionQueue<T: Config> = StorageValue<_, u128, ValueQuery>;

	#[pallet::storage]
	#[pallet::unbounded]
	pub type SequencersRights<T: Config> = StorageMap<
		_,
		Blake2_128Concat,
		T::ChainId,
		BTreeMap<T::AccountId, SequencerRights>,
		ValueQuery,
	>;

	//maps Chain and !!!! request origin id!!! to pending update
	#[pallet::storage]
	#[pallet::unbounded]
	#[pallet::getter(fn get_l2_request)]
	pub type L2Requests<T: Config> = StorageDoubleMap<
		_,
		Blake2_128Concat,
		T::ChainId,
		Blake2_128Concat,
		RequestId,
		(L2Request<T::AccountId>, H256),
		OptionQuery,
	>;

	#[pallet::storage]
	#[pallet::unbounded]
	#[pallet::getter(fn get_awaiting_cancel_resolution)]
	pub type AwaitingCancelResolution<T: Config> = StorageMap<
		_,
		Blake2_128Concat,
		(T::ChainId, T::AccountId),
		BTreeSet<(u128, DisputeRole)>,
		ValueQuery,
	>;

	#[pallet::storage]
	#[pallet::getter(fn get_last_update_by_sequencer)]
	pub type LastUpdateBySequencer<T: Config> =
		StorageMap<_, Blake2_128Concat, (T::ChainId, T::AccountId), u128, ValueQuery>;

	#[pallet::storage]
	#[pallet::getter(fn get_max_accepted_request_id_on_l2)]
	pub type MaxAcceptedRequestIdOnl2<T: Config> =
		StorageMap<_, Blake2_128Concat, T::ChainId, u128, ValueQuery>;

	#[pallet::storage]
	#[pallet::getter(fn get_total_number_of_deposits)]
	pub type TotalNumberOfDeposits<T: Config> = StorageValue<_, u128, ValueQuery>;

	#[pallet::storage]
	#[pallet::getter(fn get_total_number_of_withdrawals)]
	pub type TotalNumberOfWithdrawals<T: Config> = StorageValue<_, u128, ValueQuery>;

	#[pallet::storage]
	pub type L2RequestsBatch<T: Config> = StorageMap<
		_,
		Blake2_128Concat,
		(ChainIdOf<T>, u128),
		(BlockNumberFor<T>, (u128, u128), AccountIdOf<T>),
		OptionQuery,
	>;

	#[pallet::storage]
	#[pallet::unbounded]
	/// For each supported chain stores:
	/// - last batch id
	/// - range of the reqeusts in last batch
	pub type L2RequestsBatchLast<T: Config> =
		StorageValue<_, BTreeMap<T::ChainId, (BlockNumberFor<T>, u128, (u128, u128))>, ValueQuery>;

	#[pallet::event]
	#[pallet::generate_deposit(pub(super) fn deposit_event)]
	pub enum Event<T: Config> {
		L1ReadStored {
			chain: T::ChainId,
			sequencer: T::AccountId,
			dispute_period_end: u128,
			range: messages::Range,
			hash: H256,
		},
		RequestProcessedOnL2 {
			chain: T::ChainId,
			request_id: u128,
			status: Result<(), L1RequestProcessingError>,
		},
		L1ReadCanceled {
			chain: T::ChainId,
			canceled_sequencer_update: u128,
			assigned_id: RequestId,
		},
		TxBatchCreated {
			chain: T::ChainId,
			source: BatchSource,
			assignee: T::AccountId,
			batch_id: u128,
			range: (u128, u128),
		},
		WithdrawalRequestCreated {
			chain: T::ChainId,
			request_id: RequestId,
			recipient: [u8; 20],
			token_address: [u8; 20],
			amount: u128,
			hash: H256,
			ferry_tip: u128,
		},
		ManualBatchExtraFeeSet(BalanceOf<T>),
		DepositRefundCreated {
			chain: ChainIdOf<T>,
			refunded_request_id: RequestId,
			ferry: Option<AccountIdOf<T>>,
		},
		L1ReadScheduledForExecution {
			chain: T::ChainId,
			hash: H256,
		},
		L1ReadIgnoredBecauseOfMaintenanceMode {
			chain: T::ChainId,
			hash: H256,
		},
		DepositFerried {
			chain: T::ChainId,
			deposit: messages::Deposit,
			deposit_hash: H256,
		},
	}

	#[pallet::error]
	/// Errors
	pub enum Error<T> {
		OperationFailed,
		ReadRightsExhausted,
		CancelRightsExhausted,
		EmptyUpdate,
		AddressDeserializationFailure,
		RequestDoesNotExist,
		NotEnoughAssets,
		NotEnoughAssetsForFee,
		BalanceOverflow,
		L1AssetCreationFailed,
		MathOverflow,
		TooManyRequests,
		InvalidUpdate,
		L1AssetNotFound,
		WrongRequestId,
		OnlySelectedSequencerisAllowedToUpdate,
		SequencerLastUpdateStillInDisputePeriod,
		SequencerAwaitingCancelResolution,
		MultipleUpdatesInSingleBlock,
		BlockedByMaintenanceMode,
		UnsupportedAsset,
		InvalidRange,
		NonExistingRequestId,
		UnknownAliasAccount,
		FailedDepositDoesNotExist,
		EmptyBatch,
		TokenDoesNotExist,
		NotEligibleForRefund,
		FerryHashMismatch,
		MintError,
		AssetRegistrationProblem,
	}

	#[pallet::config]
	pub trait Config: frame_system::Config {
		type RuntimeEvent: From<Event<Self>> + IsType<<Self as frame_system::Config>::RuntimeEvent>;
		type SequencerStakingProvider: SequencerStakingProviderTrait<
			Self::AccountId,
			BalanceOf<Self>,
			ChainIdOf<Self>,
		>;
<<<<<<< HEAD
		type AddressConverter: ConvertBack<[u8; 20], Self::AccountId>;
=======
		type SequencerStakingRewards: SequencerStakingRewardsTrait<Self::AccountId, RoundIndex>;
		type AddressConverter: Convert<[u8; 20], Self::AccountId>;
>>>>>>> f9d308d9
		// Dummy so that we can have the BalanceOf type here for the SequencerStakingProviderTrait
		type Tokens: MultiTokenCurrency<Self::AccountId>
			+ MultiTokenReservableCurrency<Self::AccountId>
			+ MultiTokenCurrencyExtended<Self::AccountId>;
		type AssetRegistryProvider: AssetRegistryProviderTrait<CurrencyIdOf<Self>>;
		#[pallet::constant]
		type DisputePeriodLength: Get<u128>;
		#[pallet::constant]
		type RightsMultiplier: Get<u128>;
		#[pallet::constant]
		type RequestsPerBlock: Get<u128>;
		type MaintenanceStatusProvider: GetMaintenanceStatusTrait + SetMaintenanceModeOn;
		type ChainId: From<messages::Chain>
			+ Parameter
			+ Member
			+ Default
			+ TypeInfo
			+ MaybeSerializeDeserialize
			+ MaxEncodedLen
			+ PartialOrd
			+ codec::Decode
			+ codec::Encode
			+ Ord
			+ Copy;
		type AssetAddressConverter: Convert<(ChainIdOf<Self>, [u8; 20]), L1Asset>;
		// How many L2 requests needs to be created so they are grouped and assigned
		// to active sequencer
		#[pallet::constant]
		type MerkleRootAutomaticBatchSize: Get<u128>;
		// How many blocks since last batch needs to be create so the batch is created and assigned to
		// active sequencer
		#[pallet::constant]
		type MerkleRootAutomaticBatchPeriod: Get<u128>;
		type TreasuryPalletId: Get<PalletId>;
		type NativeCurrencyId: Get<CurrencyIdOf<Self>>;
		/// Withdrawals flat fee
		#[pallet::constant]
		type WithdrawFee: Get<BalanceOf<Self>>;
	}

	#[pallet::genesis_config]
	pub struct GenesisConfig<T: Config> {
		pub _phantom: PhantomData<T>,
	}

	impl<T: Config> Default for GenesisConfig<T> {
		fn default() -> Self {
			GenesisConfig { _phantom: Default::default() }
		}
	}

	#[pallet::genesis_build]
	impl<T: Config> BuildGenesisConfig for GenesisConfig<T> {
		fn build(&self) {}
	}

	#[pallet::call]
	impl<T: Config> Pallet<T> {
		#[pallet::call_index(0)]
		#[pallet::weight(T::DbWeight::get().reads_writes(3, 3).saturating_add(Weight::from_parts(40_000_000, 0)))]
		pub fn update_l2_from_l1(
			origin: OriginFor<T>,
			requests: messages::L1Update,
		) -> DispatchResult {
			let sequencer = ensure_signed(origin)?;
			Self::update_impl(sequencer, requests)
		}

		#[pallet::call_index(2)]
		#[pallet::weight(T::DbWeight::get().reads_writes(1, 1).saturating_add(Weight::from_parts(40_000_000, 0)))]
		pub fn force_update_l2_from_l1(
			origin: OriginFor<T>,
			update: messages::L1Update,
		) -> DispatchResultWithPostInfo {
			let _ = ensure_root(origin)?;
			let chain: T::ChainId = update.chain.into();

			ensure!(
				!T::MaintenanceStatusProvider::is_maintenance(),
				Error::<T>::BlockedByMaintenanceMode
			);

			Self::validate_l1_update(chain, &update)?;
			let now = <frame_system::Pallet<T>>::block_number();
			Self::schedule_requests(now, chain, update.into());
			Ok(().into())
		}

		#[pallet::call_index(3)]
		#[pallet::weight(T::DbWeight::get().reads_writes(1, 1).saturating_add(Weight::from_parts(40_000_000, 0)))]
		//EXTRINSIC2 (who canceled, dispute_period_end(u32-blocknum)))
		pub fn cancel_requests_from_l1(
			origin: OriginFor<T>,
			chain: T::ChainId,
			requests_to_cancel: u128,
		) -> DispatchResultWithPostInfo {
			let canceler = ensure_signed(origin)?;

			ensure!(
				!T::MaintenanceStatusProvider::is_maintenance(),
				Error::<T>::BlockedByMaintenanceMode
			);

			SequencersRights::<T>::try_mutate(chain, |sequencers| {
				let rights =
					sequencers.get_mut(&canceler).ok_or(Error::<T>::CancelRightsExhausted)?;
				rights.cancel_rights =
					rights.cancel_rights.checked_sub(1).ok_or(Error::<T>::CancelRightsExhausted)?;
				Ok::<_, Error<T>>(())
			})?;

			let (submitter, request, _) =
				PendingSequencerUpdates::<T>::take(requests_to_cancel, chain)
					.ok_or(Error::<T>::RequestDoesNotExist)?;

			let hash_of_pending_request = Self::calculate_hash_of_sequencer_update(request.clone());

			let l2_request_id = Self::acquire_l2_request_id(chain);

			let cancel_request = Cancel {
				requestId: RequestId { origin: Origin::L2, id: l2_request_id },
				updater: submitter.clone(),
				canceler: canceler.clone(),
				range: request.range().ok_or(Error::<T>::InvalidUpdate)?,
				hash: hash_of_pending_request,
			};

			AwaitingCancelResolution::<T>::mutate((chain, submitter), |v| {
				v.insert((l2_request_id, DisputeRole::Submitter))
			});
			AwaitingCancelResolution::<T>::mutate((chain, canceler), |v| {
				v.insert((l2_request_id, DisputeRole::Canceler))
			});

			L2Requests::<T>::insert(
				chain,
				RequestId::from((Origin::L2, l2_request_id)),
				(L2Request::Cancel(cancel_request.clone()), cancel_request.abi_encode_hash()),
			);

			Pallet::<T>::deposit_event(Event::L1ReadCanceled {
				canceled_sequencer_update: requests_to_cancel,
				chain,
				assigned_id: RequestId { origin: Origin::L2, id: l2_request_id },
			});

			Ok(().into())
		}

		#[pallet::call_index(5)]
		#[pallet::weight(T::DbWeight::get().reads_writes(1, 1).saturating_add(Weight::from_parts(40_000_000, 0)))]
		pub fn withdraw(
			origin: OriginFor<T>,
			chain: T::ChainId,
			recipient: [u8; 20],
			token_address: [u8; 20],
			amount: u128,
			ferry_tip: Option<u128>,
		) -> DispatchResultWithPostInfo {
			let account = ensure_signed(origin)?;

			ensure!(
				!T::MaintenanceStatusProvider::is_maintenance(),
				Error::<T>::BlockedByMaintenanceMode
			);

			let eth_asset = T::AssetAddressConverter::convert((chain, token_address));
			let asset_id = T::AssetRegistryProvider::get_l1_asset_id(eth_asset)
				.ok_or(Error::<T>::TokenDoesNotExist)?;

			// fail will occur if user has not enough balance
			<T as Config>::Tokens::ensure_can_withdraw(
				asset_id.into(),
				&account,
				amount.try_into().or(Err(Error::<T>::BalanceOverflow))?,
				WithdrawReasons::all(),
				Default::default(),
			)
			.or(Err(Error::<T>::NotEnoughAssets))?;

			let extra_fee = <<T as Config>::WithdrawFee>::get();
			if !extra_fee.is_zero() {
				<T as Config>::Tokens::ensure_can_withdraw(
					Self::native_token_id(),
					&account,
					extra_fee,
					WithdrawReasons::all(),
					Default::default(),
				)
				.or(Err(Error::<T>::NotEnoughAssetsForFee))?;

				<T as Config>::Tokens::transfer(
					Self::native_token_id(),
					&account,
					&Self::treasury_account_id(),
					extra_fee,
					ExistenceRequirement::KeepAlive,
				)?;
			}

			// burn tokes for user
			T::Tokens::burn_and_settle(
				asset_id,
				&account,
				amount.try_into().or(Err(Error::<T>::BalanceOverflow))?,
			)?;

			let l2_request_id = Self::acquire_l2_request_id(chain);

			let request_id = RequestId { origin: Origin::L2, id: l2_request_id };
			let withdrawal_update = Withdrawal {
				requestId: request_id.clone(),
				withdrawalRecipient: recipient.clone(),
				tokenAddress: token_address.clone(),
				amount: U256::from(amount),
				ferryTip: U256::from(ferry_tip.unwrap_or_default()),
			};
			// add cancel request to pending updates
			L2Requests::<T>::insert(
				chain,
				request_id.clone(),
				(
					L2Request::Withdrawal(withdrawal_update.clone()),
					withdrawal_update.abi_encode_hash(),
				),
			);

			Pallet::<T>::deposit_event(Event::WithdrawalRequestCreated {
				chain,
				request_id,
				recipient,
				token_address,
				amount,
				hash: withdrawal_update.abi_encode_hash(),
				ferry_tip: ferry_tip.unwrap_or_default(),
			});
			TotalNumberOfWithdrawals::<T>::mutate(|v| *v = v.saturating_add(One::one()));

			Ok(().into())
		}

		#[pallet::call_index(4)]
		#[pallet::weight(T::DbWeight::get().reads_writes(1, 1).saturating_add(Weight::from_parts(40_000_000, 0)))]
		pub fn force_cancel_requests_from_l1(
			origin: OriginFor<T>,
			chain: T::ChainId,
			requests_to_cancel: u128,
		) -> DispatchResultWithPostInfo {
			let _ = ensure_root(origin)?;

			ensure!(
				!T::MaintenanceStatusProvider::is_maintenance(),
				Error::<T>::BlockedByMaintenanceMode
			);

			let (submitter, _request, _hash) =
				PendingSequencerUpdates::<T>::take(requests_to_cancel, chain)
					.ok_or(Error::<T>::RequestDoesNotExist)?;

			if T::SequencerStakingProvider::is_active_sequencer(chain, &submitter) {
				SequencersRights::<T>::mutate(chain, |sequencers| {
					if let Some(rights) = sequencers.get_mut(&submitter) {
						rights.read_rights = 1;
					}
				});
			}

			Ok(().into())
		}

		#[pallet::call_index(6)]
		#[pallet::weight(T::DbWeight::get().reads_writes(1, 1).saturating_add(Weight::from_parts(40_000_000, 0)))]
		pub fn create_batch(
			origin: OriginFor<T>,
			chain: T::ChainId,
			sequencer_account: Option<T::AccountId>,
		) -> DispatchResult {
			let sender = ensure_signed(origin)?;

			ensure!(
				!T::MaintenanceStatusProvider::is_maintenance(),
				Error::<T>::BlockedByMaintenanceMode
			);

			let asignee = Self::get_batch_asignee(chain, &sender, sequencer_account)?;
			let extra_fee = ManualBatchExtraFee::<T>::get();
			if !extra_fee.is_zero() {
				<T as Config>::Tokens::transfer(
					Self::native_token_id(),
					&sender,
					&Self::treasury_account_id(),
					extra_fee,
					ExistenceRequirement::KeepAlive,
				)?;
			}

			let range = Self::get_batch_range_from_available_requests(chain)?;
			Self::persist_batch_and_deposit_event(chain, range, asignee);
			Ok(().into())
		}

		#[pallet::call_index(7)]
		#[pallet::weight(T::DbWeight::get().reads_writes(1, 1).saturating_add(Weight::from_parts(40_000_000, 0)))]
		pub fn set_manual_batch_extra_fee(
			origin: OriginFor<T>,
			balance: BalanceOf<T>,
		) -> DispatchResult {
			let _ = ensure_root(origin)?;
			ManualBatchExtraFee::<T>::set(balance);
			Pallet::<T>::deposit_event(Event::ManualBatchExtraFeeSet(balance));
			Ok(().into())
		}

		#[pallet::call_index(8)]
		#[pallet::weight(T::DbWeight::get().reads_writes(1, 1).saturating_add(Weight::from_parts(40_000_000, 0)))]
		/// only deposit recipient can initiate refund failed deposit
		pub fn refund_failed_deposit(
			origin: OriginFor<T>,
			chain: T::ChainId,
			request_id: u128,
		) -> DispatchResult {
			let sender = ensure_signed(origin)?;

			// NOTE: failed deposits are not reachable at this point
			let (author, deposit_hash) = FailedL1Deposits::<T>::take((chain, request_id))
				.ok_or(Error::<T>::FailedDepositDoesNotExist)?;

			let ferry = FerriedDeposits::<T>::get((chain, deposit_hash));
			let eligible_for_refund = ferry.clone().unwrap_or(author.clone());
			ensure!(eligible_for_refund == sender, Error::<T>::NotEligibleForRefund);

			let l2_request_id = Self::acquire_l2_request_id(chain);

			let failed_deposit_resolution = FailedDepositResolution {
				requestId: RequestId { origin: Origin::L2, id: l2_request_id },
				originRequestId: request_id,
				ferry: ferry.clone().map(T::AddressConverter::convert_back).unwrap_or([0u8; 20]),
			};

			L2Requests::<T>::insert(
				chain,
				RequestId::from((Origin::L2, l2_request_id)),
				(
					L2Request::FailedDepositResolution(failed_deposit_resolution),
					failed_deposit_resolution.abi_encode_hash(),
				),
			);

			Self::deposit_event(Event::DepositRefundCreated {
				refunded_request_id: RequestId { origin: Origin::L1, id: request_id },
				chain,
				ferry,
			});

			Ok(().into())
		}

		#[pallet::call_index(9)]
		#[pallet::weight(T::DbWeight::get().reads_writes(1, 1).saturating_add(Weight::from_parts(40_000_000, 0)))]
		/// Froce create batch and assigns it to provided sequencer
		/// provided requests range must exists - otherwise `[Error::InvalidRange]` error will be returned
		pub fn force_create_batch(
			origin: OriginFor<T>,
			chain: T::ChainId,
			range: (u128, u128),
			sequencer_account: AccountIdOf<T>,
		) -> DispatchResult {
			let _ = ensure_root(origin)?;

			ensure!(
				!T::MaintenanceStatusProvider::is_maintenance(),
				Error::<T>::BlockedByMaintenanceMode
			);

			ensure!(
				L2Requests::<T>::contains_key(chain, RequestId { origin: Origin::L2, id: range.0 }),
				Error::<T>::InvalidRange
			);

			ensure!(
				L2Requests::<T>::contains_key(chain, RequestId { origin: Origin::L2, id: range.1 }),
				Error::<T>::InvalidRange
			);

			Self::persist_batch_and_deposit_event(chain, range, sequencer_account);
			Ok(().into())
		}

		#[pallet::call_index(10)]
		#[pallet::weight(T::DbWeight::get().reads_writes(1, 1).saturating_add(Weight::from_parts(40_000_000, 0)))]
		pub fn ferry_deposit(
			origin: OriginFor<T>,
			chain: T::ChainId,
			request_id: RequestId,
			deposit_recipient: [u8; 20],
			token_address: [u8; 20],
			amount: u128,
			timestamp: u128,
			ferry_tip: u128,
			deposit_hash: H256,
		) -> DispatchResult {
			let sender = ensure_signed(origin)?;

			let deposit = messages::Deposit {
				requestId: request_id,
				depositRecipient: deposit_recipient,
				tokenAddress: token_address,
				amount: amount.into(),
				timeStamp: timestamp.into(),
				ferryTip: ferry_tip.into(),
			};

			ensure!(deposit.abi_encode_hash() == deposit_hash, Error::<T>::FerryHashMismatch);

			let amount = amount
				.checked_sub(ferry_tip)
				.and_then(|v| TryInto::<u128>::try_into(v).ok())
				.and_then(|v| TryInto::<BalanceOf<T>>::try_into(v).ok())
				.ok_or(Error::<T>::MathOverflow)?;

			let eth_asset = T::AssetAddressConverter::convert((chain, deposit.tokenAddress));
			let asset_id = match T::AssetRegistryProvider::get_l1_asset_id(eth_asset.clone()) {
				Some(id) => id,
				None => T::AssetRegistryProvider::create_l1_asset(eth_asset)
					.map_err(|_| Error::<T>::AssetRegistrationProblem)?,
			};

			let account = T::AddressConverter::convert(deposit.depositRecipient);

			T::Tokens::transfer(
				asset_id,
				&sender,
				&account,
				amount,
				ExistenceRequirement::KeepAlive,
			)
			.map_err(|_| Error::<T>::NotEnoughAssets)?;
			FerriedDeposits::<T>::insert((chain, deposit_hash), sender);

			Self::deposit_event(Event::DepositFerried { chain, deposit, deposit_hash });

			Ok(().into())
		}
	}
}

impl<T: Config> Pallet<T> {
	fn get_dispute_period() -> u128 {
		T::DisputePeriodLength::get()
	}

	fn get_max_requests_per_block() -> u128 {
		T::RequestsPerBlock::get()
	}

	pub fn verify_sequencer_update(
		chain: T::ChainId,
		hash: H256,
		request_id: u128,
	) -> Option<bool> {
		let pending_requests_to_process = PendingSequencerUpdates::<T>::get(request_id, chain);
		if let Some((_, l1_update, _hash)) = pending_requests_to_process {
			let calculated_hash = Self::calculate_hash_of_sequencer_update(l1_update);
			Some(hash == calculated_hash)
		} else {
			None
		}
	}

	fn maybe_create_batch(now: BlockNumberFor<T>) {
		let batch_size = Self::automatic_batch_size();
		let batch_period: BlockNumberFor<T> = Self::automatic_batch_period().saturated_into();

		if T::MaintenanceStatusProvider::is_maintenance() {
			return
		}

		for (chain, next_id) in L2OriginRequestId::<T>::get().iter() {
			let last_id = next_id.saturating_sub(1);

			let (last_batch_block_number, last_batch_id, last_id_in_batch) =
				L2RequestsBatchLast::<T>::get()
					.get(&chain)
					.cloned()
					.map(|(block_number, batch_id, (_, last_reqeust_id))| {
						(block_number, batch_id, last_reqeust_id)
					})
					.unwrap_or_default();

			let trigger = if last_id >= last_id_in_batch + batch_size {
				Some(BatchSource::AutomaticSizeReached)
			} else if now >= last_batch_block_number + batch_period {
				Some(BatchSource::PeriodReached)
			} else {
				None
			};

			if let Some(trigger) = trigger {
				if let Some(updater) = T::SequencerStakingProvider::selected_sequencer(*chain) {
					let batch_id = last_batch_id.saturating_add(1);
					let range_start = last_id_in_batch.saturating_add(1);
					let range_end = sp_std::cmp::min(
						range_start.saturating_add(batch_size.saturating_sub(1)),
						last_id,
					);
					if range_end >= range_start {
						L2RequestsBatch::<T>::insert(
							(chain, batch_id),
							(now, (range_start, range_end), updater.clone()),
						);
						L2RequestsBatchLast::<T>::mutate(|batches| {
							batches
								.insert(chain.clone(), (now, batch_id, (range_start, range_end)));
						});
						Pallet::<T>::deposit_event(Event::TxBatchCreated {
							chain: *chain,
							source: trigger,
							assignee: updater,
							batch_id,
							range: (range_start, range_end),
						});
						break
					}
				} else {
					continue
				}
			}
		}
	}

	fn schedule_request_for_execution_if_dispute_period_has_passsed(now: BlockNumberFor<T>) {
		let block_number = <frame_system::Pallet<T>>::block_number().saturated_into::<u128>();

		for (l1, (sequencer, requests, l1_read_hash)) in
			PendingSequencerUpdates::<T>::iter_prefix(block_number)
		{
			if T::SequencerStakingProvider::is_active_sequencer(l1, &sequencer) {
				SequencersRights::<T>::mutate(l1, |sequencers| {
					if let Some(rights) = sequencers.get_mut(&sequencer) {
						rights.read_rights.saturating_accrue(T::RightsMultiplier::get());
					}
				});
			}

			let update_creation_block = block_number.saturating_sub(Self::get_dispute_period());
			match LastMaintananceMode::<T>::get() {
				Some(last_maintanance_mode) if update_creation_block < last_maintanance_mode => {
					Self::deposit_event(Event::L1ReadIgnoredBecauseOfMaintenanceMode {
						chain: l1,
						hash: l1_read_hash,
					});
				},
				_ => {
					Self::schedule_requests(now, l1, requests.clone());
					Self::deposit_event(Event::L1ReadScheduledForExecution {
						chain: l1,
						hash: l1_read_hash,
					});
				},
			}
		}

		let _ = PendingSequencerUpdates::<T>::clear_prefix(
			<frame_system::Pallet<T>>::block_number().saturated_into::<u128>(),
			u32::MAX,
			None,
		);
	}

	fn process_single_request(l1: T::ChainId, request: messages::L1UpdateRequest) {
		if request.id() <= LastProcessedRequestOnL2::<T>::get(l1) {
			return
		}

		let status = match request.clone() {
			messages::L1UpdateRequest::Deposit(deposit) => {
				let deposit_status = Self::process_deposit(l1, &deposit);
				TotalNumberOfDeposits::<T>::mutate(|v| *v = v.saturating_add(One::one()));
				deposit_status.or_else(|err| {
					let who: T::AccountId = T::AddressConverter::convert(deposit.depositRecipient);
					println!("INSERT who: {:?}, l1: {:?}, id: {:?}", who, l1, deposit.requestId.id);
					FailedL1Deposits::<T>::insert(
						(l1, deposit.requestId.id),
						(who, deposit.abi_encode_hash()),
					);
					Err(err.into())
				})
			},
			messages::L1UpdateRequest::CancelResolution(cancel) =>
				Self::process_cancel_resolution(l1, &cancel).or_else(|err| {
					T::MaintenanceStatusProvider::trigger_maintanance_mode();
					Err(err)
				}),
		};

		Pallet::<T>::deposit_event(Event::RequestProcessedOnL2 {
			chain: l1,
			request_id: request.id(),
			status,
		});

		LastProcessedRequestOnL2::<T>::insert(l1, request.id());
	}

	fn execute_requests_from_execute_queue(now: BlockNumberFor<T>) {
		if T::MaintenanceStatusProvider::is_maintenance() &&
			UpdatesExecutionQueue::<T>::get(UpdatesExecutionQueueNextId::<T>::get()).is_some()
		{
			let new_id: u128 = LastScheduledUpdateIdInExecutionQueue::<T>::mutate(|v| {
				v.saturating_inc();
				*v
			});
			UpdatesExecutionQueueNextId::<T>::put(new_id);
			return
		}

		let mut limit = Self::get_max_requests_per_block();
		loop {
			if limit == 0 {
				return
			}
			if let Some((scheduled_at, l1, r)) =
				UpdatesExecutionQueue::<T>::get(UpdatesExecutionQueueNextId::<T>::get())
			{
				if scheduled_at == now {
					return
				}

				for req in r
					.into_requests()
					.into_iter()
					.filter(|request| request.id() > LastProcessedRequestOnL2::<T>::get(l1))
					.map(|val| Some(val))
					.chain(sp_std::iter::repeat(None))
					.take(limit.try_into().unwrap())
				{
					if let Some(request) = req {
						Self::process_single_request(l1, request);
						limit -= 1;
					} else {
						UpdatesExecutionQueue::<T>::remove(UpdatesExecutionQueueNextId::<T>::get());
						UpdatesExecutionQueueNextId::<T>::mutate(|v| *v += 1);
						break
					}
				}
			} else {
				if UpdatesExecutionQueue::<T>::contains_key(
					UpdatesExecutionQueueNextId::<T>::get() + 1,
				) {
					UpdatesExecutionQueueNextId::<T>::mutate(|v| *v += 1);
				} else {
					break
				}
			}
		}
	}

	fn schedule_requests(now: BlockNumberFor<T>, chain: T::ChainId, update: messages::L1Update) {
		let max_id = [
			update.pendingDeposits.iter().map(|r| r.requestId.id).max(),
			update.pendingCancelResolutions.iter().map(|r| r.requestId.id).max(),
		]
		.iter()
		.filter_map(|elem| elem.clone())
		.max();

		if let Some(max_id) = max_id {
			MaxAcceptedRequestIdOnl2::<T>::mutate(chain, |cnt| {
				*cnt = sp_std::cmp::max(*cnt, max_id)
			});
		}

		let id = LastScheduledUpdateIdInExecutionQueue::<T>::mutate(|id| {
			id.saturating_inc();
			*id
		});
		UpdatesExecutionQueue::<T>::insert(id, (now, chain, update));
	}

	/// !!!!!!!!!!!!!!!!!!!!!!!!!!!!!!!!!!!!!!!!!!!!!!!!!!!!!!!!!!!!!!!!!!!!!!!!!!!!!!!!!!!!!!!!!!!!!!
	/// NOTE: This function is not transactional, so even if it fails at some point that DOES NOT
	/// REVERT PREVIOUS CHANGES TO STORAGE, whoever is modifying it should take that into account!
	/// !!!!!!!!!!!!!!!!!!!!!!!!!!!!!!!!!!!!!!!!!!!!!!!!!!!!!!!!!!!!!!!!!!!!!!!!!!!!!!!!!!!!!!!!!!!!!!
	fn process_deposit(
		l1: T::ChainId,
		deposit: &messages::Deposit,
	) -> Result<(), L1DepositProcessingError> {
		let amount = TryInto::<u128>::try_into(deposit.amount)
			.map_err(|_| L1DepositProcessingError::Overflow)?
			.try_into()
			.map_err(|_| L1DepositProcessingError::Overflow)?;

		let eth_asset = T::AssetAddressConverter::convert((l1, deposit.tokenAddress));

		let asset_id = match T::AssetRegistryProvider::get_l1_asset_id(eth_asset.clone()) {
			Some(id) => id,
			None => T::AssetRegistryProvider::create_l1_asset(eth_asset)
				.map_err(|_| L1DepositProcessingError::AssetRegistrationProblem)?,
		};

		let account = FerriedDeposits::<T>::get((l1, deposit.abi_encode_hash()))
			.unwrap_or(T::AddressConverter::convert(deposit.depositRecipient));

		T::Tokens::mint(asset_id, &account, amount)
			.map_err(|_| L1DepositProcessingError::MintError)?;

		Ok(())
	}

	/// !!!!!!!!!!!!!!!!!!!!!!!!!!!!!!!!!!!!!!!!!!!!!!!!!!!!!!!!!!!!!!!!!!!!!!!!!!!!!!!!!!!!!!!!!!!!!!
	/// NOTE: This function is not transactional, so even if it fails at some point that DOES NOT
	/// REVERT PREVIOUS CHANGES TO STORAGE, whoever is modifying it should take that into account!
	/// !!!!!!!!!!!!!!!!!!!!!!!!!!!!!!!!!!!!!!!!!!!!!!!!!!!!!!!!!!!!!!!!!!!!!!!!!!!!!!!!!!!!!!!!!!!!!!
	fn process_cancel_resolution(
		l1: T::ChainId,
		cancel_resolution: &messages::CancelResolution,
	) -> Result<(), L1RequestProcessingError> {
		let cancel_request_id = cancel_resolution.l2RequestId;
		let cancel_justified = cancel_resolution.cancelJustified;

		let cancel_update =
			match L2Requests::<T>::get(l1, RequestId::from((Origin::L2, cancel_request_id))) {
				Some((L2Request::Cancel(cancel), _)) => Some(cancel),
				_ => None,
			}
			.ok_or(L1RequestProcessingError::WrongCancelRequestId)?;

		let updater = cancel_update.updater;
		let canceler = cancel_update.canceler;
		let (to_be_slashed, to_reward) = if cancel_justified {
			(updater.clone(), Some(canceler.clone()))
		} else {
			(canceler.clone(), None)
		};

		if T::SequencerStakingProvider::is_active_sequencer(l1, &updater) {
			SequencersRights::<T>::mutate(l1, |sequencers| {
				if let Some(rights) = sequencers.get_mut(&updater) {
					rights.read_rights.saturating_inc();
				}
			});
		}
		if T::SequencerStakingProvider::is_active_sequencer(l1, &canceler) {
			SequencersRights::<T>::mutate(l1, |sequencers| {
				if let Some(rights) = sequencers.get_mut(&canceler) {
					rights.cancel_rights.saturating_inc();
				}
			});
		}

		AwaitingCancelResolution::<T>::mutate((l1, &updater), |v| {
			v.remove(&(cancel_request_id, DisputeRole::Submitter))
		});
		AwaitingCancelResolution::<T>::mutate((l1, &canceler), |v| {
			v.remove(&(cancel_request_id, DisputeRole::Canceler))
		});

		// slash is after adding rights, since slash can reduce stake below required level and remove all rights
		T::SequencerStakingProvider::slash_sequencer(l1, &to_be_slashed, to_reward.as_ref())
			.map_err(|_| L1RequestProcessingError::SequencerNotSlashed)?;

		Ok(())
	}

	fn calculate_hash_of_sequencer_update(update: messages::L1Update) -> H256 {
		let update: messages::eth_abi::L1Update = update.into();
		let hash: [u8; 32] = Keccak256::digest(&update.abi_encode()[..]).into();
		H256::from(hash)
	}

	fn handle_sequencer_deactivation(
		chain: T::ChainId,
		deactivated_sequencers: BTreeSet<T::AccountId>,
	) {
		SequencersRights::<T>::mutate(chain, |sequencers_set| {
			let mut removed: usize = 0;
			for seq in deactivated_sequencers.iter() {
				if sequencers_set.remove(seq).is_some() {
					removed.saturating_inc();
				}
			}

			for (_, rights) in sequencers_set.iter_mut() {
				rights.cancel_rights = rights
					.cancel_rights
					.saturating_sub(T::RightsMultiplier::get().saturating_mul(removed as u128));
			}
		});
	}

	pub fn convert_eth_l1update_to_substrate_l1update(
		payload: Vec<u8>,
	) -> Result<L1Update, String> {
		messages::eth_abi::L1Update::abi_decode(payload.as_ref(), true)
			.map_err(|err| format!("Failed to decode L1Update: {}", err))
			.and_then(|update| {
				update.try_into().map_err(|err| format!("Failed to convert L1Update: {}", err))
			})
	}

	pub fn validate_l1_update(l1: T::ChainId, update: &messages::L1Update) -> DispatchResult {
		ensure!(
			!update.pendingDeposits.is_empty() || !update.pendingCancelResolutions.is_empty(),
			Error::<T>::EmptyUpdate
		);

		ensure!(
			update
				.pendingDeposits
				.iter()
				.map(|v| v.requestId.origin)
				.all(|v| v == Origin::L1),
			Error::<T>::InvalidUpdate
		);
		ensure!(
			update
				.pendingCancelResolutions
				.iter()
				.map(|v| v.requestId.origin)
				.all(|v| v == Origin::L1),
			Error::<T>::InvalidUpdate
		);

		// check that consecutive id
		ensure!(
			update
				.pendingDeposits
				.iter()
				.map(|v| v.requestId.id)
				.into_iter()
				.tuple_windows()
				.all(|(a, b)| a < b),
			Error::<T>::InvalidUpdate
		);

		ensure!(
			update
				.pendingCancelResolutions
				.iter()
				.map(|v| v.requestId.id)
				.into_iter()
				.tuple_windows()
				.all(|(a, b)| a < b),
			Error::<T>::InvalidUpdate
		);

		let lowest_id = [
			update.pendingDeposits.first().map(|v| v.requestId.id),
			update.pendingCancelResolutions.first().map(|v| v.requestId.id),
		]
		.iter()
		.filter_map(|v| v.clone())
		.into_iter()
		.min()
		.ok_or(Error::<T>::InvalidUpdate)?;

		ensure!(lowest_id > 0u128, Error::<T>::WrongRequestId);

		ensure!(
			lowest_id <= LastProcessedRequestOnL2::<T>::get(l1) + 1,
			Error::<T>::WrongRequestId
		);

		let last_id = lowest_id +
			(update.pendingDeposits.len() as u128) +
			(update.pendingCancelResolutions.len() as u128);

		ensure!(last_id > LastProcessedRequestOnL2::<T>::get(l1), Error::<T>::WrongRequestId);

		let mut deposit_it = update.pendingDeposits.iter();
		let mut cancel_it = update.pendingCancelResolutions.iter();

		let mut deposit = deposit_it.next();
		let mut cancel = cancel_it.next();

		for id in (lowest_id..last_id).into_iter() {
			match (deposit, cancel) {
				(Some(d), _) if d.requestId.id == id => {
					deposit = deposit_it.next();
				},
				(_, Some(c)) if c.requestId.id == id => {
					cancel = cancel_it.next();
				},
				_ => return Err(Error::<T>::InvalidUpdate.into()),
			}
		}

		Ok(().into())
	}

	pub fn update_impl(sequencer: T::AccountId, read: messages::L1Update) -> DispatchResult {
		// let l1 = read.chain;
		let l1 = read.chain.into();
		ensure!(
			!T::MaintenanceStatusProvider::is_maintenance(),
			Error::<T>::BlockedByMaintenanceMode
		);

		ensure!(
			T::SequencerStakingProvider::is_selected_sequencer(l1, &sequencer),
			Error::<T>::OnlySelectedSequencerisAllowedToUpdate
		);
		Self::validate_l1_update(l1, &read)?;

		// check json length to prevent big data spam, maybe not necessary as it will be checked later and slashed
		let current_block_number =
			<frame_system::Pallet<T>>::block_number().saturated_into::<u128>();
		let dispute_period_length = Self::get_dispute_period();
		let dispute_period_end: u128 = current_block_number + dispute_period_length;

		// ensure sequencer has rights to update
		if let Some(rights) = SequencersRights::<T>::get(&l1).get(&sequencer) {
			if rights.read_rights == 0u128 {
				log!(debug, "{:?} does not have sufficient read_rights", sequencer);
				return Err(Error::<T>::OperationFailed.into())
			}
		} else {
			log!(debug, "{:?} not a sequencer, CHEEKY BASTARD!", sequencer);
			return Err(Error::<T>::OperationFailed.into())
		}

		// // Decrease read_rights by 1
		SequencersRights::<T>::mutate(l1, |sequencers_set| {
			if let Some(rights) = sequencers_set.get_mut(&sequencer) {
				rights.read_rights -= 1;
			}
		});

		ensure!(
			!PendingSequencerUpdates::<T>::contains_key(dispute_period_end, l1),
			Error::<T>::MultipleUpdatesInSingleBlock
		);

		let update: messages::eth_abi::L1Update = read.clone().into();
		let request_hash = Keccak256::digest(&update.abi_encode());
		let l1_read_hash = H256::from_slice(request_hash.as_slice());

		PendingSequencerUpdates::<T>::insert(
			dispute_period_end,
			l1,
			(sequencer.clone(), read.clone(), l1_read_hash),
		);

		LastUpdateBySequencer::<T>::insert((l1, &sequencer), current_block_number);

		let requests_range = read.range().ok_or(Error::<T>::InvalidUpdate)?;

		Pallet::<T>::deposit_event(Event::L1ReadStored {
			chain: l1,
			sequencer: sequencer.clone(),
			dispute_period_end,
			range: requests_range,
			hash: l1_read_hash,
		});

		// 2 storage reads & writes in seqs pallet
		T::SequencerStakingRewards::note_update_author(&sequencer);

		Ok(().into())
	}

	fn count_of_read_rights_under_dispute(chain: ChainIdOf<T>, sequencer: &AccountIdOf<T>) -> u128 {
		let mut read_rights = 0u128;
		let last_update = LastUpdateBySequencer::<T>::get((chain, sequencer));

		if last_update != 0 &&
			last_update.saturating_add(T::DisputePeriodLength::get()) >=
				<frame_system::Pallet<T>>::block_number().saturated_into::<u128>()
		{
			read_rights += 1;
		}

		read_rights.saturating_accrue(
			AwaitingCancelResolution::<T>::get((chain, sequencer))
				.iter()
				.filter(|(_, role)| *role == DisputeRole::Submitter)
				.count() as u128,
		);

		read_rights
	}

	fn count_of_cancel_rights_under_dispute(
		chain: ChainIdOf<T>,
		sequencer: &AccountIdOf<T>,
	) -> usize {
		AwaitingCancelResolution::<T>::get((chain, sequencer))
			.iter()
			.filter(|(_, role)| *role == DisputeRole::Canceler)
			.count()
	}

	pub fn create_merkle_tree(
		chain: ChainIdOf<T>,
		range: (u128, u128),
	) -> Option<MerkleTree<Keccak256Hasher>> {
		let l2_requests = (range.0..=range.1)
			.into_iter()
			.map(|id| match L2Requests::<T>::get(chain, RequestId { origin: Origin::L2, id }) {
				Some((_, hash)) => Some(hash.into()),
				None => None,
			})
			.collect::<Option<Vec<_>>>();

		l2_requests.map(|txs| MerkleTree::<Keccak256Hasher>::from_leaves(txs.as_ref()))
	}

	pub fn get_merkle_root(chain: ChainIdOf<T>, range: (u128, u128)) -> H256 {
		if let Some(tree) = Self::create_merkle_tree(chain, range) {
			H256::from(tree.root().unwrap_or_default())
		} else {
			H256::from([0u8; 32])
		}
	}

	pub fn get_merkle_proof_for_tx(
		chain: ChainIdOf<T>,
		range: (u128, u128),
		tx_id: u128,
	) -> Vec<H256> {
		if tx_id < range.0 || tx_id > range.1 {
			return Default::default()
		}

		let tree = Self::create_merkle_tree(chain, range);
		if let Some(merkle_tree) = tree {
			let idx = tx_id as usize - range.0 as usize;
			let indices_to_prove = vec![idx];
			let merkle_proof = merkle_tree.proof(&indices_to_prove);
			merkle_proof.proof_hashes().iter().map(|hash| H256::from(hash)).collect()
		} else {
			Default::default()
		}
	}

	pub fn max_id(chain: ChainIdOf<T>, range: (u128, u128)) -> u128 {
		let mut max_id = 0u128;
		for id in range.0..=range.1 {
			if let Some((L2Request::Withdrawal(withdrawal), _)) =
				L2Requests::<T>::get(chain, RequestId { origin: Origin::L2, id })
			{
				if withdrawal.requestId.id > max_id {
					max_id = withdrawal.requestId.id;
				}
			}
		}
		max_id
	}

	pub(crate) fn automatic_batch_size() -> u128 {
		<T as Config>::MerkleRootAutomaticBatchSize::get()
	}

	pub(crate) fn automatic_batch_period() -> u128 {
		<T as Config>::MerkleRootAutomaticBatchPeriod::get()
	}

	fn acquire_l2_request_id(chain: ChainIdOf<T>) -> u128 {
		L2OriginRequestId::<T>::mutate(|val| {
			// request ids start from id == 1
			val.entry(chain).or_insert(1u128);
			let id = val[&chain];
			val.entry(chain).and_modify(|v| v.saturating_inc());
			id
		})
	}

	#[cfg(test)]
	fn get_next_l2_request_id(chain: ChainIdOf<T>) -> u128 {
		L2OriginRequestId::<T>::get().get(&chain).cloned().unwrap_or(1u128)
	}

	fn get_latest_l2_request_id(chain: ChainIdOf<T>) -> Option<u128> {
		L2OriginRequestId::<T>::get().get(&chain).cloned().map(|v| v.saturating_sub(1))
	}

	pub fn verify_merkle_proof_for_tx(
		chain: ChainIdOf<T>,
		range: (u128, u128),
		root_hash: H256,
		tx_id: u128,
		proof: Vec<H256>,
	) -> bool {
		let proof =
			MerkleProof::<Keccak256Hasher>::new(proof.into_iter().map(Into::into).collect());

		let inclusive_range = range.0..=range.1;
		if !inclusive_range.contains(&tx_id) {
			return false
		}

		let pos = inclusive_range.clone().position(|elem| elem == tx_id);
		let request = L2Requests::<T>::get(chain, RequestId { origin: Origin::L2, id: tx_id });
		if let (Some((req, _)), Some(pos)) = (request, pos) {
			proof.verify(
				root_hash.into(),
				&[pos],
				&[req.abi_encode_hash().into()],
				inclusive_range.count(),
			)
		} else {
			false
		}
	}

	pub(crate) fn treasury_account_id() -> T::AccountId {
		T::TreasuryPalletId::get().into_account_truncating()
	}

	fn native_token_id() -> CurrencyIdOf<T> {
		<T as Config>::NativeCurrencyId::get()
	}

	pub fn get_abi_encoded_l2_request(chain: ChainIdOf<T>, request_id: u128) -> Vec<u8> {
		L2Requests::<T>::get(chain, RequestId::from((Origin::L2, request_id)))
			.map(|(req, _hash)| req.abi_encode())
			.unwrap_or_default()
	}

	fn get_batch_range_from_available_requests(
		chain: ChainIdOf<T>,
	) -> Result<(u128, u128), Error<T>> {
		let last_request_id = L2RequestsBatchLast::<T>::get()
			.get(&chain)
			.cloned()
			.map(|(_block_number, _batch_id, range)| range.1)
			.unwrap_or_default();
		let range_start = last_request_id.saturating_add(1u128);
		let range_end = Self::get_latest_l2_request_id(chain).ok_or(Error::<T>::EmptyBatch)?;

		if L2Requests::<T>::contains_key(chain, RequestId { origin: Origin::L2, id: range_start }) {
			Ok((range_start, range_end))
		} else {
			Err(Error::<T>::EmptyBatch)
		}
	}

	fn get_next_batch_id(chain: ChainIdOf<T>) -> u128 {
		let last_batch_id = L2RequestsBatchLast::<T>::get()
			.get(&chain)
			.cloned()
			.map(|(_block_number, batch_id, _range)| batch_id)
			.unwrap_or_default();
		last_batch_id.saturating_add(1u128)
	}

	fn persist_batch_and_deposit_event(
		chain: ChainIdOf<T>,
		range: (u128, u128),
		asignee: T::AccountId,
	) {
		let now: BlockNumberFor<T> = <frame_system::Pallet<T>>::block_number();
		let batch_id = Self::get_next_batch_id(chain);

		L2RequestsBatch::<T>::insert((chain, batch_id), (now, (range.0, range.1), asignee.clone()));

		L2RequestsBatchLast::<T>::mutate(|batches| {
			batches.insert(chain.clone(), (now, batch_id, (range.0, range.1)));
		});

		Pallet::<T>::deposit_event(Event::TxBatchCreated {
			chain,
			source: BatchSource::Manual,
			assignee: asignee.clone(),
			batch_id,
			range: (range.0, range.1),
		});
	}

	/// Deduces account that batch should be assigened to
	fn get_batch_asignee(
		chain: ChainIdOf<T>,
		sender: &T::AccountId,
		sequencer_account: Option<T::AccountId>,
	) -> Result<T::AccountId, Error<T>> {
		if let Some(sequencer) = sequencer_account {
			if T::SequencerStakingProvider::is_active_sequencer_alias(chain, &sequencer, sender) {
				Ok(sequencer)
			} else {
				Err(Error::<T>::UnknownAliasAccount)
			}
		} else {
			Ok(sender.clone())
		}
	}
}

impl<T: Config> RolldownProviderTrait<ChainIdOf<T>, AccountIdOf<T>> for Pallet<T> {
	fn new_sequencer_active(chain: T::ChainId, sequencer: &AccountIdOf<T>) {
		SequencersRights::<T>::mutate(chain, |sequencer_set| {
			let count = sequencer_set.len() as u128;

			sequencer_set.insert(
				sequencer.clone(),
				SequencerRights {
					read_rights: T::RightsMultiplier::get().saturating_sub(
						Pallet::<T>::count_of_read_rights_under_dispute(chain, sequencer),
					),
					cancel_rights: count.saturating_mul(T::RightsMultiplier::get()).saturating_sub(
						Pallet::<T>::count_of_cancel_rights_under_dispute(chain, sequencer) as u128,
					),
				},
			);

			for (_, rights) in sequencer_set.iter_mut().filter(|(s, _)| *s != sequencer) {
				rights.cancel_rights.saturating_accrue(T::RightsMultiplier::get())
			}
		});
	}

	fn sequencer_unstaking(chain: T::ChainId, sequencer: &AccountIdOf<T>) -> DispatchResult {
		ensure!(
			Pallet::<T>::count_of_read_rights_under_dispute(chain, sequencer).is_zero(),
			Error::<T>::SequencerLastUpdateStillInDisputePeriod
		);

		ensure!(
			Pallet::<T>::count_of_cancel_rights_under_dispute(chain, sequencer).is_zero(),
			Error::<T>::SequencerAwaitingCancelResolution
		);

		LastUpdateBySequencer::<T>::remove((chain, &sequencer));

		Ok(())
	}

	fn handle_sequencer_deactivations(
		chain: T::ChainId,
		deactivated_sequencers: Vec<T::AccountId>,
	) {
		Pallet::<T>::handle_sequencer_deactivation(
			chain,
			deactivated_sequencers.into_iter().collect(),
		);
	}
}

pub struct MultiEvmChainAddressConverter;
impl Convert<(messages::Chain, [u8; 20]), L1Asset> for MultiEvmChainAddressConverter {
	fn convert((chain, address): (messages::Chain, [u8; 20])) -> L1Asset {
		match chain {
			messages::Chain::Ethereum => L1Asset::Ethereum(address),
			messages::Chain::Arbitrum => L1Asset::Arbitrum(address),
		}
	}
}<|MERGE_RESOLUTION|>--- conflicted
+++ resolved
@@ -411,12 +411,8 @@
 			BalanceOf<Self>,
 			ChainIdOf<Self>,
 		>;
-<<<<<<< HEAD
+		type SequencerStakingRewards: SequencerStakingRewardsTrait<Self::AccountId, RoundIndex>;
 		type AddressConverter: ConvertBack<[u8; 20], Self::AccountId>;
-=======
-		type SequencerStakingRewards: SequencerStakingRewardsTrait<Self::AccountId, RoundIndex>;
-		type AddressConverter: Convert<[u8; 20], Self::AccountId>;
->>>>>>> f9d308d9
 		// Dummy so that we can have the BalanceOf type here for the SequencerStakingProviderTrait
 		type Tokens: MultiTokenCurrency<Self::AccountId>
 			+ MultiTokenReservableCurrency<Self::AccountId>
