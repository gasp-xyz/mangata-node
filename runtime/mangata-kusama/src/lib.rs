--- conflicted
+++ resolved
@@ -160,19 +160,11 @@
 pub const VERSION: RuntimeVersion = RuntimeVersion {
 	spec_name: create_runtime_str!("mangata-parachain"),
 	impl_name: create_runtime_str!("mangata-parachain"),
-<<<<<<< HEAD
 	authoring_version: 15,
 	spec_version: 15,
 	impl_version: 0,
 	apis: RUNTIME_API_VERSIONS,
 	transaction_version: 15,
-=======
-	authoring_version: 14,
-	spec_version: 14,
-	impl_version: 0,
-	apis: RUNTIME_API_VERSIONS,
-	transaction_version: 14,
->>>>>>> d0885252
 	state_version: 0,
 };
 
@@ -182,17 +174,10 @@
 	spec_name: create_runtime_str!("mangata-parachain"),
 	impl_name: create_runtime_str!("mangata-parachain"),
 	authoring_version: 15,
-<<<<<<< HEAD
 	spec_version: 002802,
 	impl_version: 0,
 	apis: RUNTIME_API_VERSIONS,
 	transaction_version: 002802,
-=======
-	spec_version: 2800,
-	impl_version: 0,
-	apis: RUNTIME_API_VERSIONS,
-	transaction_version: 2800,
->>>>>>> d0885252
 	state_version: 0,
 };
 
@@ -244,17 +229,10 @@
 /// We allow for 0.5 of a second of compute with a 12 second average block time.
 /// NOTE: reduced by half comparing to origin impl as we want to fill block only up to 50%
 /// so there is room for new extrinsics in the next block
-<<<<<<< HEAD
 const MAXIMUM_BLOCK_WEIGHT: Weight = Weight::from_parts(
 	WEIGHT_REF_TIME_PER_SECOND.saturating_div(4),
 	cumulus_primitives_core::relay_chain::v2::MAX_POV_SIZE as u64,
 );
-=======
-// const MAXIMUM_BLOCK_WEIGHT: Weight =
-// 	WEIGHT_PER_SECOND.saturating_div(4).set_proof_size((cumulus_primitives_core::relay_chain::v2::MAX_POV_SIZE as u64).saturating_div(2));
-const MAXIMUM_BLOCK_WEIGHT: Weight =
-	Weight::from_parts(WEIGHT_REF_TIME_PER_SECOND.saturating_mul(2), u64::MAX);
->>>>>>> d0885252
 
 /// The version information used to identify this runtime when compiled natively.
 #[cfg(feature = "std")]
@@ -613,13 +591,9 @@
 			RuntimeCall::Xyk(pallet_xyk::Call::sell_asset { .. }) |
 			RuntimeCall::Xyk(pallet_xyk::Call::buy_asset { .. }) |
 			RuntimeCall::Xyk(pallet_xyk::Call::multiswap_sell_asset { .. }) |
-<<<<<<< HEAD
 			RuntimeCall::Xyk(pallet_xyk::Call::multiswap_buy_asset { .. }) |
 			RuntimeCall::Xyk(pallet_xyk::Call::compound_rewards { .. }) |
 			RuntimeCall::Xyk(pallet_xyk::Call::provide_liquidity_with_conversion { .. }) => true,
-=======
-			RuntimeCall::Xyk(pallet_xyk::Call::multiswap_buy_asset { .. }) => true,
->>>>>>> d0885252
 			_ => false,
 		}
 	}
