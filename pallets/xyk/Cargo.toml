[package]
authors = ['Mangata team']
edition = '2018'
name = 'pallet-xyk'
version = '0.1.0'

[package.metadata.docs.rs]
targets = ['x86_64-unknown-linux-gnu']

[dependencies]
log = { version = "0.4.14", default-features = false }
hex = { package = "rustc-hex", version = "2.1.0", default-features = false }
<<<<<<< HEAD
hex-literal = { version = "0.3.1", default-features = false }
serde = { version = "1.0.111", optional = true }
log = "0.4"

frame-support = { default-features = false, version = '2.0.0' , git = "https://github.com/mangata-finance/substrate", branch = "mangata-dev" }
frame-system = { default-features = false, version = '2.0.0' , git = "https://github.com/mangata-finance/substrate", branch = "mangata-dev" }
sp-runtime = { default-features = false, version = '2.0.0' , git = "https://github.com/mangata-finance/substrate", branch = "mangata-dev" }
sp-core = { default-features = false, version = '2.0.0' , git = "https://github.com/mangata-finance/substrate", branch = "mangata-dev" }
sp-std = { version = "2.0.0", default-features = false , git = "https://github.com/mangata-finance/substrate", branch = "mangata-dev" }
mangata-primitives = { default-features = false, version = '0.1.0' , path = '../../primitives/mangata'}
sp-arithmetic = { default-features = false, version = '2.0.0' , git = "https://github.com/mangata-finance/substrate", branch = "mangata-dev" }
libm = { default-features = false, git = "https://github.com/rust-lang/libm", rev="2f3fc968f43d345f9b449938d050a9ea46a04c83"}
=======
hex-literal = { version = "0.3.3", default-features = false }
serde = { version = "1.0.126", optional = true }
codec = { package = "parity-scale-codec", version = "2.0.0", default-features = false }
scale-info = { version = "1.0", default-features = false, features = ["derive"] }

frame-support = { default-features = false, version = '4.0.0-dev' , git = "https://github.com/mangata-finance/substrate", branch = "mangata-dev-v4" }
frame-system = { default-features = false, version = '4.0.0-dev' , git = "https://github.com/mangata-finance/substrate", branch = "mangata-dev-v4" }
sp-runtime = { default-features = false, version = '4.0.0-dev' , git = "https://github.com/mangata-finance/substrate", branch = "mangata-dev-v4" }
sp-core = { default-features = false, version = '4.0.0-dev' , git = "https://github.com/mangata-finance/substrate", branch = "mangata-dev-v4" }
sp-std = { version = "4.0.0-dev", default-features = false , git = "https://github.com/mangata-finance/substrate", branch = "mangata-dev-v4" }
mangata-primitives = { default-features = false, version = '0.1.0' , path = '../../primitives/mangata'}
sp-arithmetic = { default-features = false, version = '4.0.0-dev' , git = "https://github.com/mangata-finance/substrate", branch = "mangata-dev-v4" }
>>>>>>> 83861a6b

orml-tokens = {  default-features = false, version = '0.4.1-dev' , git = "https://github.com/mangata-finance/open-runtime-module-library", branch = "mangata-dev-v4" }

pallet-assets-info = { path = '../assets-info', default-features = false, version = '2.0.0' }



[dev-dependencies]
<<<<<<< HEAD

sp-io = { default-features = false, version = '2.0.0' , git = "https://github.com/mangata-finance/substrate", branch = "mangata-dev" }
env_logger = "0.9.0"
=======
orml-traits = { default-features = false, version="0.4.1-dev" , git = "https://github.com/mangata-finance/open-runtime-module-library", branch = "mangata-dev-v4" }
sp-io = { default-features = false, version = '4.0.0-dev' , git = "https://github.com/mangata-finance/substrate", branch = "mangata-dev-v4" }
>>>>>>> 83861a6b

[features]
default = ['std']
std = [
    'hex/std',
	'serde',
    'codec/std',
    'sp-std/std',
	'sp-core/std',
    'frame-support/std',
    'frame-system/std',
	'orml-tokens/std',
    'pallet-assets-info/std',
]<|MERGE_RESOLUTION|>--- conflicted
+++ resolved
@@ -10,20 +10,6 @@
 [dependencies]
 log = { version = "0.4.14", default-features = false }
 hex = { package = "rustc-hex", version = "2.1.0", default-features = false }
-<<<<<<< HEAD
-hex-literal = { version = "0.3.1", default-features = false }
-serde = { version = "1.0.111", optional = true }
-log = "0.4"
-
-frame-support = { default-features = false, version = '2.0.0' , git = "https://github.com/mangata-finance/substrate", branch = "mangata-dev" }
-frame-system = { default-features = false, version = '2.0.0' , git = "https://github.com/mangata-finance/substrate", branch = "mangata-dev" }
-sp-runtime = { default-features = false, version = '2.0.0' , git = "https://github.com/mangata-finance/substrate", branch = "mangata-dev" }
-sp-core = { default-features = false, version = '2.0.0' , git = "https://github.com/mangata-finance/substrate", branch = "mangata-dev" }
-sp-std = { version = "2.0.0", default-features = false , git = "https://github.com/mangata-finance/substrate", branch = "mangata-dev" }
-mangata-primitives = { default-features = false, version = '0.1.0' , path = '../../primitives/mangata'}
-sp-arithmetic = { default-features = false, version = '2.0.0' , git = "https://github.com/mangata-finance/substrate", branch = "mangata-dev" }
-libm = { default-features = false, git = "https://github.com/rust-lang/libm", rev="2f3fc968f43d345f9b449938d050a9ea46a04c83"}
-=======
 hex-literal = { version = "0.3.3", default-features = false }
 serde = { version = "1.0.126", optional = true }
 codec = { package = "parity-scale-codec", version = "2.0.0", default-features = false }
@@ -36,7 +22,6 @@
 sp-std = { version = "4.0.0-dev", default-features = false , git = "https://github.com/mangata-finance/substrate", branch = "mangata-dev-v4" }
 mangata-primitives = { default-features = false, version = '0.1.0' , path = '../../primitives/mangata'}
 sp-arithmetic = { default-features = false, version = '4.0.0-dev' , git = "https://github.com/mangata-finance/substrate", branch = "mangata-dev-v4" }
->>>>>>> 83861a6b
 
 orml-tokens = {  default-features = false, version = '0.4.1-dev' , git = "https://github.com/mangata-finance/open-runtime-module-library", branch = "mangata-dev-v4" }
 
@@ -45,14 +30,9 @@
 
 
 [dev-dependencies]
-<<<<<<< HEAD
-
-sp-io = { default-features = false, version = '2.0.0' , git = "https://github.com/mangata-finance/substrate", branch = "mangata-dev" }
-env_logger = "0.9.0"
-=======
 orml-traits = { default-features = false, version="0.4.1-dev" , git = "https://github.com/mangata-finance/open-runtime-module-library", branch = "mangata-dev-v4" }
 sp-io = { default-features = false, version = '4.0.0-dev' , git = "https://github.com/mangata-finance/substrate", branch = "mangata-dev-v4" }
->>>>>>> 83861a6b
+env_logger = "0.9.0"
 
 [features]
 default = ['std']
