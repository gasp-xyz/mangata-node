--- conflicted
+++ resolved
@@ -216,19 +216,11 @@
           key: cargo-try-runtime-${{ inputs.cache_version }}-${{ hashFiles('Cargo.lock') }}
 
       - name: Run try-runtime Rococo testnet
-<<<<<<< HEAD
-        run: cargo run --release --features=try-runtime,mangata-rococo try-runtime --chain=rococo --execution=Native on-runtime-upgrade live --uri wss://roccoco-testnet-collator-01.mangatafinance.cloud:443
+        run: cargo run --release --features=try-runtime,mangata-rococo try-runtime --chain=rococo --runtime=target/release/wbuild/mangata-rococo-runtime/mangata_rococo_runtime.wasm on-runtime-upgrade live --uri wss://roccoco-testnet-collator-01.mangatafinance.cloud:443
 
       - name: Run try-runtime Kusama Mainnet
-        run: cargo run --release --features=try-runtime try-runtime --chain=kusama --execution=Native on-runtime-upgrade live --uri wss://prod-kusama-collator-01.mangatafinance.cloud:443
-      
-=======
-        run: cargo run --release --features=try-runtime,mangata-rococo try-runtime --chain=public-testnet --runtime=target/release/wbuild/mangata-rococo-runtime/mangata_rococo_runtime.wasm on-runtime-upgrade live --uri wss://roccoco-testnet-collator-01.mangatafinance.cloud:443
-
-      - name: Run try-runtime Kusama Mainnet
-        run: cargo run --release --features=try-runtime try-runtime --chain=kusama-mainnet --runtime=target/release/wbuild/mangata-kusama-runtime/mangata_kusama_runtime.wasm on-runtime-upgrade live --uri wss://prod-kusama-collator-01.mangatafinance.cloud:443
-
->>>>>>> d18a32be
+        run: cargo run --release --features=try-runtime try-runtime --chain=kusama --runtime=target/release/wbuild/mangata-kusama-runtime/mangata_kusama_runtime.wasm on-runtime-upgrade live --uri wss://prod-kusama-collator-01.mangatafinance.cloud:443
+
       - name: Fix permissions on self-hosted runner
         if: always()
         run: chown -R 1003:1004 $GITHUB_WORKSPACE
