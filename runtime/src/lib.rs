#![cfg_attr(not(feature = "std"), no_std)]
// `construct_runtime!` does a lot of recursion and requires us to increase the limit to 256.
#![recursion_limit="256"]

// Make the WASM binary available.
#[cfg(feature = "std")]
include!(concat!(env!("OUT_DIR"), "/wasm_binary.rs"));


use sp_runtime::print;
use sp_std::prelude::*;
use sp_core::{crypto::KeyTypeId, OpaqueMetadata};
use sp_runtime::{
	ApplyExtrinsicResult, generic, create_runtime_str, impl_opaque_keys, MultiSignature,
	transaction_validity::{TransactionValidity, TransactionSource},
};
use sp_runtime::traits::{
	BlakeTwo256, Block as BlockT, IdentityLookup, Verify, IdentifyAccount, NumberFor, Saturating, OpaqueKeys,
};
use sp_runtime::curve::PiecewiseLinear;
use sp_api::impl_runtime_apis;
//use sp_consensus_aura::sr25519::AuthorityId as AuraId;
use pallet_grandpa::{AuthorityId as GrandpaId, AuthorityList as GrandpaAuthorityList};
use pallet_grandpa::fg_primitives;
use sp_version::RuntimeVersion;
#[cfg(feature = "std")]
use sp_version::NativeVersion;

// A few exports that help ease life for downstream crates.
#[cfg(any(feature = "std", test))]
pub use sp_runtime::BuildStorage;
pub use pallet_timestamp::Call as TimestampCall;
pub use pallet_balances::Call as BalancesCall;
pub use sp_runtime::{Permill, Perbill};
use frame_system::{EnsureRoot, EnsureOneOf};
pub use frame_support::{
	construct_runtime, parameter_types, StorageValue,
	traits::{KeyOwnerProofSystem, Randomness},
	weights::{
		Weight, IdentityFee,
		constants::{BlockExecutionWeight, ExtrinsicBaseWeight, RocksDbWeight, WEIGHT_PER_SECOND},
	},
};

/// Import the template pallet.
pub use pallet_template;
pub use pallet_xyk;
pub use pallet_assets;
pub use pallet_assets_info;
pub use pallet_staking::StakerStatus;
use pallet_session::{historical as pallet_session_historical};

/// Bridge pallets
pub use bridge;
pub use verifier;
pub use bridged_asset;
pub use eth_app;
pub use erc20_app;


/// An index to a block.
pub type BlockNumber = u32;

/// Alias to 512-bit hash when used in the context of a transaction signature on the chain.
pub type Signature = MultiSignature;

/// Some way of identifying an account on the chain. We intentionally make it equivalent
/// to the public key of our transaction signing scheme.
pub type AccountId = <<Signature as Verify>::Signer as IdentifyAccount>::AccountId;

/// The type for looking up accounts. We don't expect more than 4 billion of them, but you
/// never know...
pub type AccountIndex = u32;

/// Balance of an account.
pub type Balance = u128;

/// Index of a transaction in the chain.
pub type Index = u32;

/// A hash of some data used by the chain.
pub type Hash = sp_core::H256;

/// Time unit representation
pub type Moment = u64;

/// Digest item type.
pub type DigestItem = generic::DigestItem<Hash>;

/// Opaque types. These are used by the CLI to instantiate machinery that don't need to know
/// the specifics of the runtime. They can then be made to be agnostic over specific formats
/// of data like extrinsics, allowing for them to continue syncing the network through upgrades
/// to even the core data structures.
pub mod opaque {
	use super::*;

	pub use sp_runtime::OpaqueExtrinsic as UncheckedExtrinsic;

	/// Opaque block header type.
	pub type Header = generic::Header<BlockNumber, BlakeTwo256>;
	/// Opaque block type.
	pub type Block = generic::Block<Header, UncheckedExtrinsic>;
	/// Opaque block identifier type.
	pub type BlockId = generic::BlockId<Block>;

}

mod weights;

impl_opaque_keys! {
	pub struct SessionKeys {
		pub grandpa: Grandpa,
		pub babe: Babe,
	}
}

pub const VERSION: RuntimeVersion = RuntimeVersion {
	spec_name: create_runtime_str!("mangata"),
	impl_name: create_runtime_str!("mangata"),
	authoring_version: 1,
	spec_version: 1,
	impl_version: 1,
	apis: RUNTIME_API_VERSIONS,
	transaction_version: 1,
};

pub const MILLISECS_PER_BLOCK: u64 = 6000;

pub const SLOT_DURATION: u64 = MILLISECS_PER_BLOCK;

// Time is measured by number of blocks.
pub const MINUTES: BlockNumber = 60_000 / (MILLISECS_PER_BLOCK as BlockNumber);
pub const HOURS: BlockNumber = MINUTES * 60;
pub const DAYS: BlockNumber = HOURS * 24;

// 1 in 4 blocks (on average, not counting collisions) will be primary BABE blocks.
pub const PRIMARY_PROBABILITY: (u64, u64) = (1, 4);
pub const EPOCH_DURATION_IN_BLOCKS: BlockNumber = 10 * MINUTES;
pub const EPOCH_DURATION_IN_SLOTS: u64 = {
	const SLOT_FILL_RATE: f64 = MILLISECS_PER_BLOCK as f64 / SLOT_DURATION as f64;

	(EPOCH_DURATION_IN_BLOCKS as f64 * SLOT_FILL_RATE) as u64
};

/// The version information used to identify this runtime when compiled natively.
#[cfg(feature = "std")]
pub fn native_version() -> NativeVersion {
	NativeVersion {
		runtime_version: VERSION,
		can_author_with: Default::default(),
	}
}

parameter_types! {
	pub const BlockHashCount: BlockNumber = 2400;
	/// We allow for 2 seconds of compute with a 6 second average block time.
	pub const MaximumBlockWeight: Weight = 2 * WEIGHT_PER_SECOND;
	pub const AvailableBlockRatio: Perbill = Perbill::from_percent(75);
	/// Assume 10% of weight for average on_initialize calls.
	pub MaximumExtrinsicWeight: Weight = AvailableBlockRatio::get()
		.saturating_sub(Perbill::from_percent(10)) * MaximumBlockWeight::get();
	pub const MaximumBlockLength: u32 = 5 * 1024 * 1024;
	pub const Version: RuntimeVersion = VERSION;
}

// Configure FRAME pallets to include in runtime.

impl frame_system::Trait for Runtime {
	/// The basic call filter to use in dispatchable.
	type BaseCallFilter = ();
	/// The identifier used to distinguish between accounts.
	type AccountId = AccountId;
	/// The aggregated dispatch type that is available for extrinsics.
	type Call = Call;
	/// The lookup mechanism to get account ID from whatever is passed in dispatchers.
	type Lookup = IdentityLookup<AccountId>;
	/// The index type for storing how many extrinsics an account has signed.
	type Index = Index;
	/// The index type for blocks.
	type BlockNumber = BlockNumber;
	/// The type for hashing blocks and tries.
	type Hash = Hash;
	/// The hashing algorithm used.
	type Hashing = BlakeTwo256;
	/// The header type.
	type Header = generic::Header<BlockNumber, BlakeTwo256>;
	/// The ubiquitous event type.
	type Event = Event;
	/// The ubiquitous origin type.
	type Origin = Origin;
	/// Maximum number of block number to block hash mappings to keep (oldest pruned first).
	type BlockHashCount = BlockHashCount;
	/// Maximum weight of each block.
	type MaximumBlockWeight = MaximumBlockWeight;
	/// The weight of database operations that the runtime can invoke.
	type DbWeight = RocksDbWeight;
	/// The weight of the overhead invoked on the block import process, independent of the
	/// extrinsics included in that block.
	type BlockExecutionWeight = BlockExecutionWeight;
	/// The base weight of any extrinsic processed by the runtime, independent of the
	/// logic of that extrinsic. (Signature verification, nonce increment, fee, etc...)
	type ExtrinsicBaseWeight = ExtrinsicBaseWeight;
	/// The maximum weight that a single extrinsic of `Normal` dispatch class can have,
	/// idependent of the logic of that extrinsics. (Roughly max block weight - average on
	/// initialize cost).
	type MaximumExtrinsicWeight = MaximumExtrinsicWeight;
	/// Maximum size of all encoded transactions (in bytes) that are allowed in one block.
	type MaximumBlockLength = MaximumBlockLength;
	/// Portion of the block weight that is available to all normal transactions.
	type AvailableBlockRatio = AvailableBlockRatio;
	/// Version of the runtime.
	type Version = Version;
	/// Converts a module to the index of the module in `construct_runtime!`.
	///
	/// This type is being generated by `construct_runtime!`.
	type PalletInfo = PalletInfo;
	/// What to do if a new account is created.
	type OnNewAccount = ();
	/// What to do if an account is fully reaped from the system.
	type OnKilledAccount = ();
	/// The data to be stored in an account.
	type AccountData = pallet_balances::AccountData<Balance>;
	/// Weight information for the extrinsics of this pallet.
	type SystemWeightInfo = ();
}

parameter_types! {
	pub const EpochDuration: u64 = EPOCH_DURATION_IN_SLOTS;
	pub const ExpectedBlockTime: Moment = MILLISECS_PER_BLOCK;
}

impl pallet_babe::Trait for Runtime {
	type EpochDuration = EpochDuration;
	type ExpectedBlockTime = ExpectedBlockTime;
	type EpochChangeTrigger = pallet_babe::ExternalTrigger;

	type KeyOwnerProofSystem = ();

	type KeyOwnerProof = <Self::KeyOwnerProofSystem as KeyOwnerProofSystem<(
		KeyTypeId,
		pallet_babe::AuthorityId,
	)>>::Proof;

	type KeyOwnerIdentification = <Self::KeyOwnerProofSystem as KeyOwnerProofSystem<(
		KeyTypeId,
		pallet_babe::AuthorityId,
	)>>::IdentificationTuple;

	type HandleEquivocation = ();

	type WeightInfo = ();
}

pallet_staking_reward_curve::build! {
	const REWARD_CURVE: PiecewiseLinear<'static> = curve!(
		min_inflation: 0_025_000,
		max_inflation: 0_100_000,
		ideal_stake: 0_500_000,
		falloff: 0_050_000,
		max_piece_count: 40,
		test_precision: 0_005_000,
	);
}

parameter_types! {
	pub const SessionsPerEra: u32 = 6;
	pub const BondingDuration: pallet_staking::EraIndex = 24 * 28;
	pub const SlashDeferDuration: pallet_staking::EraIndex = 24 * 7; // 1/4 the bonding duration.
	pub const RewardCurve: &'static PiecewiseLinear<'static> = &REWARD_CURVE;
	pub const MaxNominatorRewardedPerValidator: u32 = 64;
	pub const ElectionLookahead: BlockNumber = EPOCH_DURATION_IN_BLOCKS / 4;
	pub const MaxIterations: u32 = 10;
	// 0.05%. The higher the value, the more strict solution acceptance becomes.
	pub MinSolutionScoreBump: Perbill = Perbill::from_rational_approximation(5u32, 10_000);
}

impl pallet_staking::Trait for Runtime {
	type Currency = Balances;
	type UnixTime = Timestamp;
	type CurrencyToVote = ();
	type RewardRemainder = ();
	type Event = Event;
	type Slash = (); // send the slashed funds to the treasury.
	type Reward = (); // rewards are minted from the void
	type SessionsPerEra = SessionsPerEra;
	type BondingDuration = BondingDuration;
	type SlashDeferDuration = SlashDeferDuration;
	/// A super-majority of the council can cancel the slash.
	type SlashCancelOrigin = EnsureRoot<AccountId>;
	type SessionInterface = Self;
	type RewardCurve = RewardCurve;
	type NextNewSession = Session;
	type ElectionLookahead = ElectionLookahead;
	type Call = Call;
	type MaxIterations = MaxIterations;
	type MinSolutionScoreBump = MinSolutionScoreBump;
	type MaxNominatorRewardedPerValidator = MaxNominatorRewardedPerValidator;
	type UnsignedPriority = ();
	type WeightInfo = weights::pallet_staking::WeightInfo;
}

parameter_types! {
	pub const DisabledValidatorsThreshold: Perbill = Perbill::from_percent(17);
}

impl pallet_session::Trait for Runtime {
	type Event = Event;
	type ValidatorId = <Self as frame_system::Trait>::AccountId;
	type ValidatorIdOf = pallet_staking::StashOf<Self>;
	type ShouldEndSession = Babe;
	type NextSessionRotation = Babe;
	type SessionManager = pallet_session::historical::NoteHistoricalRoot<Self, Staking>;
	type SessionHandler = <SessionKeys as OpaqueKeys>::KeyTypeIdProviders;
	type Keys = SessionKeys;
	type DisabledValidatorsThreshold = DisabledValidatorsThreshold;
	type WeightInfo = weights::pallet_session::WeightInfo;
}

impl pallet_session::historical::Trait for Runtime {
	type FullIdentification = pallet_staking::Exposure<AccountId, Balance>;
	type FullIdentificationOf = pallet_staking::ExposureOf<Runtime>;
}

parameter_types! {
	pub OffencesWeightSoftLimit: Weight = Perbill::from_percent(60) * MaximumBlockWeight::get();
}

impl pallet_offences::Trait for Runtime {
	type Event = Event;
	type IdentificationTuple = pallet_session::historical::IdentificationTuple<Self>;
	type OnOffenceHandler = Staking;
	type WeightSoftLimit = OffencesWeightSoftLimit;
}

impl<C> frame_system::offchain::SendTransactionTypes<C> for Runtime where
	Call: From<C>,
{
	type Extrinsic = UncheckedExtrinsic;
	type OverarchingCall = Call;
}

parameter_types! {
	pub const UncleGenerations: BlockNumber = 5;
}

impl pallet_authorship::Trait for Runtime {
	type FindAuthor = pallet_session::FindAccountFromAuthorIndex<Self, Babe>;
	type UncleGenerations = UncleGenerations;
	type FilterUncle = ();
	type EventHandler = (Staking);
}

impl pallet_grandpa::Trait for Runtime {
	type Event = Event;
	type Call = Call;

	type KeyOwnerProofSystem = ();

	type KeyOwnerProof =
		<Self::KeyOwnerProofSystem as KeyOwnerProofSystem<(KeyTypeId, GrandpaId)>>::Proof;

	type KeyOwnerIdentification = <Self::KeyOwnerProofSystem as KeyOwnerProofSystem<(
		KeyTypeId,
		GrandpaId,
	)>>::IdentificationTuple;

	type HandleEquivocation = ();

	type WeightInfo = ();
}

parameter_types! {
	pub const MinimumPeriod: u64 = SLOT_DURATION / 2;
}

impl pallet_timestamp::Trait for Runtime {
	/// A timestamp: milliseconds since the unix epoch.
	type Moment = u64;
	type OnTimestampSet = Babe;
	type MinimumPeriod = MinimumPeriod;
	type WeightInfo = ();
}

parameter_types! {
	pub const ExistentialDeposit: u128 = 500;
	pub const MaxLocks: u32 = 50;
}

impl pallet_balances::Trait for Runtime {
	type MaxLocks = MaxLocks;
	/// The type for recording an account's balance.
	type Balance = Balance;
	/// The ubiquitous event type.
	type Event = Event;
	type DustRemoval = ();
	type ExistentialDeposit = ExistentialDeposit;
	type AccountStore = System;
	type WeightInfo = ();
}

parameter_types! {
	pub const TransactionByteFee: Balance = 1;
}

impl pallet_transaction_payment::Trait for Runtime {
	type Currency = Balances;
	type OnTransactionPayment = ();
	type TransactionByteFee = TransactionByteFee;
	type WeightToFee = IdentityFee<Balance>;
	type FeeMultiplierUpdate = ();
}

impl pallet_sudo::Trait for Runtime {
	type Event = Event;
	type Call = Call;
}

impl pallet_assets::Trait for Runtime {
    /// The type for recording an account's balance.
    type Balance = Balance;
    type AssetId = u32;
    type Event = Event;
}

/// Configure the template pallet in pallets/template.
impl pallet_template::Trait for Runtime {
	type Event = Event;
}

impl pallet_xyk::Trait for Runtime {
    type Event = Event;
    type Randomness = RandomnessCollectiveFlip;
}

<<<<<<< HEAD
// Snowfork traits

impl bridge::Trait for Runtime {
	type Event = Event;
	type Verifier = verifier::Module<Runtime>;
	type AppETH = eth_app::Module<Runtime>;
	type AppERC20 = erc20_app::Module<Runtime>;
}

impl verifier::Trait for Runtime {
	type Event = Event;
}

impl bridged_asset::Trait for Runtime {
	type Event = Event;
}

impl eth_app::Trait for Runtime {
	type Event = Event;
}

impl erc20_app::Trait for Runtime {
	type Event = Event;
=======
parameter_types! {
	pub const MinLengthName: usize = 0;
	pub const MaxLengthName: usize = 32;
	pub const MinLengthSymbol: usize = 3;
	pub const MaxLengthSymbol: usize = 8;
	pub const MinLengthDescription: usize = 0;
	pub const MaxLengthDescription: usize = 255;
	pub const MaxDecimals: u32 = 10;
}
impl pallet_assets_info::Trait for Runtime {
    type Event = Event;
	type MinLengthName = MinLengthName;
	type MaxLengthName = MaxLengthName;
	type MinLengthSymbol = MinLengthSymbol;
	type MaxLengthSymbol = MaxLengthSymbol;
	type MinLengthDescription = MinLengthDescription;
	type MaxLengthDescription = MaxLengthDescription;
	type MaxDecimals = MaxDecimals;
>>>>>>> 7845f912
}

// Create the runtime by composing the FRAME pallets that were previously configured.
construct_runtime!(
	pub enum Runtime where
		Block = Block,
		NodeBlock = opaque::Block,
		UncheckedExtrinsic = UncheckedExtrinsic
	{
		System: frame_system::{Module, Call, Config, Storage, Event<T>},
		RandomnessCollectiveFlip: pallet_randomness_collective_flip::{Module, Call, Storage},
		Timestamp: pallet_timestamp::{Module, Call, Storage, Inherent},
		Session: pallet_session::{Module, Call, Storage, Event, Config<T>},
		Staking: pallet_staking::{Module, Call, Config<T>, Storage, Event<T>, ValidateUnsigned},
		Authorship: pallet_authorship::{Module, Call, Storage, Inherent},
		Babe: pallet_babe::{Module, Call, Storage, Config, Inherent, ValidateUnsigned},
		Historical: pallet_session_historical::{Module},
		Grandpa: pallet_grandpa::{Module, Call, Storage, Config, Event},
		Balances: pallet_balances::{Module, Call, Storage, Config<T>, Event<T>},
		TransactionPayment: pallet_transaction_payment::{Module, Storage},
		Sudo: pallet_sudo::{Module, Call, Config<T>, Storage, Event<T>},
		Assets: pallet_assets::{Module, Call, Storage, Event<T>},
		Offences: pallet_offences::{Module, Call, Storage, Event},
		// Include the custom logic from the template pallet in the runtime.
		TemplateModule: pallet_template::{Module, Call, Storage, Event<T>},
		Xyk: pallet_xyk::{Module, Call, Storage, Event<T>},
<<<<<<< HEAD
		// Snowfork pallets
		Bridge: bridge::{Module, Call, Storage, Event},
		Verifier: verifier::{Module, Call, Storage, Event, Config<T>},
		BridgedAsset: bridged_asset::{Module, Call, Storage, Event<T>},
		ETH: eth_app::{Module, Call, Storage, Event<T>},
		ERC20: erc20_app::{Module, Call, Storage, Event<T>},
=======
		AssetsInfo: pallet_assets_info::{Module, Call, Storage, Event<T>},
>>>>>>> 7845f912
	}
);

/// The address format for describing accounts.
pub type Address = AccountId;
/// Block header type as expected by this runtime.
pub type Header = generic::Header<BlockNumber, BlakeTwo256>;
/// Block type as expected by this runtime.
pub type Block = generic::Block<Header, UncheckedExtrinsic>;
/// A Block signed with a Justification
pub type SignedBlock = generic::SignedBlock<Block>;
/// BlockId type as expected by this runtime.
pub type BlockId = generic::BlockId<Block>;
/// The SignedExtension to the basic transaction logic.
pub type SignedExtra = (
	frame_system::CheckSpecVersion<Runtime>,
	frame_system::CheckTxVersion<Runtime>,
	frame_system::CheckGenesis<Runtime>,
	frame_system::CheckEra<Runtime>,
	frame_system::CheckNonce<Runtime>,
	frame_system::CheckWeight<Runtime>,
	pallet_transaction_payment::ChargeTransactionPayment<Runtime>
);
/// Unchecked extrinsic type as expected by this runtime.
pub type UncheckedExtrinsic = generic::UncheckedExtrinsic<Address, Call, Signature, SignedExtra>;
/// Extrinsic type that has already been checked.
pub type CheckedExtrinsic = generic::CheckedExtrinsic<AccountId, Call, SignedExtra>;
/// Executive: handles dispatch to the various modules.
pub type Executive = frame_executive::Executive<
	Runtime,
	Block,
	frame_system::ChainContext<Runtime>,
	Runtime,
	AllModules,
>;

impl_runtime_apis! {
	impl sp_api::Core<Block> for Runtime {
		fn version() -> RuntimeVersion {
			VERSION
		}

		fn execute_block(block: Block) {
			Executive::execute_block(block)
		}

		fn initialize_block(header: &<Block as BlockT>::Header) {
			Executive::initialize_block(header)
		}
	}

	impl sp_api::Metadata<Block> for Runtime {
		fn metadata() -> OpaqueMetadata {
			Runtime::metadata().into()
		}
	}

	impl sp_block_builder::BlockBuilder<Block> for Runtime {
		fn apply_extrinsic(extrinsic: <Block as BlockT>::Extrinsic) -> ApplyExtrinsicResult {
			print("extrinsic application called using rpc");
			Executive::apply_extrinsic(extrinsic)
		}

		fn finalize_block() -> <Block as BlockT>::Header {
			Executive::finalize_block()
		}

		fn inherent_extrinsics(data: sp_inherents::InherentData) -> Vec<<Block as BlockT>::Extrinsic> {
			data.create_extrinsics()
		}

		fn check_inherents(
			block: Block,
			data: sp_inherents::InherentData,
		) -> sp_inherents::CheckInherentsResult {
			data.check_extrinsics(&block)
		}

		fn random_seed() -> <Block as BlockT>::Hash {
			RandomnessCollectiveFlip::random_seed()
		}
	}

	impl sp_transaction_pool::runtime_api::TaggedTransactionQueue<Block> for Runtime {
		fn validate_transaction(
			source: TransactionSource,
			tx: <Block as BlockT>::Extrinsic,
		) -> TransactionValidity {
			Executive::validate_transaction(source, tx)
		}
	}

	impl sp_offchain::OffchainWorkerApi<Block> for Runtime {
		fn offchain_worker(header: &<Block as BlockT>::Header) {
			Executive::offchain_worker(header)
		}
	}

	impl sp_consensus_babe::BabeApi<Block> for Runtime {
		fn configuration() -> sp_consensus_babe::BabeGenesisConfiguration {
			// The choice of `c` parameter (where `1 - c` represents the
			// probability of a slot being empty), is done in accordance to the
			// slot duration and expected target block time, for safely
			// resisting network delays of maximum two seconds.
			// <https://research.web3.foundation/en/latest/polkadot/BABE/Babe/#6-practical-results>
			sp_consensus_babe::BabeGenesisConfiguration {
				slot_duration: Babe::slot_duration(),
				epoch_length: EpochDuration::get(),
				c: PRIMARY_PROBABILITY,
				genesis_authorities: Babe::authorities(),
				randomness: Babe::randomness(),
				allowed_slots: sp_consensus_babe::AllowedSlots::PrimaryAndSecondaryPlainSlots,
			}
		}

		fn current_epoch_start() -> sp_consensus_babe::SlotNumber {
			Babe::current_epoch_start()
		}

		fn generate_key_ownership_proof(
			_slot_number: sp_consensus_babe::SlotNumber,
			authority_id: sp_consensus_babe::AuthorityId,
		) -> Option<sp_consensus_babe::OpaqueKeyOwnershipProof> {
			use codec::Encode;

			Historical::prove((sp_consensus_babe::KEY_TYPE, authority_id))
				.map(|p| p.encode())
				.map(sp_consensus_babe::OpaqueKeyOwnershipProof::new)
		}

		fn submit_report_equivocation_unsigned_extrinsic(
			equivocation_proof: sp_consensus_babe::EquivocationProof<<Block as BlockT>::Header>,
			key_owner_proof: sp_consensus_babe::OpaqueKeyOwnershipProof,
		) -> Option<()> {
			let key_owner_proof = key_owner_proof.decode()?;

			Babe::submit_unsigned_equivocation_report(
				equivocation_proof,
				key_owner_proof,
			)
		}
	}

	impl sp_session::SessionKeys<Block> for Runtime {
		fn generate_session_keys(seed: Option<Vec<u8>>) -> Vec<u8> {
			SessionKeys::generate(seed)
		}

		fn decode_session_keys(
			encoded: Vec<u8>,
		) -> Option<Vec<(Vec<u8>, KeyTypeId)>> {
			SessionKeys::decode_into_raw_public_keys(&encoded)
		}
	}

	impl fg_primitives::GrandpaApi<Block> for Runtime {
		fn grandpa_authorities() -> GrandpaAuthorityList {
			Grandpa::grandpa_authorities()
		}

		fn submit_report_equivocation_unsigned_extrinsic(
			_equivocation_proof: fg_primitives::EquivocationProof<
				<Block as BlockT>::Hash,
				NumberFor<Block>,
			>,
			_key_owner_proof: fg_primitives::OpaqueKeyOwnershipProof,
		) -> Option<()> {
			None
		}

		fn generate_key_ownership_proof(
			_set_id: fg_primitives::SetId,
			_authority_id: GrandpaId,
		) -> Option<fg_primitives::OpaqueKeyOwnershipProof> {
			// NOTE: this is the only implementation possible since we've
			// defined our key owner proof type as a bottom type (i.e. a type
			// with no values).
			None
		}
	}

	impl frame_system_rpc_runtime_api::AccountNonceApi<Block, AccountId, Index> for Runtime {
		fn account_nonce(account: AccountId) -> Index {
			System::account_nonce(account)
		}
	}

	impl pallet_transaction_payment_rpc_runtime_api::TransactionPaymentApi<Block, Balance> for Runtime {
		fn query_info(
			uxt: <Block as BlockT>::Extrinsic,
			len: u32,
		) -> pallet_transaction_payment_rpc_runtime_api::RuntimeDispatchInfo<Balance> {
			TransactionPayment::query_info(uxt, len)
		}
	}

	#[cfg(feature = "runtime-benchmarks")]
	impl frame_benchmarking::Benchmark<Block> for Runtime {
		fn dispatch_benchmark(
			config: frame_benchmarking::BenchmarkConfig
		) -> Result<Vec<frame_benchmarking::BenchmarkBatch>, sp_runtime::RuntimeString> {
			use frame_benchmarking::{Benchmarking, BenchmarkBatch, add_benchmark, TrackedStorageKey};

			use frame_system_benchmarking::Module as SystemBench;
			impl frame_system_benchmarking::Trait for Runtime {}

			let whitelist: Vec<TrackedStorageKey> = vec![
				// Block Number
				hex_literal::hex!("26aa394eea5630e07c48ae0c9558cef702a5c1b19ab7a04f536c519aca4983ac").to_vec().into(),
				// Total Issuance
				hex_literal::hex!("c2261276cc9d1f8598ea4b6a74b15c2f57c875e4cff74148e4628f264b974c80").to_vec().into(),
				// Execution Phase
				hex_literal::hex!("26aa394eea5630e07c48ae0c9558cef7ff553b5a9862a516939d82b3d3d8661a").to_vec().into(),
				// Event Count
				hex_literal::hex!("26aa394eea5630e07c48ae0c9558cef70a98fdbe9ce6c55837576c60c7af3850").to_vec().into(),
				// System Events
				hex_literal::hex!("26aa394eea5630e07c48ae0c9558cef780d41e5e16056765bc8461851072c9d7").to_vec().into(),
			];

			let mut batches = Vec::<BenchmarkBatch>::new();
			let params = (&config, &whitelist);

			add_benchmark!(params, batches, frame_system, SystemBench::<Runtime>);
			add_benchmark!(params, batches, pallet_balances, Balances);
			add_benchmark!(params, batches, pallet_timestamp, Timestamp);

			if batches.is_empty() { return Err("Benchmark not found for this pallet.".into()) }
			Ok(batches)
		}
	}
}<|MERGE_RESOLUTION|>--- conflicted
+++ resolved
@@ -432,7 +432,6 @@
     type Randomness = RandomnessCollectiveFlip;
 }
 
-<<<<<<< HEAD
 // Snowfork traits
 
 impl bridge::Trait for Runtime {
@@ -456,7 +455,8 @@
 
 impl erc20_app::Trait for Runtime {
 	type Event = Event;
-=======
+}
+
 parameter_types! {
 	pub const MinLengthName: usize = 0;
 	pub const MaxLengthName: usize = 32;
@@ -475,7 +475,6 @@
 	type MinLengthDescription = MinLengthDescription;
 	type MaxLengthDescription = MaxLengthDescription;
 	type MaxDecimals = MaxDecimals;
->>>>>>> 7845f912
 }
 
 // Create the runtime by composing the FRAME pallets that were previously configured.
@@ -502,16 +501,13 @@
 		// Include the custom logic from the template pallet in the runtime.
 		TemplateModule: pallet_template::{Module, Call, Storage, Event<T>},
 		Xyk: pallet_xyk::{Module, Call, Storage, Event<T>},
-<<<<<<< HEAD
 		// Snowfork pallets
 		Bridge: bridge::{Module, Call, Storage, Event},
 		Verifier: verifier::{Module, Call, Storage, Event, Config<T>},
 		BridgedAsset: bridged_asset::{Module, Call, Storage, Event<T>},
 		ETH: eth_app::{Module, Call, Storage, Event<T>},
 		ERC20: erc20_app::{Module, Call, Storage, Event<T>},
-=======
 		AssetsInfo: pallet_assets_info::{Module, Call, Storage, Event<T>},
->>>>>>> 7845f912
 	}
 );
 
