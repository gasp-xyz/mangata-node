use crate::{
	mock::{consts::*, *},
	*,
};
use core::future::pending;
use frame_support::assert_err;
use hex_literal::hex;
use messages::{L1Update, L1UpdateRequest};
use mockall::predicate::eq;
use serial_test::serial;
use sp_io::storage::rollback_transaction;
use sp_runtime::traits::ConvertBack;

pub const ETH_TOKEN_ADDRESS: [u8; 20] = hex!("2CD2188119797153892438E57364D95B32975560");
pub const ETH_TOKEN_ADDRESS_MGX: TokenId = 100_u32;
pub const ETH_RECIPIENT_ACCOUNT: [u8; 20] = hex!("0000000000000000000000000000000000000004");
pub const ETH_RECIPIENT_ACCOUNT_MGX: AccountId = CHARLIE;

pub type TokensOf<Test> = <Test as crate::Config>::Tokens;

struct L1UpdateBuilder(Option<u128>, Vec<L1UpdateRequest>);
impl L1UpdateBuilder {
	fn new() -> Self {
		Self(None, Default::default())
	}

	fn with_offset(mut self, offset: u128) -> Self {
		self.0 = Some(offset);
		self
	}

	fn with_requests(mut self, requests: Vec<L1UpdateRequest>) -> Self {
		self.1 = requests;
		self
	}

	fn build(self) -> messages::L1Update {
		let mut update = messages::L1Update::default();

		for (id, r) in self.1.into_iter().enumerate() {
			let rid = if let Some(offset) = self.0 { (id as u128) + offset } else { r.id() };
			match r {
				L1UpdateRequest::Deposit(mut d) => {
					d.requestId.id = rid;
					update.pendingDeposits.push(d);
				},
				L1UpdateRequest::CancelResolution(mut c) => {
					c.requestId.id = rid;
					update.pendingCancelResultions.push(c);
				},
				L1UpdateRequest::Remove(mut r) => {
					r.requestId.id = rid;
					update.pendingL2UpdatesToRemove.push(r);
				},
			}
		}
		update
	}
}

impl Default for L1UpdateBuilder {
	fn default() -> Self {
		Self(Some(1u128), Default::default())
	}
}

#[test]
#[serial]
fn error_on_empty_update() {
	ExtBuilder::new().execute_with_default_mocks(|| {
		forward_to_block::<Test>(36);
		let update = L1UpdateBuilder::default().build();
		assert_err!(
			Rolldown::update_l2_from_l1(RuntimeOrigin::signed(ALICE), update),
			Error::<Test>::EmptyUpdate
		);
	});
}

#[test]
#[serial]
fn process_single_deposit() {
	ExtBuilder::new().execute_with_default_mocks(|| {
		forward_to_block::<Test>(36);
		let current_block_number =
			<frame_system::Pallet<Test>>::block_number().saturated_into::<u128>();
		let dispute_period: u128 = Rolldown::get_dispute_period();
		let update = L1UpdateBuilder::default()
			.with_requests(vec![L1UpdateRequest::Deposit(Default::default())])
			.build();
		Rolldown::update_l2_from_l1(RuntimeOrigin::signed(ALICE), update).unwrap();

		assert_event_emitted!(Event::L1ReadStored((
			ALICE,
			current_block_number + dispute_period,
<<<<<<< HEAD
			(1u128, 1u128).into(),
			H256::from(hex!("ceaf0183acf3eabc31bed81b28660ee7cfdb6bb22a275c2546c5955eaf1d1987"))
=======
			sp_core::U256::from(1u128),
			sp_core::U256::from(0u128),
			H256::from(hex!("7ed3ac0ab62b9b310468bc6b5734824cec79e6ea8ce39eb148f824eec3041a0f"))
>>>>>>> be3bf8f7
		)));
	});
}

#[test]
#[serial]
fn create_pending_update_after_dispute_period() {
	ExtBuilder::new().execute_with_default_mocks(|| {
<<<<<<< HEAD
		let update1 = L1UpdateBuilder::default()
			.with_requests(vec![L1UpdateRequest::Deposit(messages::Deposit::default())])
=======
		let update1 = L1UpdateBuilder::new()
			.with_requests(vec![L1UpdateRequest::Deposit(messages::Deposit {
				depositRecipient: ETH_RECIPIENT_ACCOUNT,
				tokenAddress: ETH_TOKEN_ADDRESS,
				amount: sp_core::U256::from(MILLION),
				blockHash: H256::from([0; 32]),
			})])
			.with_offset(1u128)
>>>>>>> be3bf8f7
			.build();

		let update2 = L1UpdateBuilder::new()
			.with_requests(vec![
<<<<<<< HEAD
				L1UpdateRequest::Deposit(messages::Deposit::default()),
				L1UpdateRequest::Deposit(messages::Deposit::default()),
=======
				L1UpdateRequest::Deposit(messages::Deposit {
					depositRecipient: ETH_RECIPIENT_ACCOUNT,
					tokenAddress: ETH_TOKEN_ADDRESS,
					amount: sp_core::U256::from(MILLION),
					blockHash: H256::from([0; 32]),
				}),
				L1UpdateRequest::Deposit(messages::Deposit {
					depositRecipient: ETH_RECIPIENT_ACCOUNT,
					tokenAddress: ETH_TOKEN_ADDRESS,
					amount: sp_core::U256::from(MILLION),
					blockHash: H256::from([0; 32]),
				}),
>>>>>>> be3bf8f7
			])
			.with_offset(1u128)
			.build();

		forward_to_block::<Test>(10);
		Rolldown::update_l2_from_l1(RuntimeOrigin::signed(ALICE), update1).unwrap();

		forward_to_block::<Test>(11);
		Rolldown::update_l2_from_l1(RuntimeOrigin::signed(BOB), update2).unwrap();

		assert_eq!(pending_updates::<Test>::iter().next(), None);
		assert!(
			pending_updates::<Test>::get(L1::Ethereum, RequestId::new(Origin::L1, 1u128)).is_none()
		);
		assert!(
			pending_updates::<Test>::get(L1::Ethereum, RequestId::new(Origin::L1, 2u128)).is_none()
		);

		forward_to_block::<Test>(15);
		assert!(
			pending_updates::<Test>::get(L1::Ethereum, RequestId::new(Origin::L1, 1u128)).is_some()
		);

		forward_to_block::<Test>(16);
		assert!(
			pending_updates::<Test>::get(L1::Ethereum, RequestId::new(Origin::L1, 2u128)).is_some()
		);
	});
}

#[test]
#[serial]
fn l2_counter_updates_when_requests_are_processed() {
	ExtBuilder::new().execute_with_default_mocks(|| {
		let update1 = L1UpdateBuilder::default()
<<<<<<< HEAD
			.with_requests(vec![L1UpdateRequest::Deposit(Default::default())])
=======
			.with_requests(vec![L1UpdateRequest::Deposit(messages::Deposit {
				depositRecipient: ETH_RECIPIENT_ACCOUNT,
				tokenAddress: ETH_TOKEN_ADDRESS,
				amount: sp_core::U256::from(MILLION),
				blockHash: H256::from([0; 32]),
			})])
>>>>>>> be3bf8f7
			.build();

		let update2 = L1UpdateBuilder::default()
			.with_requests(vec![
<<<<<<< HEAD
				L1UpdateRequest::Deposit(Default::default()),
				L1UpdateRequest::Deposit(Default::default()),
=======
				L1UpdateRequest::Deposit(messages::Deposit {
					depositRecipient: ETH_RECIPIENT_ACCOUNT,
					tokenAddress: ETH_TOKEN_ADDRESS,
					amount: sp_core::U256::from(MILLION),
					blockHash: H256::from([0; 32]),
				}),
				L1UpdateRequest::Deposit(messages::Deposit {
					depositRecipient: ETH_RECIPIENT_ACCOUNT,
					tokenAddress: ETH_TOKEN_ADDRESS,
					amount: sp_core::U256::from(MILLION),
					blockHash: H256::from([0; 32]),
				}),
>>>>>>> be3bf8f7
			])
			.build();

		forward_to_block::<Test>(10);
		assert_eq!(Rolldown::get_last_processed_request_on_l2(L1::Ethereum), 0_u128.into());
		Rolldown::update_l2_from_l1(RuntimeOrigin::signed(ALICE), update1).unwrap();

		forward_to_block::<Test>(11);
		Rolldown::update_l2_from_l1(RuntimeOrigin::signed(BOB), update2).unwrap();

		forward_to_block::<Test>(15);
		assert_eq!(Rolldown::get_last_processed_request_on_l2(L1::Ethereum), 1u128.into());

		forward_to_block::<Test>(16);
		assert_eq!(Rolldown::get_last_processed_request_on_l2(L1::Ethereum), 2u128.into());
	});
}

#[test]
#[serial]
fn deposit_executed_after_dispute_period() {
	ExtBuilder::new()
		.issue(ALICE, ETH_TOKEN_ADDRESS_MGX, 0u128)
		.execute_with_default_mocks(|| {
			forward_to_block::<Test>(10);
			let update = L1UpdateBuilder::default()
				.with_requests(vec![L1UpdateRequest::Deposit(messages::Deposit {
					requestId: Default::default(),
					depositRecipient: DummyAddressConverter::convert_back(CHARLIE),
					tokenAddress: ETH_TOKEN_ADDRESS,
					amount: sp_core::U256::from(MILLION),
					blockHash: H256::from([0; 32]),
				})])
				.build();

			Rolldown::update_l2_from_l1(RuntimeOrigin::signed(ALICE), update).unwrap();
			forward_to_block::<Test>(14);
			assert!(!pending_updates::<Test>::contains_key(
				L1::Ethereum,
				RequestId::new(Origin::L1, 0u128)
			));
			assert_eq!(TokensOf::<Test>::free_balance(ETH_TOKEN_ADDRESS_MGX, &CHARLIE), 0_u128);

			forward_to_block::<Test>(15);
			assert_eq!(
				pending_updates::<Test>::get(L1::Ethereum, RequestId::new(Origin::L1, 1u128)),
				Some(PendingUpdate::RequestResult(RequestResult {
					requestId: RequestId::new(Origin::L2, 1u128),
					originRequestId: 1u128,
					status: true,
					updateType: UpdateType::DEPOSIT
				}))
			);
			assert_eq!(TokensOf::<Test>::free_balance(ETH_TOKEN_ADDRESS_MGX, &CHARLIE), MILLION);
		});
}

#[test]
#[serial]
fn l1_upate_executed_immaidately_if_force_submitted() {
	ExtBuilder::new()
		.issue(ALICE, ETH_TOKEN_ADDRESS_MGX, 0u128)
		.execute_with_default_mocks(|| {
			forward_to_block::<Test>(10);
			let update = L1UpdateBuilder::default()
				.with_requests(vec![L1UpdateRequest::Deposit(messages::Deposit {
					requestId: Default::default(),
					depositRecipient: DummyAddressConverter::convert_back(CHARLIE),
					tokenAddress: ETH_TOKEN_ADDRESS,
					amount: sp_core::U256::from(MILLION),
					blockHash: H256::from([0; 32]),
				})])
				.build();

			assert_eq!(TokensOf::<Test>::free_balance(ETH_TOKEN_ADDRESS_MGX, &CHARLIE), 0_u128);
			assert!(!pending_updates::<Test>::contains_key(
				L1::Ethereum,
				RequestId::new(Origin::L1, 1u128)
			));
			Rolldown::force_update_l2_from_l1(RuntimeOrigin::root(), update).unwrap();
			assert!(pending_updates::<Test>::contains_key(
				L1::Ethereum,
				RequestId::new(Origin::L1, 1u128)
			));
			assert_eq!(TokensOf::<Test>::free_balance(ETH_TOKEN_ADDRESS_MGX, &CHARLIE), MILLION);
		});
}

#[test]
#[serial]
fn each_request_executed_only_once() {
	ExtBuilder::new()
		.issue(ALICE, ETH_TOKEN_ADDRESS_MGX, 0u128)
		.execute_with_default_mocks(|| {
			forward_to_block::<Test>(10);
			let update = L1UpdateBuilder::default()
				.with_requests(vec![L1UpdateRequest::Deposit(messages::Deposit {
					requestId: Default::default(),
					depositRecipient: DummyAddressConverter::convert_back(CHARLIE),
					tokenAddress: ETH_TOKEN_ADDRESS,
					amount: sp_core::U256::from(MILLION),
					blockHash: H256::from([0; 32]),
				})])
				.build();
			Rolldown::update_l2_from_l1(RuntimeOrigin::signed(ALICE), update.clone()).unwrap();

			forward_to_block::<Test>(11);
			Rolldown::update_l2_from_l1(RuntimeOrigin::signed(BOB), update).unwrap();

			forward_to_block::<Test>(14);
			assert!(!pending_updates::<Test>::contains_key(
				L1::Ethereum,
				RequestId::new(Origin::L1, 0u128)
			));
			assert_eq!(TokensOf::<Test>::free_balance(ETH_TOKEN_ADDRESS_MGX, &CHARLIE), 0_u128);

			forward_to_block::<Test>(15);
			assert_eq!(TokensOf::<Test>::free_balance(ETH_TOKEN_ADDRESS_MGX, &CHARLIE), MILLION);

			forward_to_block::<Test>(20);
			assert_eq!(TokensOf::<Test>::free_balance(ETH_TOKEN_ADDRESS_MGX, &CHARLIE), MILLION);
		});
}

#[test]
#[serial]
fn updates_to_remove_executed_after_dispute_period() {
	ExtBuilder::new()
		.issue(CHARLIE, ETH_TOKEN_ADDRESS_MGX, MILLION)
		.execute_with_default_mocks(|| {
			forward_to_block::<Test>(10);

			let deposit_update = L1UpdateBuilder::default()
				.with_requests(vec![L1UpdateRequest::Deposit(messages::Deposit {
					requestId: Default::default(),
					depositRecipient: DummyAddressConverter::convert_back(CHARLIE),
					tokenAddress: ETH_TOKEN_ADDRESS,
					amount: sp_core::U256::from(MILLION),
					blockHash: H256::from([0; 32]),
				})])
				.build();

			let l2_updates_to_remove = L1UpdateBuilder::default()
				.with_requests(vec![L1UpdateRequest::Remove(messages::L2UpdatesToRemove {
<<<<<<< HEAD
					requestId: Default::default(),
					l2UpdatesToRemove: vec![1u128],
=======
					l2UpdatesToRemove: vec![sp_core::U256::from(1u128)],
					blockHash: H256::from([0; 32]),
>>>>>>> be3bf8f7
				})])
				.with_offset(2u128)
				.build();

			Rolldown::update_l2_from_l1(RuntimeOrigin::signed(ALICE), deposit_update).unwrap();

			forward_to_block::<Test>(15);
			assert!(pending_updates::<Test>::contains_key(
				L1::Ethereum,
				RequestId::new(Origin::L1, 1u128)
			));

			forward_to_block::<Test>(100);
			assert_eq!(
				pending_updates::<Test>::get(L1::Ethereum, RequestId::new(Origin::L1, 1u128)),
				Some(PendingUpdate::RequestResult(RequestResult {
					requestId: RequestId::new(Origin::L2, 1u128),
					originRequestId: 1u128,
					status: true,
					updateType: UpdateType::DEPOSIT
				}))
			);
			Rolldown::update_l2_from_l1(RuntimeOrigin::signed(ALICE), l2_updates_to_remove)
				.unwrap();

			forward_to_block::<Test>(104);
			assert!(pending_updates::<Test>::contains_key(
				L1::Ethereum,
				RequestId::new(Origin::L1, 1u128)
			));
			assert!(!pending_updates::<Test>::contains_key(
				L1::Ethereum,
				RequestId::new(Origin::L1, 2u128)
			));

			forward_to_block::<Test>(105);
			assert!(pending_updates::<Test>::contains_key(
				L1::Ethereum,
				RequestId::new(Origin::L1, 2u128)
			));
			assert!(!pending_updates::<Test>::contains_key(
				L1::Ethereum,
				RequestId::new(Origin::L1, 1u128)
			));
		});
}

#[test]
#[serial]
fn test_cancel_removes_pending_requests() {
	ExtBuilder::new()
		.issue(ETH_RECIPIENT_ACCOUNT_MGX, ETH_TOKEN_ADDRESS_MGX, MILLION)
		.execute_with_default_mocks(|| {
			forward_to_block::<Test>(10);

			// Arrange
			let slash_sequencer_mock = MockSequencerStakingProviderApi::slash_sequencer_context();
			slash_sequencer_mock.expect().return_const(Ok(().into()));

			let deposit_update = L1UpdateBuilder::default()
<<<<<<< HEAD
				.with_requests(vec![
					L1UpdateRequest::Deposit(Default::default()),
					L1UpdateRequest::Deposit(Default::default()),
				])
				.build();

			let cancel_resolution = L1UpdateBuilder::default()
				.with_requests(vec![L1UpdateRequest::CancelResolution(
					messages::CancelResolution {
						requestId: Default::default(),
						l2RequestId: 1u128,
						cancelJustified: true,
					},
				)])
=======
				.with_requests(vec![L1UpdateRequest::Deposit(messages::Deposit {
					depositRecipient: ETH_RECIPIENT_ACCOUNT,
					tokenAddress: ETH_TOKEN_ADDRESS,
					amount: sp_core::U256::from(MILLION),
					blockHash: H256::from([0; 32]),
				})])
				.build();

			let cancel_resolution = L1UpdateBuilder::default()
				.with_requests(vec![L1UpdateRequest::Cancel(messages::CancelResolution {
					l2RequestId: U256::from(1u128),
					cancelJustified: true,
					blockHash: H256::from([0; 32]),
				})])
				.with_offset(0u128)
>>>>>>> be3bf8f7
				.build();

			assert!(!pending_requests::<Test>::contains_key(15u128, L1::Ethereum));

			// Act
			Rolldown::update_l2_from_l1(RuntimeOrigin::signed(ALICE), deposit_update).unwrap();
			assert!(pending_requests::<Test>::contains_key(15u128, L1::Ethereum));
			Rolldown::cancel_requests_from_l1(RuntimeOrigin::signed(BOB), 15u128.into()).unwrap();

			// Assert
			assert!(!pending_requests::<Test>::contains_key(15u128, L1::Ethereum));
		});
}

#[test]
#[serial]
fn test_cancel_produce_update_with_correct_hash() {
	ExtBuilder::new()
		.issue(ETH_RECIPIENT_ACCOUNT_MGX, ETH_TOKEN_ADDRESS_MGX, MILLION)
		.execute_with_default_mocks(|| {
			forward_to_block::<Test>(10);

			// Arrange
			let deposit_update = L1UpdateBuilder::default()
<<<<<<< HEAD
				.with_requests(vec![L1UpdateRequest::Deposit(Default::default())])
=======
				.with_requests(vec![L1UpdateRequest::Deposit(messages::Deposit {
					depositRecipient: ETH_RECIPIENT_ACCOUNT,
					tokenAddress: ETH_TOKEN_ADDRESS,
					amount: sp_core::U256::from(MILLION),
					blockHash: H256::from([0; 32]),
				})])
>>>>>>> be3bf8f7
				.build();

			// Act
			Rolldown::update_l2_from_l1(RuntimeOrigin::signed(ALICE), deposit_update).unwrap();
			let req: messages::eth_abi::L1Update =
				pending_requests::<Test>::get(15u128, L1::Ethereum).unwrap().1.into();

			assert_eq!(
				Rolldown::get_l2_update(L1::Ethereum),
				messages::eth_abi::L2Update {
					withdrawals: vec![],
					cancels: vec![],
					results: vec![]
				}
			);

			let update_id = Rolldown::get_l2_origin_updates_counter(L1::Ethereum);
			Rolldown::cancel_requests_from_l1(RuntimeOrigin::signed(BOB), 15u128.into()).unwrap();

			assert_eq!(
				Rolldown::get_l2_update(L1::Ethereum),
				messages::eth_abi::L2Update {
					cancels: vec![messages::eth_abi::Cancel {
						requestId: messages::eth_abi::RequestId {
							origin: messages::eth_abi::Origin::L2,
							id: messages::to_eth_u256(U256::from(update_id))
						},
						range: messages::eth_abi::Range {
							start: messages::to_eth_u256(U256::from(1)),
							end: messages::to_eth_u256(U256::from(1))
						},
						hash: alloy_primitives::FixedBytes::<32>::from_slice(
							Keccak256::digest(&req.abi_encode()[..]).as_ref()
						),
					}],
					withdrawals: vec![],
					results: vec![]
				}
			);
		});
}

#[test]
#[serial]
fn test_malicious_sequencer_is_slashed_when_honest_sequencer_cancels_malicious_read() {
	ExtBuilder::new()
		.issue(ETH_RECIPIENT_ACCOUNT_MGX, ETH_TOKEN_ADDRESS_MGX, MILLION)
		.execute_with_default_mocks(|| {
			forward_to_block::<Test>(10);

			// Arrange

			let deposit_update = L1UpdateBuilder::default()
<<<<<<< HEAD
				.with_requests(vec![L1UpdateRequest::Deposit(Default::default())])
=======
				.with_requests(vec![L1UpdateRequest::Deposit(messages::Deposit {
					depositRecipient: ETH_RECIPIENT_ACCOUNT,
					tokenAddress: ETH_TOKEN_ADDRESS,
					amount: sp_core::U256::from(MILLION),
					blockHash: H256::from([0; 32]),
				})])
>>>>>>> be3bf8f7
				.build();

			let l2_request_id = Rolldown::get_l2_origin_updates_counter(L1::Ethereum) + 1;
			let cancel_resolution = L1UpdateBuilder::default()
<<<<<<< HEAD
				.with_requests(vec![L1UpdateRequest::CancelResolution(
					messages::CancelResolution {
						requestId: Default::default(),
						l2RequestId: l2_request_id,
						cancelJustified: true,
					},
				)])
=======
				.with_requests(vec![L1UpdateRequest::Cancel(messages::CancelResolution {
					l2RequestId: U256::from(l2_request_id),
					cancelJustified: true,
					blockHash: H256::from([0; 32]),
				})])
>>>>>>> be3bf8f7
				.with_offset(1u128)
				.build();

			// Act
			Rolldown::update_l2_from_l1(RuntimeOrigin::signed(ALICE), deposit_update).unwrap();
			forward_to_block::<Test>(11);
			Rolldown::cancel_requests_from_l1(RuntimeOrigin::signed(BOB), 15u128).unwrap();
			forward_to_block::<Test>(12);
			Rolldown::update_l2_from_l1(RuntimeOrigin::signed(BOB), cancel_resolution).unwrap();
			forward_to_block::<Test>(16);

			let slash_sequencer_mock = MockSequencerStakingProviderApi::slash_sequencer_context();
			slash_sequencer_mock.expect().with(eq(ALICE)).return_const(Ok(().into()));
			forward_to_block::<Test>(17);
		})
}

#[test]
#[serial]
fn test_malicious_canceler_is_slashed_when_honest_read_is_canceled() {
	ExtBuilder::new()
		.issue(ETH_RECIPIENT_ACCOUNT_MGX, ETH_TOKEN_ADDRESS_MGX, MILLION)
		.execute_with_default_mocks(|| {
			forward_to_block::<Test>(10);

			// Arrange

			let deposit_update = L1UpdateBuilder::default()
<<<<<<< HEAD
				.with_requests(vec![L1UpdateRequest::Deposit(Default::default())])
=======
				.with_requests(vec![L1UpdateRequest::Deposit(messages::Deposit {
					depositRecipient: ETH_RECIPIENT_ACCOUNT,
					tokenAddress: ETH_TOKEN_ADDRESS,
					amount: sp_core::U256::from(MILLION),
					blockHash: H256::from([0; 32]),
				})])
>>>>>>> be3bf8f7
				.build();

			let l2_request_id = Rolldown::get_l2_origin_updates_counter(L1::Ethereum) + 1;
			let cancel_resolution = L1UpdateBuilder::default()
<<<<<<< HEAD
				.with_requests(vec![L1UpdateRequest::CancelResolution(
					messages::CancelResolution {
						requestId: Default::default(),
						l2RequestId: l2_request_id,
						cancelJustified: false,
					},
				)])
=======
				.with_requests(vec![L1UpdateRequest::Cancel(messages::CancelResolution {
					l2RequestId: U256::from(l2_request_id),
					cancelJustified: false,
					blockHash: H256::from([0; 32]),
				})])
>>>>>>> be3bf8f7
				.with_offset(1u128)
				.build();

			// Act
			Rolldown::update_l2_from_l1(RuntimeOrigin::signed(ALICE), deposit_update).unwrap();
			forward_to_block::<Test>(11);
			Rolldown::cancel_requests_from_l1(RuntimeOrigin::signed(BOB), 15u128).unwrap();
			forward_to_block::<Test>(12);
			Rolldown::update_l2_from_l1(RuntimeOrigin::signed(BOB), cancel_resolution).unwrap();
			forward_to_block::<Test>(16);

			let slash_sequencer_mock = MockSequencerStakingProviderApi::slash_sequencer_context();
			slash_sequencer_mock.expect().with(eq(BOB)).return_const(Ok(().into()));
			forward_to_block::<Test>(17);
		})
}

#[test]
#[serial]
fn test_cancel_unexisting_request_fails() {
	ExtBuilder::new()
		.issue(ETH_RECIPIENT_ACCOUNT_MGX, ETH_TOKEN_ADDRESS_MGX, MILLION)
		.execute_with_default_mocks(|| {
			forward_to_block::<Test>(10);
			assert_err!(
				Rolldown::cancel_requests_from_l1(RuntimeOrigin::signed(BOB), 15u128.into()),
				Error::<Test>::RequestDoesNotExist
			);
		});
}

#[test]
#[serial]
fn test_cancel_removes_cancel_right() {
	ExtBuilder::new()
		.issue(ETH_RECIPIENT_ACCOUNT_MGX, ETH_TOKEN_ADDRESS_MGX, MILLION)
		.execute_with_default_mocks(|| {
			forward_to_block::<Test>(10);

			let slash_sequencer_mock = MockSequencerStakingProviderApi::slash_sequencer_context();
			slash_sequencer_mock.expect().return_const(Ok(().into()));

			let l2_request_id = Rolldown::get_l2_origin_updates_counter(L1::Ethereum);
			let deposit_update = L1UpdateBuilder::default()
<<<<<<< HEAD
				.with_requests(vec![L1UpdateRequest::Deposit(messages::Deposit::default())])
				.build();

			let cancel_resolution = L1UpdateBuilder::default()
				.with_requests(vec![L1UpdateRequest::CancelResolution(
					messages::CancelResolution {
						requestId: Default::default(),
						l2RequestId: l2_request_id,
						cancelJustified: true,
					},
				)])
=======
				.with_requests(vec![L1UpdateRequest::Deposit(messages::Deposit {
					depositRecipient: ETH_RECIPIENT_ACCOUNT,
					tokenAddress: ETH_TOKEN_ADDRESS,
					amount: sp_core::U256::from(MILLION),
					blockHash: H256::from([0; 32]),
				})])
				.build();

			let cancel_resolution = L1UpdateBuilder::default()
				.with_requests(vec![L1UpdateRequest::Cancel(messages::CancelResolution {
					l2RequestId: U256::from(l2_request_id),
					cancelJustified: true,
					blockHash: H256::from([0; 32]),
				})])
>>>>>>> be3bf8f7
				.with_offset(1u128)
				.build();

			assert_eq!(
				sequencer_rights::<Test>::get(ALICE).unwrap(),
				SequencerRights { readRights: 1u128, cancelRights: 2u128 }
			);
			assert_eq!(
				sequencer_rights::<Test>::get(BOB).unwrap(),
				SequencerRights { readRights: 1u128, cancelRights: 2u128 }
			);

			Rolldown::update_l2_from_l1(RuntimeOrigin::signed(ALICE), deposit_update).unwrap();

			assert_eq!(
				sequencer_rights::<Test>::get(ALICE).unwrap(),
				SequencerRights { readRights: 0u128, cancelRights: 2u128 }
			);
			assert_eq!(
				sequencer_rights::<Test>::get(BOB).unwrap(),
				SequencerRights { readRights: 1u128, cancelRights: 2u128 }
			);

			Rolldown::cancel_requests_from_l1(RuntimeOrigin::signed(BOB), 15u128.into()).unwrap();

			assert!(!pending_requests::<Test>::contains_key(15u128, L1::Ethereum));
			assert_eq!(
				sequencer_rights::<Test>::get(ALICE).unwrap(),
				SequencerRights { readRights: 0u128, cancelRights: 2u128 }
			);
			assert_eq!(
				sequencer_rights::<Test>::get(BOB).unwrap(),
				SequencerRights { readRights: 1u128, cancelRights: 1u128 }
			);

			forward_to_block::<Test>(11);
			Rolldown::update_l2_from_l1(RuntimeOrigin::signed(BOB), cancel_resolution).unwrap();
			assert_eq!(
				sequencer_rights::<Test>::get(BOB).unwrap(),
				SequencerRights { readRights: 0u128, cancelRights: 1u128 }
			);

			forward_to_block::<Test>(16);
			assert_eq!(
				sequencer_rights::<Test>::get(ALICE).unwrap(),
				SequencerRights { readRights: 1u128, cancelRights: 2u128 }
			);
			assert_eq!(
				sequencer_rights::<Test>::get(BOB).unwrap(),
				SequencerRights { readRights: 1u128, cancelRights: 2u128 }
			);
		});
}

#[test]
#[serial]
// this test ensures that the hash calculated on rust side matches hash calculated in contract
fn test_l1_update_hash_compare_with_solidty() {
	ExtBuilder::new().execute_with_default_mocks(|| {
<<<<<<< HEAD
		let update = L1UpdateBuilder::default()
			.with_requests(vec![L1UpdateRequest::Deposit(Default::default())])
=======
		let update = L1UpdateBuilder::new()
			.with_requests(vec![L1UpdateRequest::Deposit(messages::Deposit {
				depositRecipient: ETH_RECIPIENT_ACCOUNT,
				tokenAddress: ETH_TOKEN_ADDRESS,
				amount: sp_core::U256::from(MILLION),
				blockHash: H256::from([0; 32]),
			})])
			.with_offset(1u128)
			.with_last_accepted(0u128)
>>>>>>> be3bf8f7
			.build();
		let hash = Rolldown::calculate_hash_of_pending_requests(update.clone());
		assert_eq!(
			hash,
<<<<<<< HEAD
			hex!("ceaf0183acf3eabc31bed81b28660ee7cfdb6bb22a275c2546c5955eaf1d1987").into()
=======
			hex!("17df588b43dd6f217debd726704178a1ed63aa47522066e8c5283a7797f57e8c").into()
>>>>>>> be3bf8f7
		);
	});
}

#[test]
#[serial]
fn cancel_request_as_council_executed_immadiately() {
	ExtBuilder::new()
		.issue(ETH_RECIPIENT_ACCOUNT_MGX, ETH_TOKEN_ADDRESS_MGX, MILLION)
		.execute_with_default_mocks(|| {
			forward_to_block::<Test>(10);

			let slash_sequencer_mock = MockSequencerStakingProviderApi::slash_sequencer_context();
			slash_sequencer_mock.expect().return_const(Ok(().into()));

			let deposit_update = L1UpdateBuilder::default()
<<<<<<< HEAD
				.with_requests(vec![L1UpdateRequest::Deposit(messages::Deposit::default())])
=======
				.with_requests(vec![L1UpdateRequest::Deposit(messages::Deposit {
					depositRecipient: ETH_RECIPIENT_ACCOUNT,
					tokenAddress: ETH_TOKEN_ADDRESS,
					amount: sp_core::U256::from(MILLION),
					blockHash: H256::from([0; 32]),
				})])
>>>>>>> be3bf8f7
				.build();

			assert_eq!(
				sequencer_rights::<Test>::get(ALICE).unwrap(),
				SequencerRights { readRights: 1u128, cancelRights: 2u128 }
			);
			Rolldown::update_l2_from_l1(RuntimeOrigin::signed(ALICE), deposit_update).unwrap();
			assert_eq!(
				sequencer_rights::<Test>::get(ALICE).unwrap(),
				SequencerRights { readRights: 0u128, cancelRights: 2u128 }
			);

			Rolldown::force_cancel_requests_from_l1(RuntimeOrigin::root(), 15u128.into()).unwrap();
			assert_eq!(
				sequencer_rights::<Test>::get(ALICE).unwrap(),
				SequencerRights { readRights: 1u128, cancelRights: 2u128 }
			);
		});
}

#[test]
#[serial]
fn execute_a_lot_of_requests_in_following_blocks() {
	ExtBuilder::new().execute_with_default_mocks(|| {
		forward_to_block::<Test>(10);

		let requests_count = 25;
<<<<<<< HEAD
		let requests = vec![L1UpdateRequest::Deposit(messages::Deposit::default()); requests_count];
=======
		let requests = vec![
			L1UpdateRequest::Deposit(messages::Deposit {
				depositRecipient: ETH_RECIPIENT_ACCOUNT,
				tokenAddress: ETH_TOKEN_ADDRESS,
				amount: sp_core::U256::from(MILLION),
				blockHash: H256::from([0; 32])
			});
			requests_count
		];
>>>>>>> be3bf8f7

		let deposit_update = L1UpdateBuilder::default().with_requests(requests).build();
		Rolldown::update_l2_from_l1(RuntimeOrigin::signed(ALICE), deposit_update).unwrap();

		forward_to_block::<Test>(14);
		assert_eq!(last_processed_request_on_l2::<Test>::get(L1::Ethereum), 0u128.into());
		assert_eq!(request_to_execute_cnt::<Test>::get(), 0u128);

		forward_to_block::<Test>(15);
		assert_eq!(
			last_processed_request_on_l2::<Test>::get(L1::Ethereum),
			Rolldown::get_max_requests_per_block().into()
		);

		forward_to_block::<Test>(16);
		assert_eq!(
			last_processed_request_on_l2::<Test>::get(L1::Ethereum),
			(2u128 * Rolldown::get_max_requests_per_block()).into()
		);

		forward_to_block::<Test>(17);
		assert_eq!(last_processed_request_on_l2::<Test>::get(L1::Ethereum), requests_count as u128);

		forward_to_block::<Test>(100);
		assert_eq!(last_processed_request_on_l2::<Test>::get(L1::Ethereum), requests_count as u128);
	});
}

#[test]
#[serial]
fn ignore_duplicated_requests_when_already_executed() {
	ExtBuilder::new().execute_with_default_mocks(|| {
		let dummy_request = L1UpdateRequest::Deposit(Default::default());
		let first_update =
			L1UpdateBuilder::default().with_requests(vec![dummy_request.clone(); 5]).build();
		let second_update =
			L1UpdateBuilder::default().with_requests(vec![dummy_request; 6]).build();

		forward_to_block::<Test>(10);
		Rolldown::update_l2_from_l1(RuntimeOrigin::signed(ALICE), first_update).unwrap();

		forward_to_block::<Test>(11);
		Rolldown::update_l2_from_l1(RuntimeOrigin::signed(BOB), second_update).unwrap();

		forward_to_block::<Test>(14);
		assert_eq!(last_processed_request_on_l2::<Test>::get(L1::Ethereum), 0u128.into());

		forward_to_block::<Test>(15);
		assert_eq!(last_processed_request_on_l2::<Test>::get(L1::Ethereum), 5u128.into());

		forward_to_block::<Test>(16);
		assert_eq!(last_processed_request_on_l2::<Test>::get(L1::Ethereum), 6u128.into());
	});
}

#[test]
#[serial]
fn process_l1_reads_in_order() {
	ExtBuilder::new().execute_with_default_mocks(|| {
		let dummy_request = L1UpdateRequest::Deposit(Default::default());
		let first_update = L1UpdateBuilder::default()
			.with_requests(vec![dummy_request.clone(); 11])
			.build();
		let second_update =
			L1UpdateBuilder::default().with_requests(vec![dummy_request; 20]).build();

		forward_to_block::<Test>(10);
		Rolldown::update_l2_from_l1(RuntimeOrigin::signed(ALICE), first_update).unwrap();

		forward_to_block::<Test>(11);
		Rolldown::update_l2_from_l1(RuntimeOrigin::signed(BOB), second_update).unwrap();

		forward_to_block::<Test>(14);
		assert_eq!(last_processed_request_on_l2::<Test>::get(L1::Ethereum), 0u128.into());

		forward_to_block::<Test>(15);
		assert_eq!(last_processed_request_on_l2::<Test>::get(L1::Ethereum), 10u128.into());

		forward_to_block::<Test>(16);
		assert_eq!(last_processed_request_on_l2::<Test>::get(L1::Ethereum), 20u128.into());
	});
}

#[test]
#[serial]
fn check_request_ids_starts_from_one() {
	ExtBuilder::new().execute_with_default_mocks(|| {
<<<<<<< HEAD
		let requests = vec![L1UpdateRequest::Deposit(Default::default())];
=======
		let requests = vec![L1UpdateRequest::Deposit(messages::Deposit {
			depositRecipient: ETH_RECIPIENT_ACCOUNT,
			tokenAddress: ETH_TOKEN_ADDRESS,
			amount: sp_core::U256::from(MILLION),
			blockHash: H256::from([0; 32]),
		})];
>>>>>>> be3bf8f7

		assert_err!(
			Rolldown::update_l2_from_l1(
				RuntimeOrigin::signed(ALICE),
				L1UpdateBuilder::new()
					.with_requests(requests.clone())
					.with_offset(0u128)
					.build()
			),
			Error::<Test>::WrongRequestId
		);

		assert_err!(
			Rolldown::update_l2_from_l1(
				RuntimeOrigin::signed(ALICE),
				L1UpdateBuilder::new().with_requests(requests).with_offset(2u128).build()
			),
			Error::<Test>::WrongRequestId
		);
	});
}

#[test]
#[serial]
fn reject_consecutive_update_with_invalid_counters() {
	ExtBuilder::new().execute_with_default_mocks(|| {
		forward_to_block::<Test>(10);

<<<<<<< HEAD
		let deposit_update = L1UpdateBuilder::default()
			.with_requests(vec![L1UpdateRequest::Deposit(Default::default())])
			.with_offset(100u128)
			.build();
=======
		let requests = vec![L1UpdateRequest::Deposit(messages::Deposit {
			depositRecipient: ETH_RECIPIENT_ACCOUNT,
			tokenAddress: ETH_TOKEN_ADDRESS,
			amount: sp_core::U256::from(MILLION),
			blockHash: H256::from([0; 32]),
		})];

		let deposit_update =
			L1UpdateBuilder::default().with_requests(requests).with_offset(100u128).build();
>>>>>>> be3bf8f7

		assert_err!(
			Rolldown::update_l2_from_l1(RuntimeOrigin::signed(ALICE), deposit_update),
			Error::<Test>::WrongRequestId
		);
	});
}

#[test]
#[serial]
fn reject_update_with_invalid_too_high_request_id() {
	ExtBuilder::new().execute_with_default_mocks(|| {
		forward_to_block::<Test>(10);

		let deposit_update = L1UpdateBuilder::default()
<<<<<<< HEAD
			.with_requests(vec![L1UpdateRequest::Deposit(Default::default())])
=======
			.with_requests(vec![L1UpdateRequest::Deposit(messages::Deposit {
				depositRecipient: ETH_RECIPIENT_ACCOUNT,
				tokenAddress: ETH_TOKEN_ADDRESS,
				amount: sp_core::U256::from(MILLION),
				blockHash: H256::from([0; 32]),
			})])
>>>>>>> be3bf8f7
			.with_offset(2u128)
			.build();

		assert_err!(
			Rolldown::update_l2_from_l1(RuntimeOrigin::signed(ALICE), deposit_update),
			Error::<Test>::WrongRequestId
		);
	});
}

#[test]
#[serial]
fn reject_second_update_in_the_same_block() {
	ExtBuilder::new().execute_with_default_mocks(|| {
		forward_to_block::<Test>(10);
		let deposit_update = L1UpdateBuilder::default()
<<<<<<< HEAD
			.with_requests(vec![L1UpdateRequest::Deposit(Default::default())])
=======
			.with_requests(vec![L1UpdateRequest::Deposit(messages::Deposit {
				depositRecipient: ETH_RECIPIENT_ACCOUNT,
				tokenAddress: ETH_TOKEN_ADDRESS,
				amount: sp_core::U256::from(MILLION),
				blockHash: H256::from([0; 32]),
			})])
>>>>>>> be3bf8f7
			.build();

		Rolldown::update_l2_from_l1(RuntimeOrigin::signed(ALICE), deposit_update.clone()).unwrap();
		assert_err!(
			Rolldown::update_l2_from_l1(RuntimeOrigin::signed(BOB), deposit_update),
			Error::<Test>::MultipleUpdatesInSingleBlock
		)
	});
}

#[test]
#[serial]
fn accept_consecutive_update_split_into_two() {
	ExtBuilder::new().execute_with_default_mocks(|| {
		forward_to_block::<Test>(10);

		// imagine that there are 20 request on L1 waiting to be processed
		// they need to be split into 2 update_l2_from_l1 calls

<<<<<<< HEAD
		let dummy_update = L1UpdateRequest::Deposit(Default::default());
=======
		let dummy_update = L1UpdateRequest::Deposit(messages::Deposit {
			depositRecipient: ETH_RECIPIENT_ACCOUNT,
			tokenAddress: ETH_TOKEN_ADDRESS,
			amount: sp_core::U256::from(MILLION),
			blockHash: H256::from([0; 32]),
		});
>>>>>>> be3bf8f7

		let first_update = L1UpdateBuilder::default()
			.with_requests(vec![
				dummy_update.clone();
				(2 * Rolldown::get_max_requests_per_block()) as usize
			])
			.with_offset(1u128)
			.build();

		Rolldown::update_l2_from_l1(RuntimeOrigin::signed(ALICE), first_update).unwrap();

		forward_to_block::<Test>(15);
		let mut expected_updates = pending_updates::<Test>::iter_prefix(L1::Ethereum)
			.map(|(k, _)| k.id)
			.collect::<Vec<_>>();
		expected_updates.sort();

		assert_eq!(
			(1u128..11u128).collect::<Vec<_>>().into_iter().collect::<Vec<_>>(),
			expected_updates
		);

		forward_to_block::<Test>(16);
		let mut expected_updates = pending_updates::<Test>::iter_prefix(L1::Ethereum)
			.map(|(k, _)| k.id)
			.collect::<Vec<_>>();
		expected_updates.sort();
		assert_eq!(
			(1u128..21u128).collect::<Vec<_>>().into_iter().collect::<Vec<_>>(),
			expected_updates
		);
	});
}

#[test]
#[serial]
fn execute_two_consecutive_incremental_reqeusts() {
	ExtBuilder::new()
		.issue(ALICE, ETH_TOKEN_ADDRESS_MGX, 0u128)
		.execute_with_default_mocks(|| {
			let dummy_update = L1UpdateRequest::Deposit(messages::Deposit {
				requestId: Default::default(),
				depositRecipient: DummyAddressConverter::convert_back(CHARLIE),
				tokenAddress: ETH_TOKEN_ADDRESS,
				amount: sp_core::U256::from(MILLION),
			});

			let first_update = L1UpdateBuilder::default()
				.with_requests(vec![dummy_update.clone()])
				.with_offset(1u128)
				.build();

			let second_update = L1UpdateBuilder::default()
				.with_requests(vec![dummy_update.clone(), dummy_update.clone()])
				.with_offset(1u128)
				.build();

			forward_to_block::<Test>(10);
			Rolldown::update_l2_from_l1(RuntimeOrigin::signed(ALICE), first_update).unwrap();

			forward_to_block::<Test>(11);
			Rolldown::update_l2_from_l1(RuntimeOrigin::signed(BOB), second_update).unwrap();

			forward_to_block::<Test>(14);
			assert_eq!(TokensOf::<Test>::free_balance(ETH_TOKEN_ADDRESS_MGX, &CHARLIE), 0_u128);

			forward_to_block::<Test>(15);
			assert_eq!(TokensOf::<Test>::free_balance(ETH_TOKEN_ADDRESS_MGX, &CHARLIE), MILLION);

			forward_to_block::<Test>(16);
			assert_eq!(
				TokensOf::<Test>::free_balance(ETH_TOKEN_ADDRESS_MGX, &CHARLIE),
				2 * MILLION
			);

			forward_to_block::<Test>(100);
			assert_eq!(
				TokensOf::<Test>::free_balance(ETH_TOKEN_ADDRESS_MGX, &CHARLIE),
				2 * MILLION
			);
		});
}

#[test]
fn test_conversion_u256() {
	let val = sp_core::U256::from(1u8);
	let eth_val = alloy_primitives::U256::from(1u8);
	assert_eq!(messages::to_eth_u256(val), eth_val);
}

#[test]
fn test_conversion_address() {
	let byte_address: [u8; 20] = DummyAddressConverter::convert_back(consts::CHARLIE);
	assert_eq!(DummyAddressConverter::convert(byte_address), consts::CHARLIE);
}

#[test]
#[serial]
fn test_withdraw() {
	ExtBuilder::new()
		.issue(ALICE, ETH_TOKEN_ADDRESS_MGX, MILLION)
		.execute_with_default_mocks(|| {
			assert_eq!(TokensOf::<Test>::total_issuance(ETH_TOKEN_ADDRESS_MGX), MILLION);
			Rolldown::withdraw(
				RuntimeOrigin::signed(ALICE),
				ETH_RECIPIENT_ACCOUNT,
				ETH_TOKEN_ADDRESS,
				1_000_000u128,
			)
			.unwrap();

			let withdrawal_update = Withdrawal {
				requestId: (Origin::L2, 1u128).into(),
				withdrawalRecipient: ETH_RECIPIENT_ACCOUNT,
				tokenAddress: ETH_TOKEN_ADDRESS,
				amount: U256::from(1_000_000u128),
			};
			// check iftokens were burned
			assert_eq!(TokensOf::<Test>::free_balance(ETH_TOKEN_ADDRESS_MGX, &ALICE), 0_u128);
			assert_eq!(TokensOf::<Test>::total_issuance(ETH_TOKEN_ADDRESS_MGX), 0_u128);
			assert_eq!(
				pending_updates::<Test>::get(L1::Ethereum, RequestId::new(Origin::L2, 1u128)),
				Some(PendingUpdate::Withdrawal(withdrawal_update))
			);
			assert_eq!(Rolldown::get_l2_origin_updates_counter(L1::Ethereum), 2);
		});
}

#[test]
#[serial]
fn error_on_withdraw_too_much() {
	ExtBuilder::new()
		.issue(ALICE, ETH_TOKEN_ADDRESS_MGX, MILLION)
		.execute_with_default_mocks(|| {
			assert_err!(
				Rolldown::withdraw(
					RuntimeOrigin::signed(ALICE),
					ETH_RECIPIENT_ACCOUNT,
					ETH_TOKEN_ADDRESS,
					10_000_000u128
				),
				Error::<Test>::NotEnoughAssets
			);
		});
}

#[test]
#[serial]
fn test_remove_pending_updates() {
	ExtBuilder::new()
		.issue(ALICE, ETH_TOKEN_ADDRESS_MGX, MILLION)
		.execute_with_default_mocks(|| {
			forward_to_block::<Test>(10);

			let slash_sequencer_mock = MockSequencerStakingProviderApi::slash_sequencer_context();
			slash_sequencer_mock.expect().return_const(Ok(().into()));

			let deposit_request = L1UpdateRequest::Deposit(messages::Deposit {
				requestId: Default::default(),
				depositRecipient: ETH_RECIPIENT_ACCOUNT,
				tokenAddress: ETH_TOKEN_ADDRESS,
				amount: sp_core::U256::from(MILLION),
				blockHash: H256::from([0; 32]),
			});

			let update_with_deposit = L1UpdateBuilder::default()
				.with_requests(vec![deposit_request.clone()])
				.with_offset(1u128)
				.build();

			Rolldown::update_l2_from_l1(RuntimeOrigin::signed(ALICE), update_with_deposit.clone())
				.unwrap();
			Rolldown::cancel_requests_from_l1(RuntimeOrigin::signed(BOB), 15u128.into()).unwrap();
			Rolldown::withdraw(
				RuntimeOrigin::signed(ALICE),
				ETH_RECIPIENT_ACCOUNT,
				ETH_TOKEN_ADDRESS,
				1_000_000u128,
			)
			.unwrap();

			let withdrawal_update = Withdrawal {
				requestId: (Origin::L2, 2u128).into(),
				withdrawalRecipient: ETH_RECIPIENT_ACCOUNT,
				tokenAddress: ETH_TOKEN_ADDRESS,
				amount: U256::from(1_000_000u128),
			};
			let cancel_update = Cancel {
				requestId: (Origin::L2, 1u128).into(),
				updater: 2,
				canceler: 3,
				range: (1u128, 1u128).into(),
				hash: H256::from(hex!(
<<<<<<< HEAD
					"3c51dc6749d88c5ef24c0e19a3a189f0ebaa7fbc8386cdf4b60e56a26321f6bd"
=======
					"b28626393d70283df9a357c4618b7956a9af73e9eb2ab0bad02408987dffa7ef"
>>>>>>> be3bf8f7
				)),
			};
			assert_eq!(
				pending_updates::<Test>::get(L1::Ethereum, RequestId::new(Origin::L2, 1u128)),
				Some(PendingUpdate::Cancel(cancel_update))
			);
			assert_eq!(
				pending_updates::<Test>::get(L1::Ethereum, RequestId::new(Origin::L2, 2u128)),
				Some(PendingUpdate::Withdrawal(withdrawal_update))
			);

			Rolldown::update_l2_from_l1(RuntimeOrigin::signed(BOB), update_with_deposit).unwrap();
			forward_to_block::<Test>(20);

			assert_eq!(
				pending_updates::<Test>::get(L1::Ethereum, RequestId::new(Origin::L1, 1u128)),
				Some(PendingUpdate::RequestResult(RequestResult {
					requestId: RequestId::new(Origin::L2, 3u128),
					originRequestId: 1u128,
					status: true,
					updateType: UpdateType::DEPOSIT
				}))
			);

			let cancel_resolution_request = messages::CancelResolution {
				requestId: RequestId { origin: Origin::L1, id: 2u128 },
				l2RequestId: 1u128,
				cancelJustified: false,
				blockHash: H256::from([0; 32]),
			};

			let remove_pending_updates_request = messages::L2UpdatesToRemove {
<<<<<<< HEAD
				requestId: RequestId { origin: Origin::L1, id: 3u128 },
				l2UpdatesToRemove: vec![1u128],
=======
				l2UpdatesToRemove: vec![
					sp_core::U256::from(0u128),
					sp_core::U256::from(u128::MAX / 2 + 1),
				],
				blockHash: H256::from([0; 32]),
>>>>>>> be3bf8f7
			};

			let update_with_remove_and_resolution = L1UpdateBuilder::new()
				.with_requests(vec![
					L1UpdateRequest::Remove(remove_pending_updates_request),
					L1UpdateRequest::CancelResolution(cancel_resolution_request),
				])
				.build();

			Rolldown::update_l2_from_l1(
				RuntimeOrigin::signed(CHARLIE),
				update_with_remove_and_resolution,
			)
			.unwrap();

			forward_to_block::<Test>(30);
			assert_eq!(
				pending_updates::<Test>::get(
					L1::Ethereum,
					RequestId { origin: Origin::L1, id: 1u128 }
				),
				None
			);
			assert_eq!(
				pending_updates::<Test>::get(
					L1::Ethereum,
					RequestId { origin: Origin::L2, id: 1u128 }
				),
				None
			);
		});
}<|MERGE_RESOLUTION|>--- conflicted
+++ resolved
@@ -93,14 +93,8 @@
 		assert_event_emitted!(Event::L1ReadStored((
 			ALICE,
 			current_block_number + dispute_period,
-<<<<<<< HEAD
 			(1u128, 1u128).into(),
-			H256::from(hex!("ceaf0183acf3eabc31bed81b28660ee7cfdb6bb22a275c2546c5955eaf1d1987"))
-=======
-			sp_core::U256::from(1u128),
-			sp_core::U256::from(0u128),
-			H256::from(hex!("7ed3ac0ab62b9b310468bc6b5734824cec79e6ea8ce39eb148f824eec3041a0f"))
->>>>>>> be3bf8f7
+			H256::from(hex!("a6da6d182dcae74d865404d30cec0c198606da765b3b55c5d49d3efcdb4fc76f"))
 		)));
 	});
 }
@@ -109,40 +103,14 @@
 #[serial]
 fn create_pending_update_after_dispute_period() {
 	ExtBuilder::new().execute_with_default_mocks(|| {
-<<<<<<< HEAD
 		let update1 = L1UpdateBuilder::default()
 			.with_requests(vec![L1UpdateRequest::Deposit(messages::Deposit::default())])
-=======
-		let update1 = L1UpdateBuilder::new()
-			.with_requests(vec![L1UpdateRequest::Deposit(messages::Deposit {
-				depositRecipient: ETH_RECIPIENT_ACCOUNT,
-				tokenAddress: ETH_TOKEN_ADDRESS,
-				amount: sp_core::U256::from(MILLION),
-				blockHash: H256::from([0; 32]),
-			})])
-			.with_offset(1u128)
->>>>>>> be3bf8f7
 			.build();
 
 		let update2 = L1UpdateBuilder::new()
 			.with_requests(vec![
-<<<<<<< HEAD
 				L1UpdateRequest::Deposit(messages::Deposit::default()),
 				L1UpdateRequest::Deposit(messages::Deposit::default()),
-=======
-				L1UpdateRequest::Deposit(messages::Deposit {
-					depositRecipient: ETH_RECIPIENT_ACCOUNT,
-					tokenAddress: ETH_TOKEN_ADDRESS,
-					amount: sp_core::U256::from(MILLION),
-					blockHash: H256::from([0; 32]),
-				}),
-				L1UpdateRequest::Deposit(messages::Deposit {
-					depositRecipient: ETH_RECIPIENT_ACCOUNT,
-					tokenAddress: ETH_TOKEN_ADDRESS,
-					amount: sp_core::U256::from(MILLION),
-					blockHash: H256::from([0; 32]),
-				}),
->>>>>>> be3bf8f7
 			])
 			.with_offset(1u128)
 			.build();
@@ -178,37 +146,13 @@
 fn l2_counter_updates_when_requests_are_processed() {
 	ExtBuilder::new().execute_with_default_mocks(|| {
 		let update1 = L1UpdateBuilder::default()
-<<<<<<< HEAD
 			.with_requests(vec![L1UpdateRequest::Deposit(Default::default())])
-=======
-			.with_requests(vec![L1UpdateRequest::Deposit(messages::Deposit {
-				depositRecipient: ETH_RECIPIENT_ACCOUNT,
-				tokenAddress: ETH_TOKEN_ADDRESS,
-				amount: sp_core::U256::from(MILLION),
-				blockHash: H256::from([0; 32]),
-			})])
->>>>>>> be3bf8f7
 			.build();
 
 		let update2 = L1UpdateBuilder::default()
 			.with_requests(vec![
-<<<<<<< HEAD
 				L1UpdateRequest::Deposit(Default::default()),
 				L1UpdateRequest::Deposit(Default::default()),
-=======
-				L1UpdateRequest::Deposit(messages::Deposit {
-					depositRecipient: ETH_RECIPIENT_ACCOUNT,
-					tokenAddress: ETH_TOKEN_ADDRESS,
-					amount: sp_core::U256::from(MILLION),
-					blockHash: H256::from([0; 32]),
-				}),
-				L1UpdateRequest::Deposit(messages::Deposit {
-					depositRecipient: ETH_RECIPIENT_ACCOUNT,
-					tokenAddress: ETH_TOKEN_ADDRESS,
-					amount: sp_core::U256::from(MILLION),
-					blockHash: H256::from([0; 32]),
-				}),
->>>>>>> be3bf8f7
 			])
 			.build();
 
@@ -353,13 +297,9 @@
 
 			let l2_updates_to_remove = L1UpdateBuilder::default()
 				.with_requests(vec![L1UpdateRequest::Remove(messages::L2UpdatesToRemove {
-<<<<<<< HEAD
 					requestId: Default::default(),
 					l2UpdatesToRemove: vec![1u128],
-=======
-					l2UpdatesToRemove: vec![sp_core::U256::from(1u128)],
 					blockHash: H256::from([0; 32]),
->>>>>>> be3bf8f7
 				})])
 				.with_offset(2u128)
 				.build();
@@ -420,7 +360,6 @@
 			slash_sequencer_mock.expect().return_const(Ok(().into()));
 
 			let deposit_update = L1UpdateBuilder::default()
-<<<<<<< HEAD
 				.with_requests(vec![
 					L1UpdateRequest::Deposit(Default::default()),
 					L1UpdateRequest::Deposit(Default::default()),
@@ -433,25 +372,8 @@
 						requestId: Default::default(),
 						l2RequestId: 1u128,
 						cancelJustified: true,
-					},
+					blockHash: H256::from([0; 32]),
 				)])
-=======
-				.with_requests(vec![L1UpdateRequest::Deposit(messages::Deposit {
-					depositRecipient: ETH_RECIPIENT_ACCOUNT,
-					tokenAddress: ETH_TOKEN_ADDRESS,
-					amount: sp_core::U256::from(MILLION),
-					blockHash: H256::from([0; 32]),
-				})])
-				.build();
-
-			let cancel_resolution = L1UpdateBuilder::default()
-				.with_requests(vec![L1UpdateRequest::Cancel(messages::CancelResolution {
-					l2RequestId: U256::from(1u128),
-					cancelJustified: true,
-					blockHash: H256::from([0; 32]),
-				})])
-				.with_offset(0u128)
->>>>>>> be3bf8f7
 				.build();
 
 			assert!(!pending_requests::<Test>::contains_key(15u128, L1::Ethereum));
@@ -476,16 +398,7 @@
 
 			// Arrange
 			let deposit_update = L1UpdateBuilder::default()
-<<<<<<< HEAD
 				.with_requests(vec![L1UpdateRequest::Deposit(Default::default())])
-=======
-				.with_requests(vec![L1UpdateRequest::Deposit(messages::Deposit {
-					depositRecipient: ETH_RECIPIENT_ACCOUNT,
-					tokenAddress: ETH_TOKEN_ADDRESS,
-					amount: sp_core::U256::from(MILLION),
-					blockHash: H256::from([0; 32]),
-				})])
->>>>>>> be3bf8f7
 				.build();
 
 			// Act
@@ -539,35 +452,18 @@
 			// Arrange
 
 			let deposit_update = L1UpdateBuilder::default()
-<<<<<<< HEAD
 				.with_requests(vec![L1UpdateRequest::Deposit(Default::default())])
-=======
-				.with_requests(vec![L1UpdateRequest::Deposit(messages::Deposit {
-					depositRecipient: ETH_RECIPIENT_ACCOUNT,
-					tokenAddress: ETH_TOKEN_ADDRESS,
-					amount: sp_core::U256::from(MILLION),
-					blockHash: H256::from([0; 32]),
-				})])
->>>>>>> be3bf8f7
 				.build();
 
 			let l2_request_id = Rolldown::get_l2_origin_updates_counter(L1::Ethereum) + 1;
 			let cancel_resolution = L1UpdateBuilder::default()
-<<<<<<< HEAD
 				.with_requests(vec![L1UpdateRequest::CancelResolution(
 					messages::CancelResolution {
 						requestId: Default::default(),
 						l2RequestId: l2_request_id,
 						cancelJustified: true,
-					},
+					blockHash: H256::from([0; 32]),
 				)])
-=======
-				.with_requests(vec![L1UpdateRequest::Cancel(messages::CancelResolution {
-					l2RequestId: U256::from(l2_request_id),
-					cancelJustified: true,
-					blockHash: H256::from([0; 32]),
-				})])
->>>>>>> be3bf8f7
 				.with_offset(1u128)
 				.build();
 
@@ -596,35 +492,18 @@
 			// Arrange
 
 			let deposit_update = L1UpdateBuilder::default()
-<<<<<<< HEAD
 				.with_requests(vec![L1UpdateRequest::Deposit(Default::default())])
-=======
-				.with_requests(vec![L1UpdateRequest::Deposit(messages::Deposit {
-					depositRecipient: ETH_RECIPIENT_ACCOUNT,
-					tokenAddress: ETH_TOKEN_ADDRESS,
-					amount: sp_core::U256::from(MILLION),
-					blockHash: H256::from([0; 32]),
-				})])
->>>>>>> be3bf8f7
 				.build();
 
 			let l2_request_id = Rolldown::get_l2_origin_updates_counter(L1::Ethereum) + 1;
 			let cancel_resolution = L1UpdateBuilder::default()
-<<<<<<< HEAD
 				.with_requests(vec![L1UpdateRequest::CancelResolution(
 					messages::CancelResolution {
 						requestId: Default::default(),
 						l2RequestId: l2_request_id,
 						cancelJustified: false,
-					},
+					blockHash: H256::from([0; 32]),
 				)])
-=======
-				.with_requests(vec![L1UpdateRequest::Cancel(messages::CancelResolution {
-					l2RequestId: U256::from(l2_request_id),
-					cancelJustified: false,
-					blockHash: H256::from([0; 32]),
-				})])
->>>>>>> be3bf8f7
 				.with_offset(1u128)
 				.build();
 
@@ -669,7 +548,6 @@
 
 			let l2_request_id = Rolldown::get_l2_origin_updates_counter(L1::Ethereum);
 			let deposit_update = L1UpdateBuilder::default()
-<<<<<<< HEAD
 				.with_requests(vec![L1UpdateRequest::Deposit(messages::Deposit::default())])
 				.build();
 
@@ -679,24 +557,8 @@
 						requestId: Default::default(),
 						l2RequestId: l2_request_id,
 						cancelJustified: true,
-					},
+					blockHash: H256::from([0; 32]),
 				)])
-=======
-				.with_requests(vec![L1UpdateRequest::Deposit(messages::Deposit {
-					depositRecipient: ETH_RECIPIENT_ACCOUNT,
-					tokenAddress: ETH_TOKEN_ADDRESS,
-					amount: sp_core::U256::from(MILLION),
-					blockHash: H256::from([0; 32]),
-				})])
-				.build();
-
-			let cancel_resolution = L1UpdateBuilder::default()
-				.with_requests(vec![L1UpdateRequest::Cancel(messages::CancelResolution {
-					l2RequestId: U256::from(l2_request_id),
-					cancelJustified: true,
-					blockHash: H256::from([0; 32]),
-				})])
->>>>>>> be3bf8f7
 				.with_offset(1u128)
 				.build();
 
@@ -756,29 +618,13 @@
 // this test ensures that the hash calculated on rust side matches hash calculated in contract
 fn test_l1_update_hash_compare_with_solidty() {
 	ExtBuilder::new().execute_with_default_mocks(|| {
-<<<<<<< HEAD
 		let update = L1UpdateBuilder::default()
 			.with_requests(vec![L1UpdateRequest::Deposit(Default::default())])
-=======
-		let update = L1UpdateBuilder::new()
-			.with_requests(vec![L1UpdateRequest::Deposit(messages::Deposit {
-				depositRecipient: ETH_RECIPIENT_ACCOUNT,
-				tokenAddress: ETH_TOKEN_ADDRESS,
-				amount: sp_core::U256::from(MILLION),
-				blockHash: H256::from([0; 32]),
-			})])
-			.with_offset(1u128)
-			.with_last_accepted(0u128)
->>>>>>> be3bf8f7
 			.build();
 		let hash = Rolldown::calculate_hash_of_pending_requests(update.clone());
 		assert_eq!(
 			hash,
-<<<<<<< HEAD
-			hex!("ceaf0183acf3eabc31bed81b28660ee7cfdb6bb22a275c2546c5955eaf1d1987").into()
-=======
-			hex!("17df588b43dd6f217debd726704178a1ed63aa47522066e8c5283a7797f57e8c").into()
->>>>>>> be3bf8f7
+			hex!("033f8b8c13f3dd23df7d50f5a5106621177bb75f71cb39e9a8fd4ab565bec339").into()
 		);
 	});
 }
@@ -795,16 +641,8 @@
 			slash_sequencer_mock.expect().return_const(Ok(().into()));
 
 			let deposit_update = L1UpdateBuilder::default()
-<<<<<<< HEAD
 				.with_requests(vec![L1UpdateRequest::Deposit(messages::Deposit::default())])
-=======
-				.with_requests(vec![L1UpdateRequest::Deposit(messages::Deposit {
-					depositRecipient: ETH_RECIPIENT_ACCOUNT,
-					tokenAddress: ETH_TOKEN_ADDRESS,
-					amount: sp_core::U256::from(MILLION),
 					blockHash: H256::from([0; 32]),
-				})])
->>>>>>> be3bf8f7
 				.build();
 
 			assert_eq!(
@@ -832,19 +670,7 @@
 		forward_to_block::<Test>(10);
 
 		let requests_count = 25;
-<<<<<<< HEAD
 		let requests = vec![L1UpdateRequest::Deposit(messages::Deposit::default()); requests_count];
-=======
-		let requests = vec![
-			L1UpdateRequest::Deposit(messages::Deposit {
-				depositRecipient: ETH_RECIPIENT_ACCOUNT,
-				tokenAddress: ETH_TOKEN_ADDRESS,
-				amount: sp_core::U256::from(MILLION),
-				blockHash: H256::from([0; 32])
-			});
-			requests_count
-		];
->>>>>>> be3bf8f7
 
 		let deposit_update = L1UpdateBuilder::default().with_requests(requests).build();
 		Rolldown::update_l2_from_l1(RuntimeOrigin::signed(ALICE), deposit_update).unwrap();
@@ -932,16 +758,7 @@
 #[serial]
 fn check_request_ids_starts_from_one() {
 	ExtBuilder::new().execute_with_default_mocks(|| {
-<<<<<<< HEAD
 		let requests = vec![L1UpdateRequest::Deposit(Default::default())];
-=======
-		let requests = vec![L1UpdateRequest::Deposit(messages::Deposit {
-			depositRecipient: ETH_RECIPIENT_ACCOUNT,
-			tokenAddress: ETH_TOKEN_ADDRESS,
-			amount: sp_core::U256::from(MILLION),
-			blockHash: H256::from([0; 32]),
-		})];
->>>>>>> be3bf8f7
 
 		assert_err!(
 			Rolldown::update_l2_from_l1(
@@ -970,22 +787,10 @@
 	ExtBuilder::new().execute_with_default_mocks(|| {
 		forward_to_block::<Test>(10);
 
-<<<<<<< HEAD
 		let deposit_update = L1UpdateBuilder::default()
 			.with_requests(vec![L1UpdateRequest::Deposit(Default::default())])
 			.with_offset(100u128)
 			.build();
-=======
-		let requests = vec![L1UpdateRequest::Deposit(messages::Deposit {
-			depositRecipient: ETH_RECIPIENT_ACCOUNT,
-			tokenAddress: ETH_TOKEN_ADDRESS,
-			amount: sp_core::U256::from(MILLION),
-			blockHash: H256::from([0; 32]),
-		})];
-
-		let deposit_update =
-			L1UpdateBuilder::default().with_requests(requests).with_offset(100u128).build();
->>>>>>> be3bf8f7
 
 		assert_err!(
 			Rolldown::update_l2_from_l1(RuntimeOrigin::signed(ALICE), deposit_update),
@@ -1001,16 +806,7 @@
 		forward_to_block::<Test>(10);
 
 		let deposit_update = L1UpdateBuilder::default()
-<<<<<<< HEAD
 			.with_requests(vec![L1UpdateRequest::Deposit(Default::default())])
-=======
-			.with_requests(vec![L1UpdateRequest::Deposit(messages::Deposit {
-				depositRecipient: ETH_RECIPIENT_ACCOUNT,
-				tokenAddress: ETH_TOKEN_ADDRESS,
-				amount: sp_core::U256::from(MILLION),
-				blockHash: H256::from([0; 32]),
-			})])
->>>>>>> be3bf8f7
 			.with_offset(2u128)
 			.build();
 
@@ -1027,16 +823,7 @@
 	ExtBuilder::new().execute_with_default_mocks(|| {
 		forward_to_block::<Test>(10);
 		let deposit_update = L1UpdateBuilder::default()
-<<<<<<< HEAD
 			.with_requests(vec![L1UpdateRequest::Deposit(Default::default())])
-=======
-			.with_requests(vec![L1UpdateRequest::Deposit(messages::Deposit {
-				depositRecipient: ETH_RECIPIENT_ACCOUNT,
-				tokenAddress: ETH_TOKEN_ADDRESS,
-				amount: sp_core::U256::from(MILLION),
-				blockHash: H256::from([0; 32]),
-			})])
->>>>>>> be3bf8f7
 			.build();
 
 		Rolldown::update_l2_from_l1(RuntimeOrigin::signed(ALICE), deposit_update.clone()).unwrap();
@@ -1056,16 +843,7 @@
 		// imagine that there are 20 request on L1 waiting to be processed
 		// they need to be split into 2 update_l2_from_l1 calls
 
-<<<<<<< HEAD
 		let dummy_update = L1UpdateRequest::Deposit(Default::default());
-=======
-		let dummy_update = L1UpdateRequest::Deposit(messages::Deposit {
-			depositRecipient: ETH_RECIPIENT_ACCOUNT,
-			tokenAddress: ETH_TOKEN_ADDRESS,
-			amount: sp_core::U256::from(MILLION),
-			blockHash: H256::from([0; 32]),
-		});
->>>>>>> be3bf8f7
 
 		let first_update = L1UpdateBuilder::default()
 			.with_requests(vec![
@@ -1259,11 +1037,7 @@
 				canceler: 3,
 				range: (1u128, 1u128).into(),
 				hash: H256::from(hex!(
-<<<<<<< HEAD
-					"3c51dc6749d88c5ef24c0e19a3a189f0ebaa7fbc8386cdf4b60e56a26321f6bd"
-=======
-					"b28626393d70283df9a357c4618b7956a9af73e9eb2ab0bad02408987dffa7ef"
->>>>>>> be3bf8f7
+					"94b9731791414107389e1c17f67d1f8116829cfc62d7990595aa9d54351538c2"
 				)),
 			};
 			assert_eq!(
@@ -1296,16 +1070,9 @@
 			};
 
 			let remove_pending_updates_request = messages::L2UpdatesToRemove {
-<<<<<<< HEAD
 				requestId: RequestId { origin: Origin::L1, id: 3u128 },
 				l2UpdatesToRemove: vec![1u128],
-=======
-				l2UpdatesToRemove: vec![
-					sp_core::U256::from(0u128),
-					sp_core::U256::from(u128::MAX / 2 + 1),
-				],
 				blockHash: H256::from([0; 32]),
->>>>>>> be3bf8f7
 			};
 
 			let update_with_remove_and_resolution = L1UpdateBuilder::new()
