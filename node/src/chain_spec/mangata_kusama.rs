--- conflicted
+++ resolved
@@ -246,7 +246,6 @@
 	)
 }
 
-<<<<<<< HEAD
 pub fn development_config() -> ChainSpec {
 	// Give your base currency a unit name and decimal places
 	let mut properties = sc_chain_spec::Properties::new();
@@ -404,9 +403,6 @@
 }
 
 pub fn local_config() -> ChainSpec {
-=======
-pub fn mangata_kusama_local_config() -> ChainSpec {
->>>>>>> d0885252
 	// Give your base currency a unit name and decimal places
 	let mut properties = sc_chain_spec::Properties::new();
 	properties.insert("tokenSymbol".into(), "MGAL".into());
