name: Release

on:
  release:
    types: [published]

jobs:

  init:
    name: Global init
    runs-on: ubuntu-latest
    outputs:
      RELEASE_VERSION: ${{ steps.set_vars.outputs.RELEASE_VERSION }}
    steps:
      - name: Set global version
        id: set_vars
        run: |
          RELEASE_NAME=${{ github.event.release.name }}
<<<<<<< HEAD
          echo "RELEASE_VERSION=${RELEASE_NAME}" >> $GITHUB_OUTPUT

=======
          echo "RELEASE_VERSION=${RELEASE_NAME#v}" >> $GITHUB_OUTPUT
>>>>>>> d0885252
  publish:
    needs: [init]
    runs-on: ubuntu-latest
    permissions:
      contents: write
    steps:
      - uses: actions/checkout@v3

      - name: Login to Docker Hub
        uses: docker/login-action@v2.1.0
        with:
          username: ${{ secrets.DOCKERHUB_USERNAME }}
          password: ${{ secrets.DOCKERHUB_TOKEN }}

      - name: Docker meta
        id: meta
        uses: docker/metadata-action@v4.1.1
        with:
          images: docker.io/mangatasolutions/mangata-node
          tags: type=semver,pattern={{ version }}
          flavor: |
            latest=false

<<<<<<< HEAD
      - name: Docker meta [rococo]
        id: meta_rococo
        uses: docker/metadata-action@v4.1.1
        with:
          images: docker.io/mangatasolutions/mangata-node
          tags: type=semver,prefix=rococo-,pattern={{ version }}
          flavor: |
            latest=false

      - name: Tag and push image [kusama]
        uses: akhilerm/tag-push-action@v2.0.0
        with:
          src: docker.io/mangatasolutions/mangata-node:release-${{ needs.init.outputs.RELEASE_VERSION }}
          dst: ${{ steps.meta_kusama.outputs.tags }}

=======
>>>>>>> d0885252
      - name: Tag and push image [rococo]
        uses: akhilerm/tag-push-action@v2.0.0
        with:
          src: docker.io/mangatasolutions/mangata-node:release-${{ needs.init.outputs.RELEASE_VERSION }}
<<<<<<< HEAD
          dst: ${{ steps.meta_rococo.outputs.tags }}
=======
          dst: ${{ steps.meta.outputs.tags }}
>>>>>>> d0885252

      - name: Export docker image
        run: |
          docker pull mangatasolutions/mangata-node:release-${{ needs.init.outputs.RELEASE_VERSION }}
          docker save mangatasolutions/mangata-node:release-${{ needs.init.outputs.RELEASE_VERSION }} -o docker-${{ github.ref_name }}.tar
          zip -r docker-${{ github.ref_name }}.zip docker-${{ github.ref_name }}.tar

      - name: Extract wasms
        run: |
          docker run --entrypoint="" --rm mangatasolutions/mangata-node:release-${{ needs.init.outputs.RELEASE_VERSION }} cat /mangata/mangata_kusama_runtime.compact.compressed.wasm > kusama.wasm
          docker run --entrypoint="" --rm mangatasolutions/mangata-node:release-${{ needs.init.outputs.RELEASE_VERSION }} cat /mangata/mangata_rococo_runtime.compact.compressed.wasm > rococo.wasm

      - name: Calculate Blake2 hashes
        working-directory: scripts/blake2-hash
        run: |
          npm install
          echo -n "kusama-${{ github.ref_name }}.wasm [blake2]: " > hashes.txt
          node index.js -i ../../kusama.wasm  >> hashes.txt
          echo -n "kusama-${{ github.ref_name }}.wasm [md5sum]: " >> hashes.txt
          md5sum ../../kusama.wasm | awk '{ print $1 }' >> hashes.txt
          echo -n "kusama-${{ github.ref_name }} spec version : " >> hashes.txt
          grep -oE "spec_version:.*" ../../runtime/mangata-kusama/src/lib.rs | grep -oE "[0-9]+" | sort | tail -1 >> hashes.txt
          echo -n "rococo-${{ github.ref_name }}.wasm [blake2]: " >> hashes.txt
          node index.js -i ../../rococo.wasm  >> hashes.txt
          echo -n "rococo-${{ github.ref_name }}.wasm [md5sum]: " >> hashes.txt
          md5sum ../../rococo.wasm | awk '{ print $1 }' >> hashes.txt
          echo -n "rococo-${{ github.ref_name }} spec version : " >> hashes.txt
          grep -oE "spec_version:.*" ../../runtime/mangata-rococo/src/lib.rs | grep -oE "[0-9]+" | sort | tail -1 >> hashes.txt


      - name: Rename artifacts
        run: |
          mv kusama.wasm kusama-${{ github.ref_name }}.wasm
          mv rococo.wasm rococo-${{ github.ref_name }}.wasm
          mv ./scripts/blake2-hash/hashes.txt hashes-and-versions-${{ github.ref_name }}.txt

      - name: Upload wasms to release page
        uses: ncipollo/release-action@v1
        with:
          tag: ${{ github.ref_name }}
          allowUpdates: true
          omitBody: true
          artifacts: "kusama-${{ github.ref_name }}.wasm,rococo-${{ github.ref_name }}.wasm,hashes-and-versions-${{ github.ref_name }}.txt,docker-${{ github.ref_name }}.zip"
<|MERGE_RESOLUTION|>--- conflicted
+++ resolved
@@ -16,12 +16,8 @@
         id: set_vars
         run: |
           RELEASE_NAME=${{ github.event.release.name }}
-<<<<<<< HEAD
           echo "RELEASE_VERSION=${RELEASE_NAME}" >> $GITHUB_OUTPUT
 
-=======
-          echo "RELEASE_VERSION=${RELEASE_NAME#v}" >> $GITHUB_OUTPUT
->>>>>>> d0885252
   publish:
     needs: [init]
     runs-on: ubuntu-latest
@@ -45,7 +41,6 @@
           flavor: |
             latest=false
 
-<<<<<<< HEAD
       - name: Docker meta [rococo]
         id: meta_rococo
         uses: docker/metadata-action@v4.1.1
@@ -61,17 +56,11 @@
           src: docker.io/mangatasolutions/mangata-node:release-${{ needs.init.outputs.RELEASE_VERSION }}
           dst: ${{ steps.meta_kusama.outputs.tags }}
 
-=======
->>>>>>> d0885252
       - name: Tag and push image [rococo]
         uses: akhilerm/tag-push-action@v2.0.0
         with:
           src: docker.io/mangatasolutions/mangata-node:release-${{ needs.init.outputs.RELEASE_VERSION }}
-<<<<<<< HEAD
           dst: ${{ steps.meta_rococo.outputs.tags }}
-=======
-          dst: ${{ steps.meta.outputs.tags }}
->>>>>>> d0885252
 
       - name: Export docker image
         run: |
