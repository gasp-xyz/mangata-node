name: Continous Integration

# available flags:
## skip-e2e-tests: skip running e2e tests
## skip-build : run the test with latest version.
## skip-publish: skip publish

on:
  pull_request:
    branches:
      - develop
  push:
    branches: [ develop ]

  workflow_dispatch:
    # For manually trigger
    inputs:
        e2eBranch:
          description: 'Name of the e2e target branch'
          required: false
          default: 'main'

        parachainDocker:
          description: 'Name of the parachain docker reference'
          required: false
          default: "mangatasolutions/mangata-node:rococo-latest"

        skipBuild:
          description: "Skip build phase"
          type: boolean
          required: true
          default: false

env:
  DOCKER_BUILDER_IMAGE: mangatasolutions/node-builder:0.2
  DISABLE_TTY: 1

jobs:

  rustfmt-check:
    name: Formatting check
    if:  ${{ github.event.inputs.skipBuild != 'true' }}
    runs-on: ubuntu-latest
    steps:
      -
        name: Checkout
        uses: actions/checkout@v2
      -
        name: Set up Docker Buildx
        uses: docker/setup-buildx-action@v1
      -
        name: Login to Docker Hub
        uses: docker/login-action@v1
        with:
          username: ${{ secrets.DOCKERHUB_USERNAME }}
          password: ${{ secrets.DOCKERHUB_TOKEN }}
      - name: Pull builder image
        run: |
          docker pull ${{ env.DOCKER_BUILDER_IMAGE }}
      -
        name: Check formatting
        run: |
          ./docker-cargo.sh fetch || ./docker-cargo.sh fetch || ./docker-cargo.sh fetch || ./docker-cargo.sh fetch || ./docker-cargo.sh fetch
          ./docker-cargo.sh fmt --all -- --check

  clippy-check:
    name: Clippy check
    runs-on: ubuntu-latest
    if: ${{ github.event.inputs.skipBuild != 'true' }}
    steps:
      -
        name: Checkout
        uses: actions/checkout@v2
      -
        name: Set up Docker Buildx
        uses: docker/setup-buildx-action@v1
      -
        name: Login to Docker Hub
        uses: docker/login-action@v1
        with:
          username: ${{ secrets.DOCKERHUB_USERNAME }}
          password: ${{ secrets.DOCKERHUB_TOKEN }}
      - name: Pull builder image
        run: |
          docker pull ${{ env.DOCKER_BUILDER_IMAGE }}
      -
        name: Run clippy
        run: |
          ./docker-cargo.sh fetch || ./docker-cargo.sh fetch || ./docker-cargo.sh fetch || ./docker-cargo.sh fetch || ./docker-cargo.sh fetch
          ./docker-cargo.sh clippy -p pallet-xyk -p pallet-assets-info -p pallet-bridge

  unit-test:
    name: Unit test
    runs-on: ubuntu-latest
    if: ${{ github.event.inputs.skipBuild != 'true' }}
    steps:
      -
        name: Checkout
        uses: actions/checkout@v2
      -
        name: Set up Docker Buildx
        uses: docker/setup-buildx-action@v1
      -
        name: Login to Docker Hub
        uses: docker/login-action@v1
        with:
          username: ${{ secrets.DOCKERHUB_USERNAME }}
          password: ${{ secrets.DOCKERHUB_TOKEN }}
      - name: Pull builder image
        run: |
          docker pull ${{ env.DOCKER_BUILDER_IMAGE }}
      -
        name: Run unit tests
        run: |
          ./docker-cargo.sh fetch || ./docker-cargo.sh fetch || ./docker-cargo.sh fetch || ./docker-cargo.sh fetch || ./docker-cargo.sh fetch
          ./docker-cargo.sh test -j2 -p pallet-bootstrap -p xyk-rpc -p pallet-xyk -p xyk-runtime-api -p pallet-bridge -p pallet-assets-info -p pallet-issuance -p pallet-multipurpose-liquidity -p xcm-asset-registry -p pallet-sudo-origin

          # |cargo2junit | tee ut-results.xml
          # sed -i '/<testsuite.*\/>$/d' ut-results.xml
          # sed -i 's/<testsuites>/<testsuites time="0">/g' ut-results.xml
          # cat ut-results.xml
      # - name: Test Report
      #   uses: dorny/test-reporter@v1
      #   if: success() || failure()
      #   with:
      #     name: Unit Tests
      #     path: ut-results.xml
      #     reporter: jest-junit

  run-benchmarks-tests:
    name: Run benchmark tests
    runs-on: ubuntu-latest
    if: ${{ github.event.inputs.skipBuild != 'true' }}
    steps:
      -
        name: Checkout
        uses: actions/checkout@v2
      -
        name: Set up Docker Buildx
        uses: docker/setup-buildx-action@v1
      -
        name: Login to Docker Hub
        uses: docker/login-action@v1
        with:
          username: ${{ secrets.DOCKERHUB_USERNAME }}
          password: ${{ secrets.DOCKERHUB_TOKEN }}
      - name: Pull builder image
        run: |
          docker pull ${{ env.DOCKER_BUILDER_IMAGE }}
      -
        name: Run benchamrks
        run: |
          ./docker-cargo.sh fetch || ./docker-cargo.sh fetch || ./docker-cargo.sh fetch || ./docker-cargo.sh fetch || ./docker-cargo.sh fetch
          ./docker-cargo.sh test -j2 --features=runtime-benchmarks -p pallet-bootstrap -p pallet-xyk -p xyk-runtime-api -p pallet-bridge -p pallet-assets-info -p pallet-issuance

  run-benchmarks:
    name: Run runtime benchmarks
    runs-on: ubuntu-latest
    if: ${{ github.event.inputs.skipBuild != 'true' }}
    steps:
      -
        name: Checkout
        uses: actions/checkout@v2
      -
        name: Set up Docker Buildx
        uses: docker/setup-buildx-action@v1
      -
        name: Login to Docker Hub
        uses: docker/login-action@v1
        with:
          username: ${{ secrets.DOCKERHUB_USERNAME }}
          password: ${{ secrets.DOCKERHUB_TOKEN }}
      - name: Pull builder image
        run: |
          docker pull ${{ env.DOCKER_BUILDER_IMAGE }}
      -
        name: Build benchmarks
        run: |
          ./docker-cargo.sh fetch || ./docker-cargo.sh fetch || ./docker-cargo.sh fetch || ./docker-cargo.sh fetch || ./docker-cargo.sh fetch
          ./docker-cargo.sh build -j2 --release --features=runtime-benchmarks
          ./docker-cargo/release/mangata-node benchmark pallet --chain kusama-mainnet --execution wasm --wasm-execution compiled --extrinsic '*' --pallet 'pallet-xyk' --template ./templates/module-weight-template.hbs

  build-rococo:
    runs-on: ubuntu-latest
    if: ${{ github.event.inputs.skipBuild != 'true' }}
    steps:
      -
        name: Debug info about publishing.
        run: |
          echo ${{ github.ref }} == 'refs/heads/develop'
          echo ${{ github.ref }}
      -
        name: Checkout
        uses: actions/checkout@v2
      -
        name: Set up QEMU
        uses: docker/setup-qemu-action@v1
      -
        name: Set up Docker Buildx
        uses: docker/setup-buildx-action@v1
      -
        name: Login to Docker Hub
        uses: docker/login-action@v1
        with:
          username: ${{ secrets.DOCKERHUB_USERNAME }}
          password: ${{ secrets.DOCKERHUB_TOKEN }}
      - name: Pull builder image
        if: ${{ !contains(github.event.pull_request.labels.*.name, 'skip-build') && github.event.inputs.skipBuild != 'true' }}
        run: |
          docker pull ${{ env.DOCKER_BUILDER_IMAGE }}
      -
        name: Build node binary
        if: ${{ !contains(github.event.pull_request.labels.*.name, 'skip-build') && github.event.inputs.skipBuild != 'true' }}
        run: |
          ./docker-cargo.sh fetch || ./docker-cargo.sh fetch || ./docker-cargo.sh fetch || ./docker-cargo.sh fetch || ./docker-cargo.sh fetch
          ./docker-cargo.sh build -j2 --release --features=mangata-rococo
      -
        name: Calculate wasm checksum
        if: ${{ !contains(github.event.pull_request.labels.*.name, 'skip-build') && github.event.inputs.skipBuild != 'true' }}
        run: >
          md5sum
          ./docker-cargo/release/wbuild/mangata-rococo-runtime/mangata_rococo_runtime.compact.compressed.wasm
          >
          ./docker-cargo/release/wbuild/mangata-rococo-runtime/mangata_rococo_runtime.compact.compressed.wasm.md5
      -
        name: Build node img
        if: ${{ !contains(github.event.pull_request.labels.*.name, 'skip-build') && github.event.inputs.skipBuild != 'true' }}
        env:
          DOCKER_IMAGE_GIT_SHA_TAG: "mangatasolutions/mangata-node:rococo-${{ github.sha }}"
          DOCKER_IMAGE_LATEST_TAG: "mangatasolutions/mangata-node:rococo-latest"
          SKIP_BUILD: 1
          NODE_BINARY: "docker-cargo/release/mangata-node"
          WASM: "docker-cargo/release/wbuild/mangata-rococo-runtime/mangata_rococo_runtime.compact.compressed.wasm"
        run: >
          ./scripts/build-image.sh ${{ env.DOCKER_IMAGE_GIT_SHA_TAG }} ${{ env.DOCKER_IMAGE_LATEST_TAG }} &&
          docker save -o rococo-docker-${{ github.sha }}.tar ${DOCKER_IMAGE_GIT_SHA_TAG} ${DOCKER_IMAGE_LATEST_TAG}
      -
        name: Upload docker img artifact
        uses: actions/upload-artifact@v2
        if: ${{ !contains(github.event.pull_request.labels.*.name, 'skip-build') && github.event.inputs.skipBuild != 'true' }}
        with:
          name: rococo-docker-${{ github.sha }}
          path: rococo-docker-${{ github.sha }}.tar
      -
        name: Upload wasm artifact
        uses: actions/upload-artifact@v2
        if: ${{ !contains(github.event.pull_request.labels.*.name, 'skip-build') && github.event.inputs.skipBuild != 'true' }}
        with:
          name: rococo-wasm-${{ github.sha }}
          path: |
            ./docker-cargo/release/wbuild/mangata-rococo-runtime/mangata_rococo_runtime.compact.compressed.wasm
            ./docker-cargo/release/wbuild/mangata-rococo-runtime/mangata_rococo_runtime.compact.compressed.wasm.md5

<<<<<<< HEAD
=======
  build-rococo-e2e:
    runs-on: ubuntu-latest
    steps:
      -
        name: Debug info about publishing.
        run: |
          echo ${{ github.ref }} == 'refs/heads/develop'
          echo ${{ github.ref }}
      -
        name: Checkout
        uses: actions/checkout@v2
      -
        name: Set up QEMU
        uses: docker/setup-qemu-action@v1
      -
        name: Set up Docker Buildx
        uses: docker/setup-buildx-action@v1
      -
        name: Login to Docker Hub
        uses: docker/login-action@v1
        with:
          username: ${{ secrets.DOCKERHUB_USERNAME }}
          password: ${{ secrets.DOCKERHUB_TOKEN }}
      - name: Pull builder image
        run: |
          docker pull ${{ env.DOCKER_BUILDER_IMAGE }}
      -
        name: Build node binary
        if: ${{ github.event.inputs.skipBuild != 'true' }}
        run: |
          ./docker-cargo.sh fetch || ./docker-cargo.sh fetch || ./docker-cargo.sh fetch || ./docker-cargo.sh fetch || ./docker-cargo.sh fetch
          ./docker-cargo.sh build -j2 --release --features=mangata-rococo
      -
        name: Build node img
        if: ${{ github.event.inputs.skipBuild != 'true' }}
        env:
          DOCKER_IMAGE_GIT_SHA_TAG: "mangatasolutions/mangata-node:rococo-e2e-${{ github.sha }}"
          DOCKER_IMAGE_LATEST_TAG: "mangatasolutions/mangata-node:rococo-e2e-latest"
          SKIP_BUILD: 1
          NODE_BINARY: "docker-cargo/release/mangata-node"
          WASM: "docker-cargo/release/wbuild/mangata-rococo-runtime/mangata_rococo_runtime.compact.compressed.wasm"
        run: >
          ./scripts/build-image.sh ${DOCKER_IMAGE_GIT_SHA_TAG} ${DOCKER_IMAGE_LATEST_TAG} &&
          docker save -o rococo-docker-e2e-${{ github.sha }}.tar ${DOCKER_IMAGE_GIT_SHA_TAG} ${{ env.DOCKER_IMAGE_LATEST_TAG }}
      -
        name: Upload docker img artifact
        uses: actions/upload-artifact@v2
        if: ${{ !contains(github.event.pull_request.labels.*.name, 'skip-build') && github.event.inputs.skipBuild != 'true' }}
        with:
          name: rococo-docker-e2e-${{ github.sha }}
          path: rococo-docker-e2e-${{ github.sha }}.tar

>>>>>>> b9448285
  build-kusama:
    runs-on: ubuntu-latest
    if: ${{ github.event.inputs.skipBuild != 'true' }}
    steps:
      -
        name: Debug info about publishing.
        run: |
          echo ${{ github.ref }} == 'refs/heads/develop'
          echo ${{ github.ref }}
      -
        name: Checkout
        uses: actions/checkout@v2
      -
        name: Set up QEMU
        uses: docker/setup-qemu-action@v1
      -
        name: Set up Docker Buildx
        uses: docker/setup-buildx-action@v1
      -
        name: Login to Docker Hub
        uses: docker/login-action@v1
        with:
          username: ${{ secrets.DOCKERHUB_USERNAME }}
          password: ${{ secrets.DOCKERHUB_TOKEN }}
      - name: Pull builder image
        if: ${{ !contains(github.event.pull_request.labels.*.name, 'skip-build') && github.event.inputs.skipBuild != 'true' }}
        run: |
          docker pull ${{ env.DOCKER_BUILDER_IMAGE }}
      -
        name: Build node binary
        if: ${{ !contains(github.event.pull_request.labels.*.name, 'skip-build') && github.event.inputs.skipBuild != 'true' }}
        run: |
          ./docker-cargo.sh fetch || ./docker-cargo.sh fetch || ./docker-cargo.sh fetch || ./docker-cargo.sh fetch || ./docker-cargo.sh fetch
          ./docker-cargo.sh build -j2 --release --features=mangata-kusama
      -
        name: Calculate wasm checksum
        if: ${{ !contains(github.event.pull_request.labels.*.name, 'skip-build') && github.event.inputs.skipBuild != 'true' }}
        run: >
          md5sum
          ./docker-cargo/release/wbuild/mangata-kusama-runtime/mangata_kusama_runtime.compact.compressed.wasm
          >
          ./docker-cargo/release/wbuild/mangata-kusama-runtime/mangata_kusama_runtime.compact.compressed.wasm.md5
      -
        name: Build node img
        if: ${{ !contains(github.event.pull_request.labels.*.name, 'skip-build') && github.event.inputs.skipBuild != 'true' }}
        env:
          DOCKER_IMAGE_GIT_SHA_TAG: "mangatasolutions/mangata-node:kusama-${{ github.sha }}"
          DOCKER_IMAGE_LATEST_TAG: "mangatasolutions/mangata-node:kusama-latest"
          SKIP_BUILD: 1
          NODE_BINARY: "docker-cargo/release/mangata-node"
          WASM: "docker-cargo/release/wbuild/mangata-kusama-runtime/mangata_kusama_runtime.compact.compressed.wasm"
        run: >
          ./scripts/build-image.sh ${{ env.DOCKER_IMAGE_GIT_SHA_TAG }} ${{ env.DOCKER_IMAGE_LATEST_TAG }} &&
          docker save -o kusama-docker-${{ github.sha }}.tar ${DOCKER_IMAGE_GIT_SHA_TAG} ${DOCKER_IMAGE_LATEST_TAG}
      -
        name: Upload docker img artifact
        uses: actions/upload-artifact@v2
        if: ${{ !contains(github.event.pull_request.labels.*.name, 'skip-build') && github.event.inputs.skipBuild != 'true' }}
        with:
          name: kusama-docker-${{ github.sha }}
          path: kusama-docker-${{ github.sha }}.tar
      -
        name: Upload wasm artifact
        uses: actions/upload-artifact@v2
        if: ${{ !contains(github.event.pull_request.labels.*.name, 'skip-build') && github.event.inputs.skipBuild != 'true' }}
        with:
          name: kusama-wasm-${{ github.sha }}
          path: |
            ./docker-cargo/release/wbuild/mangata-kusama-runtime/mangata_kusama_runtime.compact.compressed.wasm
            ./docker-cargo/release/wbuild/mangata-kusama-runtime/mangata_kusama_runtime.compact.compressed.wasm.md5

  e2e-test-parallel-self-hosted:
    needs: build-rococo
    runs-on: self-hosted
    timeout-minutes: 1440
    if: "!contains(github.event.pull_request.labels.*.name, 'skip-e2e-tests')"
    env:
      API_URL: 'ws://127.0.0.1:8844'
      TEST_PALLET_ADDRESS: ${{ secrets.E2E_TEST_PALLET_ADDRESS }}
      E2E_TREASURY_PALLET_ADDRESS : ${{ secrets.E2E_TREASURY_PALLET_ADDRESS }}
      E2E_XYK_PALLET_ADDRESS : ${{ secrets.E2E_XYK_PALLET_ADDRESS }}
      E2E_TREASURY_BURN_PALLET_ADDRESS : ${{ secrets.E2E_TREASURY_BURN_PALLET_ADDRESS }}
      TEST_SUDO_NAME: ${{ secrets.E2E_TEST_SUDO_NAME }}
      MANGATA_NODE_VERSION: ${{ github.sha }}
      E2EBRANCHNAME: 'main'
      PARACHAIN_DOCKER_IMAGE: "${{ github.event.inputs.parachainDocker || 'mangatasolutions/mangata-node:rococo-latest' }}"
    steps:
    ####IDK, but this is neccesary for reports
      -
        name: Checkout
        uses: actions/checkout@v2

      -
        name: Download artifact
        if: ${{ !contains(github.event.pull_request.labels.*.name, 'skip-build') && github.event.inputs.skipBuild != 'true' }}
        uses: actions/download-artifact@v2
        with:
          name: rococo-docker-${{ github.sha }}
          path: /tmp
      -
        name: Load Docker image
        if: ${{ !contains(github.event.pull_request.labels.*.name, 'skip-build') && github.event.inputs.skipBuild != 'true' }}
        run: |
          docker load --input /tmp/rococo-docker-${{ github.sha }}.tar
          docker image ls -a

      - name: E2E- Get branch name
        id: branch-name
        uses: tj-actions/branch-names@v4.9

      - name: E2E- Get target branch.
        run: |
          echo "This job name branch is: ${{ steps.branch-name.outputs.current_branch }}"

      - name: E2E- Calculate if run e2e feature branch or main.
        run: |
          echo DEFAULT: E2E test will run with: $E2EBRANCHNAME
          echo "Running on: ${{ steps.branch-name.outputs.current_branch }}"
          if [ -n "$(git ls-remote --heads https://github.com/mangata-finance/mangata-e2e.git ${{ steps.branch-name.outputs.current_branch }} --force --quiet)" ]; then echo "E2EBRANCHNAME=${{ steps.branch-name.outputs.current_branch }}" >> $GITHUB_ENV; echo "MATCH - OK" ; elif [ -n "$(git ls-remote --heads https://github.com/mangata-finance/mangata-e2e.git ${{ github.base_ref }} --force --quiet)" ]; then echo "E2EBRANCHNAME=${{ github.base_ref }}" >> $GITHUB_ENV; echo "MATCH - OK" ;  fi

      - name: Decide if main - branch or parameter
      # if we have something in e2eBranch - override E2EBranchName, else -> E2EBRANCHNAME , that
      # by default will be main.

        run:
          echo "E2EBRANCHNAME=${{ github.event.inputs.e2eBranch || env.E2EBRANCHNAME }}" >> $GITHUB_ENV

      - name: E2E- Get target branch.
        run: |
         echo "${{ env.E2EBRANCHNAME }}"

      -
        name: Checkout tests
        uses: actions/checkout@v2
        with:
          repository: mangata-finance/mangata-e2e
          ref: '${{ env.E2EBRANCHNAME }}'
          path: 'e2eTests'

      - name: Print parachain docker image reference
        run: |
          echo ${{ env.PARACHAIN_DOCKER_IMAGE }}

      - name: Stop previous parachain if running
        run: make -C devops/parachain stop

      - name: Start mangata-node parachain
        env:
          ENV: rococo
        run: make -C devops/parachain start

      - name: Install dependencies
        working-directory: e2eTests
        run: yarn

      - name: Docker ps
        run: docker ps

      - name: Sleep for 2 minutes
        run: sleep 120s #close buffers of videos.

      - name: Run parallel e2e tests
        working-directory: e2eTests
        run: yarn test-parallel

      - name: Test Report
        uses: dorny/test-reporter@v1
        if: success() || failure()    # run this step even if previous step failed
        with:
          name: JEST Tests Parallel        # Name of the check run which will be created
          path: e2eTests/reports/junit-*.xml    # Path to test results
          reporter: jest-junit        # Format of test results

      - name: Collect docker logs on failure
        if: failure()
        uses: jwalton/gh-docker-logs@v1
        with:
          dest: './logs'

      - name: Tar logs
        if: failure()
        run: tar cvzf ./logs.tgz ./logs

      - name: Create images snapshots
        if: failure()
        run: |
          docker commit  $(docker ps | grep mangata | grep bob | awk '{print $1}') mangata_test_run/mangata_bob_1
          docker save  --output=/tmp/mangata_bob_1.tar mangata_test_run/mangata_bob_1
          docker commit  $(docker ps | grep mangata | grep alice | awk '{print $1}') mangata_test_run/mangata_alice_1
          docker save  --output=/tmp/mangata_alice_1.tar mangata_test_run/mangata_alice_1

      - name: Upload logs  and docker images to GitHub
        if: failure()
        uses: actions/upload-artifact@master
        with:
          name: logsAndImages
          path: |
            ./logs.tgz
            /tmp/mangata_bob_1.tar
            /tmp/mangata_alice_1.tar

      - name: Stop mangata-node parachain
        if: always()
        run: |
          make -C devops/parachain stop
          docker system prune -a -f


  e2e-test-sequential-self-hosted:
    needs: build-rococo
    runs-on: self-hosted
    if: "!contains(github.event.pull_request.labels.*.name, 'skip-e2e-tests')"
    env:
      API_URL: 'ws://127.0.0.1:8844'
      TEST_PALLET_ADDRESS: ${{ secrets.E2E_TEST_PALLET_ADDRESS }}
      E2E_TREASURY_PALLET_ADDRESS : ${{ secrets.E2E_TREASURY_PALLET_ADDRESS }}
      E2E_XYK_PALLET_ADDRESS : ${{ secrets.E2E_XYK_PALLET_ADDRESS }} 
      E2E_TREASURY_BURN_PALLET_ADDRESS : ${{ secrets.E2E_TREASURY_BURN_PALLET_ADDRESS }}
      TEST_SUDO_NAME: ${{ secrets.E2E_TEST_SUDO_NAME }}
      MANGATA_NODE_VERSION: ${{ github.sha }}
      E2EBRANCHNAME: 'main'
      PARACHAIN_DOCKER_IMAGE: "${{ github.event.inputs.parachainDocker || 'mangatasolutions/mangata-node:rococo-latest' }}"
    steps:
    ####IDK, but this is neccesary for reports
      -
        name: Checkout
        uses: actions/checkout@v2

      -
        name: Download artifact
        if: ${{ !contains(github.event.pull_request.labels.*.name, 'skip-build') && github.event.inputs.skipBuild != 'true' }}
        uses: actions/download-artifact@v2
        with:
          name: rococo-docker-${{ github.sha }}
          path: /tmp
      -
        name: Load Docker image
        if: ${{ !contains(github.event.pull_request.labels.*.name, 'skip-build') && github.event.inputs.skipBuild != 'true' }}
        run: |
          docker load --input /tmp/rococo-docker-${{ github.sha }}.tar
          docker image ls -a

      - name: E2E- Get branch name
        id: branch-name
        uses: tj-actions/branch-names@v4.9

      - name: E2E- Get target branch. 
        run: |
          echo "This job name branch is: ${{ steps.branch-name.outputs.current_branch }}"

      - name: E2E- Calculate if run e2e feature branch or main.
        run: |
          echo DEFAULT: E2E test will run with: $E2EBRANCHNAME
          echo "Running on: ${{ steps.branch-name.outputs.current_branch }}"
          if [ -n "$(git ls-remote --heads https://github.com/mangata-finance/mangata-e2e.git ${{ steps.branch-name.outputs.current_branch }} --force --quiet)" ]; then echo "E2EBRANCHNAME=${{ steps.branch-name.outputs.current_branch }}" >> $GITHUB_ENV; echo "MATCH - OK" ; elif [ -n "$(git ls-remote --heads https://github.com/mangata-finance/mangata-e2e.git ${{ github.base_ref }} --force --quiet)" ]; then echo "E2EBRANCHNAME=${{ github.base_ref }}" >> $GITHUB_ENV; echo "MATCH - OK" ;  fi

      - name: Decide if main - branch or parameter
      # if we have something in e2eBranch - override E2EBranchName, else -> E2EBRANCHNAME , that
      # by default will be main. 

        run: 
          echo "E2EBRANCHNAME=${{ github.event.inputs.e2eBranch || env.E2EBRANCHNAME }}" >> $GITHUB_ENV

      - name: E2E- Get target branch. 
        run: |
         echo "${{ env.E2EBRANCHNAME }}"

      - 
        name: Checkout tests
        uses: actions/checkout@v2
        with:
          repository: mangata-finance/mangata-e2e
          ref: '${{ env.E2EBRANCHNAME }}'
          path: 'e2eTests'

      - name: Print parachain docker image reference
        run: |
          echo ${{ env.PARACHAIN_DOCKER_IMAGE }}

      - name: Stop previous parachain if running
        run: make -C devops/parachain stop

      - name: Start mangata-node parachain
        env:
          ENV: rococo
        run: make -C devops/parachain start

      - name: Install dependencies
        working-directory: e2eTests
        run: yarn

      - name: Docker ps
        run: docker ps

      - name: Sleep for 2 minutes
        run: sleep 120s #close buffers of videos.

      - name: Run sequential e2e tests
        working-directory: e2eTests
        run: yarn test-sequential-e2e

      - name: Test Report
        uses: dorny/test-reporter@v1
        if: success() || failure()    # run this step even if previous step failed
        with:
          name: JEST Tests           # Name of the check run which will be created
          path: e2eTests/reports/junit-*.xml    # Path to test results
          reporter: jest-junit        # Format of test results

      - name: Collect docker logs on failure
        if: failure()
        uses: jwalton/gh-docker-logs@v1
        with:
          images: 'mangata,polkadot'
          dest: './logs'

      - name: Tar logs
        if: failure()
        run: tar cvzf ./logs.tgz ./logs

      - name: Create images snapshots
        if: failure()
        run: |
          docker commit  $(docker ps | grep mangata | grep bob | awk '{print $1}') mangata_test_run/mangata_bob_1
          docker save  --output=/tmp/mangata_bob_1.tar mangata_test_run/mangata_bob_1
          docker commit  $(docker ps | grep mangata | grep alice | awk '{print $1}') mangata_test_run/mangata_alice_1
          docker save  --output=/tmp/mangata_alice_1.tar mangata_test_run/mangata_alice_1

      - name: Upload logs  and docker images to GitHub
        if: failure()
        uses: actions/upload-artifact@master
        with:
          name: logsAndImages
          path: |
            ./logs.tgz
            /tmp/mangata_bob_1.tar
            /tmp/mangata_alice_1.tar

      - name: Stop mangata-node parachain
        if: always()
        run: |
          make -C devops/parachain stop
          docker system prune -a -f

  publish:
    needs: [rustfmt-check, unit-test, clippy-check, build-rococo, build-kusama, e2e-test-sequential-self-hosted, e2e-test-parallel-self-hosted, run-benchmarks, run-benchmarks-tests]
    runs-on: ubuntu-latest
    if: |
      github.ref == 'refs/heads/develop' &&
      !contains(github.event.pull_request.labels.*.name, 'skip-publish') &&
      !github.event.inputs.skipBuild
    #if: "!contains(github.event.pull_request.labels.*.name, 'skip-publish') && ${{ github.event_name == 'push'}} && github.event.pull_request.merged == true"
    #if: # its a push to develop.
    steps:
      -
        name: Checkout
        uses: actions/checkout@v2
      -
        name: Set up QEMU
        uses: docker/setup-qemu-action@v1
      -
        name: Set up Docker Buildx
        uses: docker/setup-buildx-action@v1
      -
        name: Login to Docker Hub
        uses: docker/login-action@v1
        with:
          username: ${{ secrets.DOCKERHUB_USERNAME }}
          password: ${{ secrets.DOCKERHUB_TOKEN }}
      -
        name: Download artifact
        uses: actions/download-artifact@v2
        with:
          name: kusama-docker-${{ github.sha }}
          path: /tmp

      -
        name: Download artifact
        uses: actions/download-artifact@v2
        with:
          name: rococo-docker-${{ github.sha }}
          path: /tmp

      -
        name: Load Docker image
        run: |
          docker load --input /tmp/rococo-docker-${{ github.sha }}.tar
          docker load --input /tmp/kusama-docker-${{ github.sha }}.tar
          docker image ls -a

      -
        name: Push previously generated Docker image
        run: |
          docker image push --all-tags mangatasolutions/mangata-node

      # - name: Install doctl
      #   uses: digitalocean/action-doctl@v2
      #   with:
      #     token: ${{ secrets.DIGITALOCEAN_ACCESS_TOKEN }}

      # - name: Save DigitalOcean kubeconfig with short-lived credentials
      #   run: doctl kubernetes cluster kubeconfig save --expiry-seconds 600 ${{ secrets.K8S_CLUSTER_ID }}

      # - name: Deploy to DigitalOcean Kubernetes
      #   run: kubectl rollout restart deployment/mangata-node
      #
      # - name: Verify deployment
      #   run: kubectl rollout status deployment/mangata-node
<|MERGE_RESOLUTION|>--- conflicted
+++ resolved
@@ -251,8 +251,6 @@
             ./docker-cargo/release/wbuild/mangata-rococo-runtime/mangata_rococo_runtime.compact.compressed.wasm
             ./docker-cargo/release/wbuild/mangata-rococo-runtime/mangata_rococo_runtime.compact.compressed.wasm.md5
 
-<<<<<<< HEAD
-=======
   build-rococo-e2e:
     runs-on: ubuntu-latest
     steps:
@@ -305,7 +303,6 @@
           name: rococo-docker-e2e-${{ github.sha }}
           path: rococo-docker-e2e-${{ github.sha }}.tar
 
->>>>>>> b9448285
   build-kusama:
     runs-on: ubuntu-latest
     if: ${{ github.event.inputs.skipBuild != 'true' }}
@@ -416,7 +413,7 @@
         id: branch-name
         uses: tj-actions/branch-names@v4.9
 
-      - name: E2E- Get target branch.
+      - name: E2E- Get target branch. 
         run: |
           echo "This job name branch is: ${{ steps.branch-name.outputs.current_branch }}"
 
@@ -428,16 +425,16 @@
 
       - name: Decide if main - branch or parameter
       # if we have something in e2eBranch - override E2EBranchName, else -> E2EBRANCHNAME , that
-      # by default will be main.
-
-        run:
+      # by default will be main. 
+
+        run: 
           echo "E2EBRANCHNAME=${{ github.event.inputs.e2eBranch || env.E2EBRANCHNAME }}" >> $GITHUB_ENV
 
-      - name: E2E- Get target branch.
+      - name: E2E- Get target branch. 
         run: |
          echo "${{ env.E2EBRANCHNAME }}"
 
-      -
+      - 
         name: Checkout tests
         uses: actions/checkout@v2
         with:
@@ -483,6 +480,7 @@
         if: failure()
         uses: jwalton/gh-docker-logs@v1
         with:
+          images: 'mangata,polkadot'
           dest: './logs'
 
       - name: Tar logs
@@ -552,7 +550,7 @@
         id: branch-name
         uses: tj-actions/branch-names@v4.9
 
-      - name: E2E- Get target branch. 
+      - name: E2E- Get target branch.
         run: |
           echo "This job name branch is: ${{ steps.branch-name.outputs.current_branch }}"
 
@@ -564,16 +562,16 @@
 
       - name: Decide if main - branch or parameter
       # if we have something in e2eBranch - override E2EBranchName, else -> E2EBRANCHNAME , that
-      # by default will be main. 
-
-        run: 
+      # by default will be main.
+
+        run:
           echo "E2EBRANCHNAME=${{ github.event.inputs.e2eBranch || env.E2EBRANCHNAME }}" >> $GITHUB_ENV
 
-      - name: E2E- Get target branch. 
+      - name: E2E- Get target branch.
         run: |
          echo "${{ env.E2EBRANCHNAME }}"
 
-      - 
+      -
         name: Checkout tests
         uses: actions/checkout@v2
         with:
@@ -619,7 +617,6 @@
         if: failure()
         uses: jwalton/gh-docker-logs@v1
         with:
-          images: 'mangata,polkadot'
           dest: './logs'
 
       - name: Tar logs
