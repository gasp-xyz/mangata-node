#![cfg_attr(not(feature = "std"), no_std)]
// `construct_runtime!` does a lot of recursion and requires us to increase the limit to 256.
#![recursion_limit = "256"]

use codec::{Decode, Encode, MaxEncodedLen};
use frame_support::{
	construct_runtime,
	dispatch::{DispatchClass, DispatchResult},
	parameter_types,
	traits::{
		tokens::currency::{MultiTokenCurrency, MultiTokenImbalanceWithZeroTrait},
		Contains, EnsureOrigin, EnsureOriginWithArg, Everything, ExistenceRequirement, Get,
		Imbalance, InstanceFilter, LockIdentifier, Nothing, OnRuntimeUpgrade, U128CurrencyToVote,
		WithdrawReasons,
	},
	unsigned::TransactionValidityError,
	weights::{
		constants::{RocksDbWeight, WEIGHT_PER_MICROS, WEIGHT_PER_MILLIS, WEIGHT_PER_SECOND},
		ConstantMultiplier, Weight,
	},
	PalletId,
};
#[cfg(any(feature = "std", test))]
pub use frame_system::Call as SystemCall;
use frame_system::{
	limits::{BlockLength, BlockWeights},
	EnsureRoot,
};
pub use orml_tokens;
use orml_tokens::{MultiTokenCurrencyExtended, TransferDust};
use orml_traits::{
	asset_registry::{AssetMetadata, AssetProcessor},
	parameter_type_with_key,
};
pub use pallet_sudo_mangata;
use pallet_transaction_payment::{Multiplier, OnChargeTransaction, TargetedFeeAdjustment};
use pallet_vesting_mangata_rpc_runtime_api::VestingInfosWithLockedAt;
// Polkadot Imports
use polkadot_runtime_common::BlockHashCount;
use scale_info::TypeInfo;
use sp_api::impl_runtime_apis;
pub use sp_consensus_aura::sr25519::AuthorityId as AuraId;
use sp_core::{crypto::KeyTypeId, OpaqueMetadata};
#[cfg(any(feature = "std", test))]
pub use sp_runtime::BuildStorage;
use sp_runtime::{
	create_runtime_str, generic, impl_opaque_keys,
	traits::{
		AccountIdConversion, AccountIdLookup, BlakeTwo256, Block as BlockT, Convert, ConvertInto,
		DispatchInfoOf, PostDispatchInfoOf, Saturating, StaticLookup, Zero,
	},
	transaction_validity::{InvalidTransaction, TransactionSource, TransactionValidity},
	ApplyExtrinsicResult, DispatchError, FixedPointNumber, Percent, Perquintill, RuntimeDebug,
};
pub use sp_runtime::{MultiAddress, Perbill, Permill};
use sp_std::{
	cmp::Ordering,
	convert::{TryFrom, TryInto},
	marker::PhantomData,
	prelude::*,
};
#[cfg(feature = "std")]
use sp_version::NativeVersion;
use sp_version::RuntimeVersion;
use static_assertions::const_assert;
pub use xcm::{latest::prelude::*, VersionedMultiLocation};

pub use constants::{fee::*, parachains::*};
pub use currency::*;
pub use mangata_types::{
	assets::{CustomMetadata, XcmMetadata, XykMetadata},
	AccountId, Address, Amount, Balance, BlockNumber, Hash, Index, Signature, TokenId,
};
use mp_bootstrap::AssetRegistryApi;
use mp_traits::{PreValidateSwaps, TimeoutTriggerTrait};
pub use pallet_issuance::{IssuanceInfo, PoolPromoteApi};
pub use pallet_sudo_origin;
pub use pallet_xyk;
// XCM Imports
use pallet_xyk::AssetMetadataMutationTrait;
use xyk_runtime_api::{RpcAmountsResult, XYKRpcResult};

// Make the WASM binary available.
#[cfg(feature = "std")]
include!(concat!(env!("OUT_DIR"), "/wasm_binary.rs"));

pub const MGR_TOKEN_ID: TokenId = 0;
pub const ROC_TOKEN_ID: TokenId = 4;
pub const KAR_TOKEN_ID: TokenId = 6;
pub const TUR_TOKEN_ID: TokenId = 7;

pub mod constants;
mod weights;
pub mod xcm_config;

/// Block header type as expected by this runtime.
pub type Header = generic::HeaderVer<BlockNumber, BlakeTwo256>;
/// Block type as expected by this runtime.
pub type Block = generic::Block<Header, UncheckedExtrinsic>;
/// A Block signed with a Justification
pub type SignedBlock = generic::SignedBlock<Block>;
/// BlockId type as expected by this runtime.
pub type BlockId = generic::BlockId<Block>;
/// The SignedExtension to the basic transaction logic.
pub type SignedExtra = (
	frame_system::CheckSpecVersion<Runtime>,
	frame_system::CheckTxVersion<Runtime>,
	frame_system::CheckGenesis<Runtime>,
	frame_system::CheckEra<Runtime>,
	frame_system::CheckNonce<Runtime>,
	frame_system::CheckWeight<Runtime>,
	pallet_transaction_payment::ChargeTransactionPayment<Runtime>,
);
/// The payload being signed in transactions.
pub type SignedPayload = generic::SignedPayload<RuntimeCall, SignedExtra>;

/// Unchecked extrinsic type as expected by this runtime.
pub type UncheckedExtrinsic =
	generic::UncheckedExtrinsic<Address, RuntimeCall, Signature, SignedExtra>;

/// Extrinsic type that has already been checked.
pub type CheckedExtrinsic = generic::CheckedExtrinsic<AccountId, RuntimeCall, SignedExtra>;

/// Executive: handles dispatch to the various modules.
pub type Executive = frame_executive::Executive<
	Runtime,
	Block,
	frame_system::ChainContext<Runtime>,
	Runtime,
	AllPalletsWithSystem,
	(),
>;

/// Opaque types. These are used by the CLI to instantiate machinery that don't need to know
/// the specifics of the runtime. They can then be made to be agnostic over specific formats
/// of data like extrinsics, allowing for them to continue syncing the network through upgrades
/// to even the core data structures.
pub mod opaque {
	pub use sp_runtime::OpaqueExtrinsic as UncheckedExtrinsic;
	use sp_runtime::{generic, traits::BlakeTwo256};

	use super::*;

	/// Opaque block header type.
	pub type Header = generic::HeaderVer<BlockNumber, BlakeTwo256>;
	/// Opaque block type.
	pub type Block = generic::Block<Header, UncheckedExtrinsic>;
	/// Opaque block identifier type.
	pub type BlockId = generic::BlockId<Block>;
}

impl_opaque_keys! {
	pub struct SessionKeys {
		pub aura: Aura,
	}
}

// match curently deployed versions
#[cfg(feature = "try-runtime")]
#[sp_version::runtime_version]
pub const VERSION: RuntimeVersion = RuntimeVersion {
	spec_name: create_runtime_str!("mangata-parachain"),
	impl_name: create_runtime_str!("mangata-parachain"),
	authoring_version: 12,
	spec_version: 12,
	impl_version: 0,
	apis: RUNTIME_API_VERSIONS,
	transaction_version: 12,
	state_version: 0,
};

#[cfg(not(feature = "try-runtime"))]
#[sp_version::runtime_version]
pub const VERSION: RuntimeVersion = RuntimeVersion {
	spec_name: create_runtime_str!("mangata-parachain"),
	impl_name: create_runtime_str!("mangata-parachain"),
	authoring_version: 12,
	spec_version: 12,
	impl_version: 0,
	apis: RUNTIME_API_VERSIONS,
	transaction_version: 12,
	state_version: 0,
};

mod currency {
	use super::Balance;

	pub const MILLICENTS: Balance = CENTS / 1000;
	pub const CENTS: Balance = DOLLARS / 100; // assume this is worth about a cent.
	pub const DOLLARS: Balance = super::UNIT;

	pub const fn deposit(items: u32, bytes: u32) -> Balance {
		items as Balance * 15 * CENTS + (bytes as Balance) * 6 * CENTS
	}
}

/// This determines the average expected block time that we are targeting.
/// Blocks will be produced at a minimum duration defined by `SLOT_DURATION`.
/// `SLOT_DURATION` is picked up by `pallet_timestamp` which is in turn picked
/// up by `pallet_aura` to implement `fn slot_duration()`.
///
/// Change this to adjust the block time.
pub const MILLISECS_PER_BLOCK: u64 = 12000;

// NOTE: Currently it is not possible to change the slot duration after the chain has started.
//       Attempting to do so will brick block production.
pub const SLOT_DURATION: u64 = MILLISECS_PER_BLOCK;

// Time is measured by number of blocks.
pub const MINUTES: BlockNumber = 60_000 / (MILLISECS_PER_BLOCK as BlockNumber);
pub const HOURS: BlockNumber = MINUTES * 60;
pub const DAYS: BlockNumber = HOURS * 24;

// Unit = the base number of indivisible units for balance
pub const UNIT: Balance = 1_000_000_000_000_000_000;
pub const MILLIUNIT: Balance = 1_000_000_000_000_000;
pub const MICROUNIT: Balance = 1_000_000_000_000;

/// The existential deposit. Set to 1/10 of the Connected Relay Chain.
pub const EXISTENTIAL_DEPOSIT: Balance = MILLIUNIT;

/// We assume that ~5% of the block weight is consumed by `on_initialize` handlers. This is
/// used to limit the maximal weight of a single extrinsic.
const AVERAGE_ON_INITIALIZE_RATIO: Perbill = Perbill::from_percent(5);

/// We allow `Normal` extrinsics to fill up the block up to 75%, the rest can be used by
/// `Operational` extrinsics.
const NORMAL_DISPATCH_RATIO: Perbill = Perbill::from_percent(75);

/// We allow for 0.5 of a second of compute with a 12 second average block time.
/// NOTE: reduced by half comparing to origin impl as we want to fill block only up to 50%
/// so there is room for new extrinsics in the next block
const MAXIMUM_BLOCK_WEIGHT: u64 = WEIGHT_PER_SECOND.ref_time() / 4;

/// The version information used to identify this runtime when compiled natively.
#[cfg(feature = "std")]
pub fn native_version() -> NativeVersion {
	NativeVersion { runtime_version: VERSION, can_author_with: Default::default() }
}

parameter_types! {
	pub const Version: RuntimeVersion = VERSION;

	// This part is copied from Substrate's `bin/node/runtime/src/lib.rs`.
	//  The `RuntimeBlockLength` and `RuntimeBlockWeights` exist here because the
	// `DeletionWeightLimit` and `DeletionQueueDepth` depend on those to parameterize
	// the lazy contract deletion.
	pub RuntimeBlockLength: BlockLength =
		BlockLength::max_with_normal_ratio(5 * 1024 * 1024, NORMAL_DISPATCH_RATIO);
	pub RuntimeBlockWeights: BlockWeights = BlockWeights::with_sensible_defaults(
			(2u64 * WEIGHT_PER_SECOND).set_proof_size(u64::MAX),
			NORMAL_DISPATCH_RATIO,
		);
	pub const SS58Prefix: u16 = 42;
}

parameter_types! {
	pub const MgrTokenId: TokenId = MGR_TOKEN_ID;
	pub const RocTokenId: TokenId = ROC_TOKEN_ID;
	pub const TurTokenId: TokenId = TUR_TOKEN_ID;
}

// Configure FRAME pallets to include in runtime.

impl frame_system::Config for Runtime {
	/// The identifier used to distinguish between accounts.
	type AccountId = AccountId;
	/// The aggregated dispatch type that is available for extrinsics.
	type RuntimeCall = RuntimeCall;
	/// The lookup mechanism to get account ID from whatever is passed in dispatchers.
	type Lookup = AccountIdLookup<AccountId, ()>;
	/// The index type for storing how many extrinsics an account has signed.
	type Index = Index;
	/// The index type for blocks.
	type BlockNumber = BlockNumber;
	/// The type for hashing blocks and tries.
	type Hash = Hash;
	/// The hashing algorithm used.
	type Hashing = BlakeTwo256;
	/// The header type.
	type Header = generic::HeaderVer<BlockNumber, BlakeTwo256>;
	/// The ubiquitous event type.
	type RuntimeEvent = RuntimeEvent;
	/// The ubiquitous origin type.
	type RuntimeOrigin = RuntimeOrigin;
	/// Maximum number of block number to block hash mappings to keep (oldest pruned first).
	type BlockHashCount = BlockHashCount;
	/// Runtime version.
	type Version = Version;
	/// Converts a module to an index of this module in the runtime.
	type PalletInfo = PalletInfo;
	/// The data to be stored in an account.
	type AccountData = ();
	/// What to do if a new account is created.
	type OnNewAccount = ();
	/// What to do if an account is fully reaped from the system.
	type OnKilledAccount = ();
	/// The weight of database operations that the runtime can invoke.
	type DbWeight = RocksDbWeight;
	/// The basic call filter to use in dispatchable.
	type BaseCallFilter = Everything;
	/// Weight information for the extrinsics of this pallet.
	type SystemWeightInfo = weights::frame_system_weights::ModuleWeight<Runtime>;
	/// Block & extrinsics weights: base values and limits.
	type BlockWeights = RuntimeBlockWeights;
	/// The maximum length of a block (in bytes).
	type BlockLength = RuntimeBlockLength;
	/// This is used as an identifier of the chain. 42 is the generic substrate prefix.
	type SS58Prefix = SS58Prefix;
	/// The action to take on a Runtime Upgrade
	type OnSetCode = cumulus_pallet_parachain_system::ParachainSetCode<Self>;
	/// The maximum number of consumers allowed on a single account.
	type MaxConsumers = frame_support::traits::ConstU32<16>;
}

parameter_types! {
	pub const MinimumPeriod: u64 = SLOT_DURATION / 2;
}

impl pallet_timestamp::Config for Runtime {
	/// A timestamp: milliseconds since the unix epoch.
	type Moment = u64;
	type OnTimestampSet = ();
	type MinimumPeriod = MinimumPeriod;
	type WeightInfo = weights::pallet_timestamp_weights::ModuleWeight<Runtime>;
}

parameter_types! {
	pub const UncleGenerations: u32 = 0;
}

impl pallet_authorship::Config for Runtime {
	type FindAuthor = pallet_session::FindAccountFromAuthorIndex<Self, Aura>;
	type UncleGenerations = UncleGenerations;
	type FilterUncle = ();
	type EventHandler = ParachainStaking;
}

parameter_types! {
	pub const ProposalBond: Permill = Permill::from_percent(5);
	pub const ProposalBondMinimum: Balance = 1 * DOLLARS;
	pub const ProposalBondMaximum: Option<Balance> = None;
	pub const SpendPeriod: BlockNumber = 1 * DAYS;
	pub const Burn: Permill = Permill::from_percent(0);
	pub const TipCountdown: BlockNumber = 1 * DAYS;
	pub const TipFindersFee: Percent = Percent::from_percent(20);
	pub const TipReportDepositBase: Balance = 1 * DOLLARS;
	pub const DataDepositPerByte: Balance = 1 * CENTS;
	pub const BountyDepositBase: Balance = 1 * DOLLARS;
	pub const BountyDepositPayoutDelay: BlockNumber = 1 * DAYS;
	pub const TreasuryPalletId: PalletId = PalletId(*b"py/trsry");
	pub const BnbTreasurySubAccDerive: [u8; 4] = *b"bnbt";
	pub const BountyUpdatePeriod: BlockNumber = 14 * DAYS;
	pub const MaximumReasonLength: u32 = 16384;
	pub const BountyCuratorDeposit: Permill = Permill::from_percent(50);
	pub const BountyValueMinimum: Balance = 5 * DOLLARS;
	pub const MaxApprovals: u32 = 100;
}

impl pallet_treasury::Config for Runtime {
	type PalletId = TreasuryPalletId;
	type Currency = orml_tokens::CurrencyAdapter<Runtime, MgrTokenId>;
	type ApproveOrigin = EnsureRoot<AccountId>;
	type RejectOrigin = EnsureRoot<AccountId>;
	type RuntimeEvent = RuntimeEvent;
	type OnSlash = ();
	type ProposalBond = ProposalBond;
	type ProposalBondMinimum = ProposalBondMinimum;
	type ProposalBondMaximum = ProposalBondMaximum;
	type SpendPeriod = SpendPeriod;
	type Burn = Burn;
	type BurnDestination = ();
	type SpendFunds = ();
	type WeightInfo = weights::pallet_treasury_weights::ModuleWeight<Runtime>;
	type MaxApprovals = MaxApprovals;
	type SpendOrigin = frame_support::traits::NeverEnsureOrigin<u128>;
}

// TODO: discuiss existential deposit feature
// https://trello.com/c/P5rYYQcS/424-discuiss-orml-tokens-existential-deposit
parameter_type_with_key! {
	pub ExistentialDeposits: |_currency_id: TokenId| -> Balance {
		0
		// match currency_id {
		// 	&MGR_TOKEN_ID => 100,
		// 	_ => 0,
		// }
	};
}

parameter_types! {
	pub TreasuryAccount: AccountId = TreasuryPalletId::get().into_account_truncating();
	pub const MaxLocks: u32 = 50;
}

// The MaxLocks (on a who-token_id pair) that is allowed by orml_tokens
// must exceed the total possible locks that can be applied to it, ALL pallets considered
// This is because orml_tokens uses BoundedVec for Locks storage item and does not inform on failure
// Balances uses WeakBoundedVec and so does not fail
const_assert!(
	MaxLocks::get() >= <Runtime as pallet_vesting_mangata::Config>::MAX_VESTING_SCHEDULES
);

pub struct DustRemovalWhitelist;
impl Contains<AccountId> for DustRemovalWhitelist {
	fn contains(a: &AccountId) -> bool {
		*a == TreasuryAccount::get()
	}
}

impl orml_tokens::Config for Runtime {
	type RuntimeEvent = RuntimeEvent;
	type Balance = Balance;
	type Amount = Amount;
	type CurrencyId = TokenId;
	type WeightInfo = weights::orml_tokens_weights::ModuleWeight<Runtime>;
	type ExistentialDeposits = ExistentialDeposits;
	type OnDust = TransferDust<Runtime, TreasuryAccount>;
	type MaxLocks = MaxLocks;
	type DustRemovalWhitelist = DustRemovalWhitelist;
	type OnSlash = ();
	type OnDeposit = ();
	type OnTransfer = ();
	type MaxReserves = ();
	type OnNewTokenAccount = ();
	type OnKilledTokenAccount = ();
	type ReserveIdentifier = [u8; 8];
}

pub struct RewardsMigrateAccountProvider<T: frame_system::Config>(PhantomData<T>);
impl<T: frame_system::Config> Get<T::AccountId> for RewardsMigrateAccountProvider<T> {
	fn get() -> T::AccountId {
		let account32: sp_runtime::AccountId32 =
			hex_literal::hex!["0e33df23356eb2e9e3baf0e8a5faae15bc70a6a5cce88f651a9faf6e8e937324"]
				.into();
		let mut init_account32 = sp_runtime::AccountId32::as_ref(&account32);
		let init_account = T::AccountId::decode(&mut init_account32).unwrap();
		init_account
	}
}

pub struct AssetRegisterFilter;
impl Contains<TokenId> for AssetRegisterFilter {
	fn contains(t: &TokenId) -> bool {
		let meta: Option<AssetMetadataOf> = orml_asset_registry::Metadata::<Runtime>::get(t);
		if let Some(xyk) = meta.and_then(|m| m.additional.xyk) {
			return xyk.operations_disabled
		}
		return false
	}
}

pub struct AssetMetadataMutation;
impl AssetMetadataMutationTrait for AssetMetadataMutation {
	fn set_asset_info(
		asset: TokenId,
		name: Vec<u8>,
		symbol: Vec<u8>,
		decimals: u32,
	) -> DispatchResult {
		let metadata = AssetMetadata {
			name,
			symbol,
			decimals,
			existential_deposit: Default::default(),
			additional: Default::default(),
			location: None,
		};
		orml_asset_registry::Pallet::<Runtime>::do_register_asset_without_asset_processor(
			metadata, asset,
		)?;
		Ok(())
	}
}

type SessionLenghtOf<T> = <T as parachain_staking::Config>::BlocksPerRound;

impl pallet_xyk::Config for Runtime {
	type RuntimeEvent = RuntimeEvent;
	type ActivationReservesProvider = MultiPurposeLiquidity;
	type Currency = orml_tokens::MultiTokenCurrencyAdapter<Runtime>;
	type NativeCurrencyId = MgrTokenId;
	type TreasuryPalletId = TreasuryPalletId;
	type BnbTreasurySubAccDerive = BnbTreasurySubAccDerive;
	type LiquidityMiningIssuanceVault = LiquidityMiningIssuanceVault;
	type PoolPromoteApi = Issuance;
	type PoolFeePercentage = frame_support::traits::ConstU128<20>;
	type TreasuryFeePercentage = frame_support::traits::ConstU128<5>;
	type BuyAndBurnFeePercentage = frame_support::traits::ConstU128<5>;
	type RewardsDistributionPeriod = SessionLenghtOf<Runtime>;
	type VestingProvider = Vesting;
	type DisallowedPools = Bootstrap;
	type DisabledTokens = AssetRegisterFilter;
	type AssetMetadataMutation = AssetMetadataMutation;
	type WeightInfo = weights::pallet_xyk_weights::ModuleWeight<Runtime>;
	type RewardsMigrateAccount = RewardsMigrateAccountProvider<Self>;
}

pub struct EnableAssetPoolApi;
impl AssetRegistryApi for EnableAssetPoolApi {
	fn enable_pool_creation(assets: (TokenId, TokenId)) -> bool {
		for &asset in [assets.0, assets.1].iter() {
			let meta_maybe: Option<AssetMetadataOf> =
				orml_asset_registry::Metadata::<Runtime>::get(asset);
			if let Some(xyk) = meta_maybe.clone().and_then(|m| m.additional.xyk) {
				let mut additional = meta_maybe.unwrap().additional;
				if xyk.operations_disabled {
					additional.xyk = Some(XykMetadata { operations_disabled: false });
					match orml_asset_registry::Pallet::<Runtime>::do_update_asset(
						asset,
						None,
						None,
						None,
						None,
						None,
						Some(additional),
					) {
						Ok(_) => {},
						Err(e) => {
							log::error!(target: "bootstrap", "cannot modify {} asset: {:?}!", asset, e);
							return false
						},
					}
				}
			}
		}
		true
	}
}

parameter_types! {
	pub const BootstrapUpdateBuffer: BlockNumber = 300;
	pub const DefaultBootstrapPromotedPoolWeight: u8 = 0u8;
}

impl pallet_bootstrap::BootstrapBenchmarkingConfig for Runtime {}

impl pallet_bootstrap::Config for Runtime {
	type RuntimeEvent = RuntimeEvent;
	type PoolCreateApi = Xyk;
	type DefaultBootstrapPromotedPoolWeight = DefaultBootstrapPromotedPoolWeight;
	type BootstrapUpdateBuffer = BootstrapUpdateBuffer;
	type Currency = orml_tokens::MultiTokenCurrencyAdapter<Runtime>;
	type VestingProvider = Vesting;
	type TreasuryPalletId = TreasuryPalletId;
	type RewardsApi = Xyk;
	type WeightInfo = weights::pallet_bootstrap_weights::ModuleWeight<Runtime>;
	type AssetRegistryApi = EnableAssetPoolApi;
}

impl pallet_utility::Config for Runtime {
	type RuntimeEvent = RuntimeEvent;
	type RuntimeCall = RuntimeCall;
	type PalletsOrigin = OriginCaller;
	type WeightInfo = weights::pallet_utility_weights::ModuleWeight<Runtime>;
}

type ORMLCurrencyAdapterNegativeImbalance =
	<orml_tokens::MultiTokenCurrencyAdapter<Runtime> as MultiTokenCurrency<
		AccountId,
	>>::NegativeImbalance;

pub trait OnMultiTokenUnbalanced<
	Imbalance: frame_support::traits::TryDrop + MultiTokenImbalanceWithZeroTrait<TokenId>,
>
{
	/// Handler for some imbalances. The different imbalances might have different origins or
	/// meanings, dependent on the context. Will default to simply calling on_unbalanced for all
	/// of them. Infallible.
	fn on_unbalanceds<B>(token_id: TokenId, amounts: impl Iterator<Item = Imbalance>)
	where
		Imbalance: frame_support::traits::Imbalance<B>,
	{
		Self::on_unbalanced(amounts.fold(Imbalance::from_zero(token_id), |i, x| x.merge(i)))
	}

	/// Handler for some imbalance. Infallible.
	fn on_unbalanced(amount: Imbalance) {
		amount.try_drop().unwrap_or_else(Self::on_nonzero_unbalanced)
	}

	/// Actually handle a non-zero imbalance. You probably want to implement this rather than
	/// `on_unbalanced`.
	fn on_nonzero_unbalanced(amount: Imbalance) {
		drop(amount);
	}
}

pub struct ToAuthor;
impl OnMultiTokenUnbalanced<ORMLCurrencyAdapterNegativeImbalance> for ToAuthor {
	fn on_nonzero_unbalanced(amount: ORMLCurrencyAdapterNegativeImbalance) {
		if let Some(author) = Authorship::author() {
			<orml_tokens::MultiTokenCurrencyAdapter<Runtime> as MultiTokenCurrency<
				AccountId,
			>>::resolve_creating(amount.0, &author, amount);
		}
	}
}

#[derive(Encode, Decode, TypeInfo)]
pub enum LiquidityInfoEnum<C: MultiTokenCurrency<T::AccountId>, T: frame_system::Config> {
	Imbalance((TokenId, NegativeImbalanceOf<C, T>)),
	Timeout,
}

#[derive(Encode, Decode, Clone, TypeInfo)]
pub struct OnChargeHandler<C, OCA, OTA>(PhantomData<(C, OCA, OTA)>);

impl<C, OCA, OTA> OnChargeHandler<C, OCA, OTA> {}

/// Default implementation for a Currency and an OnUnbalanced handler.
///
/// The unbalance handler is given 2 unbalanceds in [`OnUnbalanced::on_unbalanceds`]: fee and
/// then tip.
impl<T, C, OCA, OTA> OnChargeTransaction<T> for OnChargeHandler<C, OCA, OTA>
where
	T: pallet_transaction_payment::Config + pallet_xyk::Config,
	T::LengthToFee: frame_support::weights::WeightToFee<
		Balance = <C as MultiTokenCurrency<<T as frame_system::Config>::AccountId>>::Balance,
	>,
	C: MultiTokenCurrency<<T as frame_system::Config>::AccountId>,
	C::PositiveImbalance: Imbalance<
		<C as MultiTokenCurrency<<T as frame_system::Config>::AccountId>>::Balance,
		Opposite = C::NegativeImbalance,
	>,
	C::NegativeImbalance: Imbalance<
		<C as MultiTokenCurrency<<T as frame_system::Config>::AccountId>>::Balance,
		Opposite = C::PositiveImbalance,
	>,
	OCA: OnChargeTransaction<
		T,
		LiquidityInfo = Option<LiquidityInfoEnum<C, T>>,
		Balance = <C as MultiTokenCurrency<<T as frame_system::Config>::AccountId>>::Balance,
	>,
	OTA: TimeoutTriggerTrait<<T as frame_system::Config>::AccountId>,
	T: frame_system::Config<Call = Call>,
	T::AccountId: From<sp_runtime::AccountId32> + Into<sp_runtime::AccountId32>,
{
	type LiquidityInfo = Option<LiquidityInfoEnum<C, T>>;
	type Balance = <C as MultiTokenCurrency<<T as frame_system::Config>::AccountId>>::Balance;

	/// Withdraw the predicted fee from the transaction origin.
	///
	/// Note: The `fee` already includes the `tip`.
	fn withdraw_fee(
		who: &T::AccountId,
		call: &T::Call,
		info: &DispatchInfoOf<T::Call>,
		fee: Self::Balance,
		tip: Self::Balance,
	) -> Result<Self::LiquidityInfo, TransactionValidityError> {
		// THIS IS NOT PROXY PALLET COMPATIBLE, YET
		// Also ugly implementation to keep it maleable for now
		match call {
			Call::Xyk(pallet_xyk::Call::sell_asset {
				sold_asset_id: sold_asset_id,
				sold_asset_amount: sold_asset_amount,
				bought_asset_id: bought_asset_id,
				min_amount_out: min_amount_out,
				..
			}) => {
				// If else tree for easy edits

				// Check if timeouts are initiazed or not
				if let Some(timeout_metadata) = TokenTimeout::get_timeout_metadata() {
					// Check if curated token or not
					if let Some(threshold) =
						timeout_metadata.swap_value_threshold.get(sold_asset_id)
					{
						// ensure swap cannot fail
						// This is to ensure that xyk swap fee is always charged
						// We also ensure that the user has enough funds to transact
						let _ = <Xyk as PreValidateSwaps>::pre_validate_sell_asset(
							&who.clone().into(),
							*sold_asset_id,
							*bought_asset_id,
							*sold_asset_amount,
							*min_amount_out,
						)
						.map_err(|_| {
							TransactionValidityError::Invalid(
								InvalidTransaction::Custom(66u8).into(),
							)
						})?;

						if sold_asset_amount > threshold {
							// This is the "high value swap on curated token" branch
							Ok(None)
						} else {
							// This is the "low value swap on curated token" branch
							OTA::process_timeout(who).map_err(|_| {
								TransactionValidityError::Invalid(
									InvalidTransaction::Custom(67u8).into(),
								)
							})?;
							Ok(Some(LiquidityInfoEnum::Timeout))
						}
					} else {
						// "swap on non-curated token" branch
						OTA::process_timeout(who).map_err(|_| {
							TransactionValidityError::Invalid(
								InvalidTransaction::Custom(67u8).into(),
							)
						})?;
						Ok(Some(LiquidityInfoEnum::Timeout))
					}
				} else {
					// Timeouts are not activated branch
					OCA::withdraw_fee(who, call, info, fee, tip)
				}
			},

			Call::Xyk(pallet_xyk::Call::buy_asset {
				sold_asset_id: sold_asset_id,
				bought_asset_amount: bought_asset_amount,
				bought_asset_id: bought_asset_id,
				max_amount_in: max_amount_in,
				..
			}) => {
				// If else tree for easy edits

				// Check if timeouts are initiazed or not
				if let Some(timeout_metadata) = TokenTimeout::get_timeout_metadata() {
					// Check if curated token or not
					if let Some(threshold) =
						timeout_metadata.swap_value_threshold.get(sold_asset_id)
					{
						// ensure swap cannot fail
						// This is to ensure that xyk swap fee is always charged
						// We also ensure that the user has enough funds to transact
						let (
							_buy_and_burn_amount,
							_treasury_amount,
							_pool_fee_amount,
							_input_reserve,
							_output_reserve,
							sold_asset_amount,
						) = <Xyk as PreValidateSwaps>::pre_validate_buy_asset(
							&who.clone().into(),
							*sold_asset_id,
							*bought_asset_id,
							*bought_asset_amount,
							*max_amount_in,
						)
						.map_err(|_| {
							TransactionValidityError::Invalid(
								InvalidTransaction::Custom(66u8).into(),
							)
						})?;

						if sold_asset_amount > *threshold {
							// This is the "high value swap on curated token" branch
							Ok(None)
						} else {
							// This is the "low value swap on curated token" branch
							OTA::process_timeout(who).map_err(|_| {
								TransactionValidityError::Invalid(
									InvalidTransaction::Custom(67u8).into(),
								)
							})?;
							Ok(Some(LiquidityInfoEnum::Timeout))
						}
					} else {
						// "swap on non-curated token" branch
						OTA::process_timeout(who).map_err(|_| {
							TransactionValidityError::Invalid(
								InvalidTransaction::Custom(67u8).into(),
							)
						})?;
						Ok(Some(LiquidityInfoEnum::Timeout))
					}
				} else {
					// Timeouts are not activated branch
					OCA::withdraw_fee(who, call, info, fee, tip)
				}
			},
			Call::TokenTimeout(pallet_token_timeout::Call::release_timeout { .. }) => {
				OTA::can_release_timeout(who).map_err(|_| {
					TransactionValidityError::Invalid(InvalidTransaction::Custom(68u8).into())
				})?;
				Ok(Some(LiquidityInfoEnum::Timeout))
			},
			_ => OCA::withdraw_fee(who, call, info, fee, tip),
		}
	}

	/// Hand the fee and the tip over to the `[OnUnbalanced]` implementation.
	/// Since the predicted fee might have been too high, parts of the fee may
	/// be refunded.
	///
	/// Note: The `corrected_fee` already includes the `tip`.
	fn correct_and_deposit_fee(
		who: &T::AccountId,
		dispatch_info: &DispatchInfoOf<T::Call>,
		post_info: &PostDispatchInfoOf<T::Call>,
		corrected_fee: Self::Balance,
		tip: Self::Balance,
		already_withdrawn: Self::LiquidityInfo,
	) -> Result<(), TransactionValidityError> {
		match already_withdrawn {
			Some(LiquidityInfoEnum::Imbalance(_)) => OCA::correct_and_deposit_fee(
				who,
				dispatch_info,
				post_info,
				corrected_fee,
				tip,
				already_withdrawn,
			),
			Some(LiquidityInfoEnum::Timeout) => Ok(()),
			None => Ok(()),
		}
	}
}

parameter_types! {
	pub const TransactionByteFee: Balance = 5 * MILLIUNIT;
	pub const OperationalFeeMultiplier: u8 = 5;
}

#[derive(Encode, Decode, Clone, TypeInfo)]
pub struct ThreeCurrencyOnChargeAdapter<C, OU, T1, T2, T3, SF2, SF3>(
	PhantomData<(C, OU, T1, T2, T3, SF2, SF3)>,
);

type NegativeImbalanceOf<C, T> =
	<C as MultiTokenCurrency<<T as frame_system::Config>::AccountId>>::NegativeImbalance;

/// Default implementation for a Currency and an OnUnbalanced handler.
///
/// The unbalance handler is given 2 unbalanceds in [`OnUnbalanced::on_unbalanceds`]: fee and
/// then tip.
impl<T, C, OU, T1, T2, T3, SF2, SF3> OnChargeTransaction<T>
	for ThreeCurrencyOnChargeAdapter<C, OU, T1, T2, T3, SF2, SF3>
where
	T: pallet_transaction_payment::Config,
	T::LengthToFee: frame_support::weights::WeightToFee<
		Balance = <C as MultiTokenCurrency<<T as frame_system::Config>::AccountId>>::Balance,
	>,
	C: MultiTokenCurrency<<T as frame_system::Config>::AccountId>,
	C::PositiveImbalance: Imbalance<
		<C as MultiTokenCurrency<<T as frame_system::Config>::AccountId>>::Balance,
		Opposite = C::NegativeImbalance,
	>,
	C::NegativeImbalance: Imbalance<
		<C as MultiTokenCurrency<<T as frame_system::Config>::AccountId>>::Balance,
		Opposite = C::PositiveImbalance,
	>,
	OU: OnMultiTokenUnbalanced<NegativeImbalanceOf<C, T>>,
	NegativeImbalanceOf<C, T>: MultiTokenImbalanceWithZeroTrait<TokenId>,
	<C as MultiTokenCurrency<<T as frame_system::Config>::AccountId>>::Balance:
		scale_info::TypeInfo,
	T1: Get<TokenId>,
	T2: Get<TokenId>,
	T3: Get<TokenId>,
	SF2: Get<u128>,
	SF3: Get<u128>,
{
	type LiquidityInfo = Option<LiquidityInfoEnum<C, T>>;
	type Balance = <C as MultiTokenCurrency<<T as frame_system::Config>::AccountId>>::Balance;

	/// Withdraw the predicted fee from the transaction origin.
	///
	/// Note: The `fee` already includes the `tip`.
	fn withdraw_fee(
		who: &T::AccountId,
		_call: &T::RuntimeCall,
		_info: &DispatchInfoOf<T::RuntimeCall>,
		fee: Self::Balance,
		tip: Self::Balance,
	) -> Result<Self::LiquidityInfo, TransactionValidityError> {
		if fee.is_zero() {
			return Ok(None)
		}

		let withdraw_reason = if tip.is_zero() {
			WithdrawReasons::TRANSACTION_PAYMENT
		} else {
			WithdrawReasons::TRANSACTION_PAYMENT | WithdrawReasons::TIP
		};

		match C::withdraw(
			T1::get().into(),
			who,
			fee,
			withdraw_reason,
			ExistenceRequirement::KeepAlive,
		) {
			Ok(imbalance) => Ok(Some(LiquidityInfoEnum::Imbalance((T1::get(), imbalance)))),
			// TODO make sure atleast 1 planck KSM is charged
			Err(_) => match C::withdraw(
				T2::get().into(),
				who,
				fee / SF2::get().into(),
				withdraw_reason,
				ExistenceRequirement::KeepAlive,
			) {
				Ok(imbalance) => Ok(Some(LiquidityInfoEnum::Imbalance((T2::get(), imbalance)))),
				Err(_) => match C::withdraw(
					T3::get().into(),
					who,
					fee / SF3::get().into(),
					withdraw_reason,
					ExistenceRequirement::KeepAlive,
				) {
					Ok(imbalance) => Ok(Some(LiquidityInfoEnum::Imbalance((T3::get(), imbalance)))),
					Err(_) => Err(InvalidTransaction::Payment.into()),
				},
			},
		}
	}

	/// Hand the fee and the tip over to the `[OnUnbalanced]` implementation.
	/// Since the predicted fee might have been too high, parts of the fee may
	/// be refunded.
	///
	/// Note: The `corrected_fee` already includes the `tip`.
	fn correct_and_deposit_fee(
		who: &T::AccountId,
		_dispatch_info: &DispatchInfoOf<T::RuntimeCall>,
		_post_info: &PostDispatchInfoOf<T::RuntimeCall>,
		corrected_fee: Self::Balance,
		tip: Self::Balance,
		already_withdrawn: Self::LiquidityInfo,
	) -> Result<(), TransactionValidityError> {
		if let Some(LiquidityInfoEnum::Imbalance((token_id, paid))) = already_withdrawn {
			let (corrected_fee, tip) = if token_id == T3::get() {
				(corrected_fee / SF3::get().into(), tip / SF3::get().into())
			} else if token_id == T2::get() {
				(corrected_fee / SF2::get().into(), tip / SF2::get().into())
			} else {
				(corrected_fee, tip)
			};
			// Calculate how much refund we should return
			let refund_amount = paid.peek().saturating_sub(corrected_fee);
			// refund to the the account that paid the fees. If this fails, the
			// account might have dropped below the existential balance. In
			// that case we don't refund anything.
			let refund_imbalance = C::deposit_into_existing(token_id.into(), &who, refund_amount)
				.unwrap_or_else(|_| C::PositiveImbalance::from_zero(token_id.into()));
			// merge the imbalance caused by paying the fees and refunding parts of it again.
			let adjusted_paid = paid
				.offset(refund_imbalance)
				.same()
				.map_err(|_| TransactionValidityError::Invalid(InvalidTransaction::Payment))?;
			// Call someone else to handle the imbalance (fee and tip separately)
			let (tip, fee) = adjusted_paid.split(tip);
			OU::on_unbalanceds(token_id, Some(fee).into_iter().chain(Some(tip)));
		}
		Ok(())
	}
}

parameter_types! {
	// We want no variability, the other parameters are superfluous
	pub const TargetBlockFullness: Perquintill = Perquintill::from_percent(25);
	pub AdjustmentVariable: Multiplier = Multiplier::saturating_from_rational(0, 100_000);
	pub MinimumMultiplier: Multiplier = Multiplier::saturating_from_rational(1, 1);
	pub MaximumMultiplier: Multiplier = <Multiplier as sp_runtime::traits::Bounded>::max_value();
}

impl pallet_transaction_payment::Config for Runtime {
<<<<<<< HEAD
	type RuntimeEvent = RuntimeEvent;
	type OnChargeTransaction = ThreeCurrencyOnChargeAdapter<
=======
	type Event = Event;
	type OnChargeTransaction = OnChargeHandler<
>>>>>>> edfd206f
		orml_tokens::MultiTokenCurrencyAdapter<Runtime>,
		ThreeCurrencyOnChargeAdapter<
			orml_tokens::MultiTokenCurrencyAdapter<Runtime>,
			ToAuthor,
			MgrTokenId,
			RocTokenId,
			TurTokenId,
			frame_support::traits::ConstU128<ROC_MGR_SCALE_FACTOR>,
			frame_support::traits::ConstU128<TUR_MGR_SCALE_FACTOR>,
		>,
		TokenTimeout,
	>;
	type OperationalFeeMultiplier = OperationalFeeMultiplier;
	type WeightToFee = WeightToFee;
	type LengthToFee = ConstantMultiplier<Balance, TransactionByteFee>;
	type FeeMultiplierUpdate = TargetedFeeAdjustment<
		Self,
		TargetBlockFullness,
		AdjustmentVariable,
		MinimumMultiplier,
		MaximumMultiplier,
	>;
}

parameter_types! {
	pub const MaxCuratedTokens: u32 = 100;
}

impl pallet_token_timeout::Config for Runtime {
	type Event = Event;
	type MaxCuratedTokens = MaxCuratedTokens;
	type Tokens = orml_tokens::MultiTokenCurrencyAdapter<Runtime>;
	type NativeTokenId = MgrTokenId;
	type WeightInfo = weights::pallet_token_timeout_weights::ModuleWeight<Runtime>;
}

parameter_types! {
	pub const ReservedXcmpWeight: Weight = Weight::from_ref_time(MAXIMUM_BLOCK_WEIGHT / 4);
	pub const ReservedDmpWeight: Weight = Weight::from_ref_time(MAXIMUM_BLOCK_WEIGHT / 4);
}

impl cumulus_pallet_parachain_system::Config for Runtime {
	type RuntimeEvent = RuntimeEvent;
	type OnSystemEvent = ();
	type SelfParaId = ParachainInfo;
	type DmpMessageHandler = DmpQueue;
	type ReservedDmpWeight = ReservedDmpWeight;
	type OutboundXcmpMessageSource = XcmpQueue;
	type XcmpMessageHandler = XcmpQueue;
	type ReservedXcmpWeight = ReservedXcmpWeight;
	type CheckAssociatedRelayNumber = cumulus_pallet_parachain_system::AnyRelayNumber;
}

impl parachain_info::Config for Runtime {}

impl cumulus_pallet_aura_ext::Config for Runtime {}

parameter_types! {
	pub const Period: u32 = 6 * HOURS;
	pub const Offset: u32 = 0;
	pub const MaxAuthorities: u32 = 100_000;
}

impl pallet_session::Config for Runtime {
	type RuntimeEvent = RuntimeEvent;
	type ValidatorId = <Self as frame_system::Config>::AccountId;
	// we don't have stash and controller, thus we don't need the convert as well.
	type ValidatorIdOf = ConvertInto;
	type ShouldEndSession = ParachainStaking;
	type NextSessionRotation = ParachainStaking;
	type SessionManager = ParachainStaking;
	// Essentially just Aura, but lets be pedantic.
	type SessionHandler = <SessionKeys as sp_runtime::traits::OpaqueKeys>::KeyTypeIdProviders;
	type Keys = SessionKeys;
	type WeightInfo = weights::pallet_session_weights::ModuleWeight<Runtime>;
}

impl pallet_aura::Config for Runtime {
	type AuthorityId = AuraId;
	type DisabledValidators = ();
	type MaxAuthorities = MaxAuthorities;
}

impl pallet_sudo_mangata::Config for Runtime {
	type RuntimeEvent = RuntimeEvent;
	type RuntimeCall = RuntimeCall;
}

impl pallet_sudo_origin::Config for Runtime {
	type RuntimeEvent = RuntimeEvent;
	type RuntimeCall = RuntimeCall;
	type SudoOrigin =
		pallet_collective_mangata::EnsureProportionMoreThan<AccountId, CouncilCollective, 1, 2>;
}

parameter_types! {
	pub const CouncilMotionDuration: BlockNumber = 5 * DAYS;
	pub const CouncilProposalCloseDelay: BlockNumber = 3 * DAYS;
	pub const CouncilMaxProposals: u32 = 100;
	pub const CouncilMaxMembers: u32 = 100;
}

type CouncilCollective = pallet_collective_mangata::Instance1;
impl pallet_collective_mangata::Config<CouncilCollective> for Runtime {
	type RuntimeOrigin = RuntimeOrigin;
	type Proposal = RuntimeCall;
	type RuntimeEvent = RuntimeEvent;
	type MotionDuration = CouncilMotionDuration;
	type ProposalCloseDelay = CouncilProposalCloseDelay;
	type MaxProposals = CouncilMaxProposals;
	type MaxMembers = CouncilMaxMembers;
	type DefaultVote = pallet_collective_mangata::PrimeDefaultVote;
	type WeightInfo = weights::pallet_collective_mangata_weights::ModuleWeight<Runtime>;
}

#[cfg(feature = "fast-runtime")]
parameter_types! {
	/// Default SessionLenght is every 2 minutes (10 * 12 second block times)
	pub const BlocksPerRound: u32 = 2 * MINUTES;
}

#[cfg(not(feature = "fast-runtime"))]
parameter_types! {
	/// Default SessionLenght is every 4 hours (1200 * 12 second block times)
	pub const BlocksPerRound: u32 = 4 * HOURS;
}

parameter_types! {
	/// Collator candidate exit delay (number of rounds)
	pub const LeaveCandidatesDelay: u32 = 2;
	/// Collator candidate bond increases/decreases delay (number of rounds)
	pub const CandidateBondDelay: u32 = 2;
	/// Delegator exit delay (number of rounds)
	pub const LeaveDelegatorsDelay: u32 = 2;
	/// Delegation revocations delay (number of rounds)
	pub const RevokeDelegationDelay: u32 = 2;
	/// Delegation bond increases/decreases delay (number of rounds)
	pub const DelegationBondDelay: u32 = 2;
	/// Reward payments delay (number of rounds)
	pub const RewardPaymentDelay: u32 = 2;
	/// Minimum collators selected per round, default at genesis and minimum forever after
	pub const MinSelectedCandidates: u32 = 25;
	/// Maximum collator candidates allowed
	pub const MaxCollatorCandidates: u32 = 35;
	/// Maximum delegators allowed per candidate
	pub const MaxTotalDelegatorsPerCandidate: u32 = 25;
	/// Maximum delegators counted per candidate
	pub const MaxDelegatorsPerCandidate: u32 = 12;
	/// Maximum delegations per delegator
	pub const MaxDelegationsPerDelegator: u32 = 30;
	/// Default fixed percent a collator takes off the top of due rewards
	pub const DefaultCollatorCommission: Perbill = Perbill::from_percent(20);
	/// Minimum stake required to become a collator
	pub const MinCollatorStk: u128 = 10 * DOLLARS;
	/// Minimum stake required to be reserved to be a candidate
	pub const MinCandidateStk: u128 = 1 * DOLLARS;
	/// Minimum stake required to be reserved to be a delegator
	pub const MinDelegatorStk: u128 = 1 * CENTS;
}

// To ensure that BlocksPerRound is not zero, breaking issuance calculations
// Also since 1 block is used for session change, atleast 1 block more needed for extrinsics to work
const_assert!(BlocksPerRound::get() >= 2);

impl parachain_staking::Config for Runtime {
	type RuntimeEvent = RuntimeEvent;
	type StakingReservesProvider = MultiPurposeLiquidity;
	type Currency = orml_tokens::MultiTokenCurrencyAdapter<Runtime>;
	type MonetaryGovernanceOrigin = EnsureRoot<AccountId>;
	type BlocksPerRound = BlocksPerRound;
	type LeaveCandidatesDelay = LeaveCandidatesDelay;
	type CandidateBondDelay = CandidateBondDelay;
	type LeaveDelegatorsDelay = LeaveDelegatorsDelay;
	type RevokeDelegationDelay = RevokeDelegationDelay;
	type DelegationBondDelay = DelegationBondDelay;
	type RewardPaymentDelay = RewardPaymentDelay;
	type MinSelectedCandidates = MinSelectedCandidates;
	type MaxCollatorCandidates = MaxCollatorCandidates;
	type MaxTotalDelegatorsPerCandidate = MaxTotalDelegatorsPerCandidate;
	type MaxDelegatorsPerCandidate = MaxDelegatorsPerCandidate;
	type MaxDelegationsPerDelegator = MaxDelegationsPerDelegator;
	type DefaultCollatorCommission = DefaultCollatorCommission;
	type MinCollatorStk = MinCollatorStk;
	type MinCandidateStk = MinCandidateStk;
	type MinDelegation = MinDelegatorStk;
	type NativeTokenId = MgrTokenId;
	type StakingLiquidityTokenValuator = Xyk;
	type Issuance = Issuance;
	type StakingIssuanceVault = StakingIssuanceVault;
	type FallbackProvider = Council;
	type WeightInfo = weights::parachain_staking_weights::ModuleWeight<Runtime>;
}

impl pallet_xyk::XykBenchmarkingConfig for Runtime {}
impl parachain_staking::StakingBenchmarkConfig for Runtime {}

parameter_types! {
	pub const HistoryLimit: u32 = 10u32;

	pub const LiquidityMiningIssuanceVaultId: PalletId = PalletId(*b"py/lqmiv");
	pub LiquidityMiningIssuanceVault: AccountId = LiquidityMiningIssuanceVaultId::get().into_account_truncating();
	pub const StakingIssuanceVaultId: PalletId = PalletId(*b"py/stkiv");
	pub StakingIssuanceVault: AccountId = StakingIssuanceVaultId::get().into_account_truncating();

	pub const TotalCrowdloanAllocation: Balance = 330_000_000 * DOLLARS;
	pub const IssuanceCap: Balance = 4_000_000_000 * DOLLARS;
	pub const LinearIssuanceBlocks: u32 = 13_140_000u32; // 5 years
	pub const LiquidityMiningSplit: Perbill = Perbill::from_parts(555555556);
	pub const StakingSplit: Perbill = Perbill::from_parts(444444444);
	pub const ImmediateTGEReleasePercent: Percent = Percent::from_percent(20);
	pub const TGEReleasePeriod: u32 = 5_256_000u32; // 2 years
	pub const TGEReleaseBegin: u32 = 100_800u32; // Two weeks into chain start
}

// Issuance history must be kept for atleast the staking reward delay
const_assert!(RewardPaymentDelay::get() <= HistoryLimit::get());

impl pallet_issuance::Config for Runtime {
	type RuntimeEvent = RuntimeEvent;
	type NativeCurrencyId = MgrTokenId;
	type Tokens = orml_tokens::MultiTokenCurrencyAdapter<Runtime>;
	type BlocksPerRound = BlocksPerRound;
	type HistoryLimit = HistoryLimit;
	type LiquidityMiningIssuanceVault = LiquidityMiningIssuanceVault;
	type StakingIssuanceVault = StakingIssuanceVault;
	type TotalCrowdloanAllocation = TotalCrowdloanAllocation;
	type IssuanceCap = IssuanceCap;
	type LinearIssuanceBlocks = LinearIssuanceBlocks;
	type LiquidityMiningSplit = LiquidityMiningSplit;
	type StakingSplit = StakingSplit;
	type ImmediateTGEReleasePercent = ImmediateTGEReleasePercent;
	type TGEReleasePeriod = TGEReleasePeriod;
	type TGEReleaseBegin = TGEReleaseBegin;
	type VestingProvider = Vesting;
	type WeightInfo = weights::pallet_issuance_weights::ModuleWeight<Runtime>;
	type ActivedPoolQueryApiType = Xyk;
}

parameter_types! {
	pub const MinVestedTransfer: Balance = 100 * DOLLARS;
}

impl pallet_vesting_mangata::Config for Runtime {
	type RuntimeEvent = RuntimeEvent;
	type Tokens = orml_tokens::MultiTokenCurrencyAdapter<Runtime>;
	type BlockNumberToBalance = ConvertInto;
	type MinVestedTransfer = MinVestedTransfer;
	type WeightInfo = weights::pallet_vesting_mangata_weights::ModuleWeight<Runtime>;
	// `VestingInfo` encode length is 36bytes. 28 schedules gets encoded as 1009 bytes, which is the
	// highest number of schedules that encodes less than 2^10.
	const MAX_VESTING_SCHEDULES: u32 = 50;
}

parameter_types! {
	pub const Initialized: bool = false;
	pub const InitializationPayment: Perbill = Perbill::from_parts(214285700);
	pub const MaxInitContributorsBatchSizes: u32 = 100;
	pub const MinimumReward: Balance = 0;
	pub const RelaySignaturesThreshold: Perbill = Perbill::from_percent(100);
	pub const SigantureNetworkIdentifier: &'static [u8] = b"mangata-";
}

impl pallet_crowdloan_rewards::Config for Runtime {
	type RuntimeEvent = RuntimeEvent;
	type Initialized = Initialized;
	type InitializationPayment = InitializationPayment;
	type MaxInitContributors = MaxInitContributorsBatchSizes;
	type MinimumReward = MinimumReward;
	type RewardAddressRelayVoteThreshold = RelaySignaturesThreshold;
	type NativeTokenId = MgrTokenId;
	type Tokens = orml_tokens::MultiTokenCurrencyAdapter<Runtime>;
	type RelayChainAccountId = sp_runtime::AccountId32;
	type RewardAddressChangeOrigin = EnsureRoot<AccountId>;
	type SignatureNetworkIdentifier = SigantureNetworkIdentifier;
	type RewardAddressAssociateOrigin = EnsureRoot<AccountId>;
	type VestingBlockNumber = BlockNumber;
	type VestingBlockProvider = System;
	type WeightInfo = weights::pallet_crowdloan_rewards_weights::ModuleWeight<Runtime>;
}

impl pallet_multipurpose_liquidity::Config for Runtime {
	type RuntimeEvent = RuntimeEvent;
	type MaxRelocks = MaxLocks;
	type Tokens = orml_tokens::MultiTokenCurrencyAdapter<Runtime>;
	type NativeCurrencyId = MgrTokenId;
	type VestingProvider = Vesting;
	type Xyk = Xyk;
	type WeightInfo = weights::pallet_multipurpose_liquidity_weights::ModuleWeight<Runtime>;
}

impl orml_unknown_tokens::Config for Runtime {
	type RuntimeEvent = RuntimeEvent;
}

impl orml_xcm::Config for Runtime {
	type RuntimeEvent = RuntimeEvent;
	type SovereignOrigin = EnsureRoot<AccountId>;
}

pub type AssetMetadataOf = AssetMetadata<Balance, CustomMetadata>;
type CurrencyAdapter = orml_tokens::MultiTokenCurrencyAdapter<Runtime>;

pub struct SequentialIdWithCreation<T>(PhantomData<T>);
impl<T: orml_asset_registry::Config> AssetProcessor<TokenId, AssetMetadataOf>
	for SequentialIdWithCreation<T>
{
	fn pre_register(
		id: Option<TokenId>,
		asset_metadata: AssetMetadataOf,
	) -> Result<(TokenId, AssetMetadataOf), DispatchError> {
		let next_id = CurrencyAdapter::get_next_currency_id();
		let asset_id = id.unwrap_or(next_id);
		match asset_id.cmp(&next_id) {
			Ordering::Equal => CurrencyAdapter::create(&TreasuryAccount::get(), Default::default())
				.and_then(|created_asset_id| match created_asset_id.cmp(&asset_id) {
					Ordering::Equal => Ok((asset_id, asset_metadata)),
					_ => Err(orml_asset_registry::Error::<T>::InvalidAssetId.into()),
				}),
			Ordering::Less => Ok((asset_id, asset_metadata)),
			_ => Err(orml_asset_registry::Error::<T>::InvalidAssetId.into()),
		}
	}
}

pub struct AssetAuthority;
impl EnsureOriginWithArg<RuntimeOrigin, Option<u32>> for AssetAuthority {
	type Success = ();

	fn try_origin(
		origin: RuntimeOrigin,
		_asset_id: &Option<u32>,
	) -> Result<Self::Success, RuntimeOrigin> {
		EnsureRoot::try_origin(origin)
	}

	#[cfg(feature = "runtime-benchmarks")]
	fn successful_origin(_asset_id: &Option<u32>) -> RuntimeOrigin {
		EnsureRoot::successful_origin()
	}
}

impl orml_asset_registry::Config for Runtime {
	type RuntimeEvent = RuntimeEvent;
	type CustomMetadata = CustomMetadata;
	type AssetId = TokenId;
	type AuthorityOrigin = AssetAuthority;
	type AssetProcessor = SequentialIdWithCreation<Runtime>;
	type Balance = Balance;
	type WeightInfo = weights::orml_asset_registry_weights::ModuleWeight<Runtime>;
}

// Proxy Pallet
/// The type used to represent the kinds of proxying allowed.
#[derive(
	Copy,
	Clone,
	Eq,
	PartialEq,
	Ord,
	PartialOrd,
	Encode,
	Decode,
	RuntimeDebug,
	MaxEncodedLen,
	TypeInfo,
)]
pub enum ProxyType {
	Any,
	AutoCompound,
}

impl Default for ProxyType {
	fn default() -> Self {
		Self::Any
	}
}

parameter_types! {
	pub const ProxyDepositBase: Balance = deposit(1, 16);
	pub const ProxyDepositFactor: Balance = deposit(0, 33);
	pub const AnnouncementDepositBase: Balance = deposit(1, 16);
	pub const AnnouncementDepositFactor: Balance = deposit(0, 68);
}

impl InstanceFilter<RuntimeCall> for ProxyType {
	fn filter(&self, c: &RuntimeCall) -> bool {
		match self {
			_ if matches!(c, RuntimeCall::Utility(..)) => true,
			ProxyType::Any => true,
			ProxyType::AutoCompound => {
				matches!(
					c,
					RuntimeCall::Xyk(pallet_xyk::Call::provide_liquidity_with_conversion { .. }) |
						RuntimeCall::Xyk(pallet_xyk::Call::compound_rewards { .. })
				)
			},
		}
	}
	fn is_superset(&self, o: &Self) -> bool {
		match (self, o) {
			(x, y) if x == y => true,
			(ProxyType::Any, _) => true,
			(_, ProxyType::Any) => false,
			_ => false,
		}
	}
}

impl pallet_proxy::Config for Runtime {
	type RuntimeEvent = RuntimeEvent;
	type RuntimeCall = RuntimeCall;
	type Currency = orml_tokens::CurrencyAdapter<Runtime, MgrTokenId>;
	type ProxyType = ProxyType;
	type ProxyDepositBase = ProxyDepositBase;
	type ProxyDepositFactor = ProxyDepositFactor;
	type MaxProxies = frame_support::traits::ConstU32<32>;
	type WeightInfo = pallet_proxy::weights::SubstrateWeight<Runtime>;
	type MaxPending = frame_support::traits::ConstU32<32>;
	type CallHasher = BlakeTwo256;
	type AnnouncementDepositBase = AnnouncementDepositBase;
	type AnnouncementDepositFactor = AnnouncementDepositFactor;
}

// Create the runtime by composing the FRAME pallets that were previously configured.
construct_runtime!(
	pub enum Runtime where
		Block = Block,
		NodeBlock = opaque::Block,
		UncheckedExtrinsic = UncheckedExtrinsic,
	{
		// System support stuff.
		System: frame_system::{Pallet, Call, Config, Storage, Event<T>} = 0,
		ParachainSystem: cumulus_pallet_parachain_system::{
			Pallet, Call, Config, Storage, Inherent, Event<T>, ValidateUnsigned,
		} = 1,
		Timestamp: pallet_timestamp::{Pallet, Call, Storage, Inherent} = 2,
		ParachainInfo: parachain_info::{Pallet, Storage, Config} = 3,

		// Monetary stuff.
		Tokens: orml_tokens::{Pallet, Storage, Call, Event<T>, Config<T>} = 10,
		TransactionPayment: pallet_transaction_payment::{Pallet, Storage, Event<Runtime>} = 11,

		// Xyk stuff
		Xyk: pallet_xyk::{Pallet, Call, Storage, Event<T>, Config<T>} = 13,

		// Token Timeouts
		TokenTimeout: pallet_token_timeout::{Pallet, Storage, Call, Event<T>} = 14,

		// Vesting
		Vesting: pallet_vesting_mangata::{Pallet, Call, Storage, Event<T>} = 17,

		// Crowdloan
		Crowdloan: pallet_crowdloan_rewards::{Pallet, Call, Storage, Event<T>} = 18,

		// Issuance
		Issuance: pallet_issuance::{Pallet, Event<T>, Storage, Call} = 19,

		// Collator support. The order of these 4 are important and shall not change.
		Authorship: pallet_authorship::{Pallet, Call, Storage} = 20,
		ParachainStaking: parachain_staking::{Pallet, Call, Storage, Event<T>, Config<T>} = 21,
		Session: pallet_session::{Pallet, Call, Storage, Event, Config<T>} = 22,
		Aura: pallet_aura::{Pallet, Storage, Config<T>} = 23,
		AuraExt: cumulus_pallet_aura_ext::{Pallet, Storage, Config} = 24,

		// MultiPurposeLiquidity
		MultiPurposeLiquidity: pallet_multipurpose_liquidity::{Pallet, Call, Storage, Event<T>} = 25,

		// XCM helpers.
		XcmpQueue: cumulus_pallet_xcmp_queue::{Pallet, Call, Storage, Event<T>} = 30,
		PolkadotXcm: pallet_xcm::{Pallet, Storage, Call, Event<T>, Origin, Config} = 31,
		CumulusXcm: cumulus_pallet_xcm::{Pallet, Event<T>, Origin} = 32,
		DmpQueue: cumulus_pallet_dmp_queue::{Pallet, Call, Storage, Event<T>} = 33,

		// ORML XCM
		XTokens: orml_xtokens::{Pallet, Storage, Call, Event<T>} = 35,
		UnknownTokens: orml_unknown_tokens::{Pallet, Storage, Event} = 36,
		OrmlXcm: orml_xcm::{Pallet, Call, Event<T>} = 37,
		AssetRegistry: orml_asset_registry::{Pallet, Call, Storage, Event<T>, Config<T>} = 38,

		// Governance stuff
		Treasury: pallet_treasury::{Pallet, Call, Storage, Config, Event<T>} = 41,
		Sudo: pallet_sudo_mangata::{Pallet, Call, Config<T>, Storage, Event<T>} = 49,
		SudoOrigin: pallet_sudo_origin::{Pallet, Call, Event<T>} = 50,
		Council: pallet_collective_mangata::<Instance1>::{Pallet, Call, Storage, Origin<T>, Event<T>, Config<T>} = 51,

		// Bootstrap
		Bootstrap: pallet_bootstrap::{Pallet, Call, Storage, Event<T>} = 53,
		Utility: pallet_utility::{Pallet, Call, Event} = 54,

		Proxy: pallet_proxy::{Pallet, Call, Storage, Event<T>} = 55,
	}
);

#[cfg(feature = "runtime-benchmarks")]
#[macro_use]
extern crate frame_benchmarking;

#[cfg(feature = "runtime-benchmarks")]
mod benches {
	define_benchmarks!(
		[frame_system, SystemBench::<Runtime>]
		[pallet_session, SessionBench::<Runtime>]
		[pallet_timestamp, Timestamp]
		[orml_tokens, Tokens]
		[orml_asset_registry, AssetRegistry]
		[parachain_staking, ParachainStaking]
		[pallet_xyk, Xyk]
		[pallet_treasury, Treasury]
		[pallet_collective_mangata, Council]
		[pallet_bootstrap, Bootstrap]
		[pallet_crowdloan_rewards, Crowdloan]
		[pallet_utility, Utility]
		[pallet_vesting_mangata, Vesting]
		[pallet_issuance, Issuance]
		[pallet_multipurpose_liquidity, MultiPurposeLiquidity]
		[pallet_token_timeout, TokenTimeout]
	);
}

impl_runtime_apis! {

	impl ver_api::VerApi<Block> for Runtime {
		fn get_signer(
			tx: <Block as BlockT>::Extrinsic,
		) -> Option<(sp_runtime::AccountId32, u32)> {
			if let Some(sig) = tx.signature.clone(){
				let nonce: frame_system::CheckNonce<_> = sig.2.4;
				<Runtime as frame_system::Config>::Lookup::lookup(sig.0)
					.map(|addr| Some((addr, nonce.0))).expect("unknown address for signed extrinsic")
			}else{
				None
			}
		}

		fn is_storage_migration_scheduled() -> bool{
			System::read_events_no_consensus()
				.iter()
				.any(|record|
					matches!(record.event,
						RuntimeEvent::ParachainSystem( cumulus_pallet_parachain_system::Event::<Runtime>::ValidationFunctionApplied{relay_chain_block_num: _})))
		}

		fn store_seed(seed: sp_core::H256){
			// initialize has been called already so we can fetch number from the storage
			System::set_block_seed(&seed);
		}
	}

	impl xyk_runtime_api::XykApi<Block, Balance, TokenId, AccountId> for Runtime {
		fn calculate_sell_price(
			input_reserve: Balance,
			output_reserve: Balance,
			sell_amount: Balance
		) -> XYKRpcResult<Balance> {
			XYKRpcResult {
				price: Xyk::calculate_sell_price(input_reserve, output_reserve, sell_amount)
					.map_err(|e|
						{
							log::warn!(target:"xyk", "rpc 'XYK::calculate_sell_price' error: '{:?}', returning default value instead", e);
							e
						}
					).unwrap_or_default()
			}
		}

		fn calculate_buy_price(
			input_reserve: Balance,
			output_reserve: Balance,
			buy_amount: Balance
		) -> XYKRpcResult<Balance> {
			XYKRpcResult {
				price: Xyk::calculate_buy_price(input_reserve, output_reserve, buy_amount)
					.map_err(|e|
						{
							log::warn!(target:"xyk", "rpc 'XYK::calculate_buy_price' error: '{:?}', returning default value instead", e);
							e
						}
					).unwrap_or_default()

			}
		}

		fn calculate_sell_price_id(
			sold_token_id: TokenId,
			bought_token_id: TokenId,
			sell_amount: Balance
		) -> XYKRpcResult<Balance> {
			XYKRpcResult {
				price: Xyk::calculate_sell_price_id(sold_token_id, bought_token_id, sell_amount)
					.map_err(|e|
						{
							log::warn!(target:"xyk", "rpc 'XYK::calculate_sell_price_id' error: '{:?}', returning default value instead", e);
							e
						}
					).unwrap_or_default()
			}
		}

		fn calculate_buy_price_id(
			sold_token_id: TokenId,
			bought_token_id: TokenId,
			buy_amount: Balance
		) -> XYKRpcResult<Balance> {
			XYKRpcResult {
				price: Xyk::calculate_buy_price_id(sold_token_id, bought_token_id, buy_amount)
					.map_err(|e|
						{
							log::warn!(target:"xyk", "rpc 'XYK::calculate_buy_price_id' error: '{:?}', returning default value instead", e);
							e
						}
					).unwrap_or_default()
			}
		}

		fn get_burn_amount(
			first_asset_id: TokenId,
			second_asset_id: TokenId,
			liquidity_asset_amount: Balance
		) -> RpcAmountsResult<Balance> {
			match Xyk::get_burn_amount(first_asset_id, second_asset_id, liquidity_asset_amount){
				Ok((first_asset_amount, second_asset_amount)) => RpcAmountsResult{
																	first_asset_amount,
																	second_asset_amount
																},
				Err(e) => {
					log::warn!(target:"xyk", "rpc 'XYK::get_burn_amount' error: '{:?}', returning default value instead", e);
					Default::default()
				},
			}
		}

		fn calculate_rewards_amount(
			user: AccountId,
			liquidity_asset_id: TokenId,
		) -> XYKRpcResult<Balance> {
			match Xyk::calculate_rewards_amount_v2(user, liquidity_asset_id){
				Ok(claimable_rewards) => XYKRpcResult{
					price:claimable_rewards
				},
				Err(e) => {
						log::warn!(target:"xyk", "rpc 'XYK::calculate_rewards_amount_v2' error: '{:?}', returning default value instead", e);
						Default::default()
				},
			}
		}

		fn get_max_instant_burn_amount(
			user: AccountId,
			liquidity_asset_id: TokenId,
		) -> XYKRpcResult<Balance> {
			XYKRpcResult {
				price: Xyk::get_max_instant_burn_amount(&user, liquidity_asset_id)
			}
		}

		fn get_max_instant_unreserve_amount(
			user: AccountId,
			liquidity_asset_id: TokenId,
		) -> XYKRpcResult<Balance> {
			XYKRpcResult {
				price: Xyk::get_max_instant_unreserve_amount(&user, liquidity_asset_id)
			}
		}

		fn calculate_balanced_sell_amount(
			total_amount: Balance,
			reserve_amount: Balance,
		) -> XYKRpcResult<Balance> {
			XYKRpcResult {
				price: Xyk::calculate_balanced_sell_amount(total_amount, reserve_amount)
					.map_err(|e|
						{
							log::warn!(target:"xyk", "rpc 'XYK::calculate_balanced_sell_amount' error: '{:?}', returning default value instead", e);
							e
						}
					).unwrap_or_default()
			}
		}
	}

	impl sp_consensus_aura::AuraApi<Block, AuraId> for Runtime {
		fn slot_duration() -> sp_consensus_aura::SlotDuration {
			sp_consensus_aura::SlotDuration::from_millis(Aura::slot_duration())
		}

		fn authorities() -> Vec<AuraId> {
			Aura::authorities().into_inner()
		}
	}

	impl pallet_vesting_mangata_rpc_runtime_api::VestingMangataApi<Block, AccountId, TokenId, Balance, BlockNumber> for Runtime {
		fn get_vesting_locked_at(who: AccountId, token_id: TokenId, at_block_number: Option<BlockNumber>) -> VestingInfosWithLockedAt<Balance, BlockNumber>
		{
			match Vesting::get_vesting_locked_at(&who, token_id, at_block_number){
				Ok(vesting_infos_with_locked_at) => VestingInfosWithLockedAt{
					vesting_infos_with_locked_at: vesting_infos_with_locked_at
				},
				Err(e) => {
						log::warn!(target:"vesting", "rpc 'Vesting::get_vesting_locked_at' error: '{:?}', returning default value instead", e);
						Default::default()
				},
			}
		}
	}

	impl sp_api::Core<Block> for Runtime {
		fn version() -> RuntimeVersion {
			VERSION
		}

		fn execute_block(block: Block) {
			let key = cumulus_pallet_aura_ext::get_block_signer_pub_key::<Runtime,Block>(&block);
			Executive::execute_block_ver_impl(block, key);
		}

		fn initialize_block(header: &<Block as BlockT>::Header) {
			Executive::initialize_block(header)
		}
	}

	impl sp_api::Metadata<Block> for Runtime {
		fn metadata() -> OpaqueMetadata {
			OpaqueMetadata::new(Runtime::metadata().into())
		}
	}

	impl sp_block_builder::BlockBuilder<Block> for Runtime {
		fn apply_extrinsic(extrinsic: <Block as BlockT>::Extrinsic) -> ApplyExtrinsicResult {
			Executive::apply_extrinsic(extrinsic)
		}

		fn finalize_block() -> <Block as BlockT>::Header {
			Executive::finalize_block()
		}

		fn inherent_extrinsics(data: sp_inherents::InherentData) -> Vec<<Block as BlockT>::Extrinsic> {
			data.create_extrinsics()
		}

		fn check_inherents(
			block: Block,
			data: sp_inherents::InherentData,
		) -> sp_inherents::CheckInherentsResult {
			data.check_extrinsics(&block)
		}
	}

	impl sp_transaction_pool::runtime_api::TaggedTransactionQueue<Block> for Runtime {
		fn validate_transaction(
			source: TransactionSource,
			tx: <Block as BlockT>::Extrinsic,
			block_hash: <Block as BlockT>::Hash,
		) -> TransactionValidity {
			Executive::validate_transaction(source, tx, block_hash)
		}
	}

	impl sp_offchain::OffchainWorkerApi<Block> for Runtime {
		fn offchain_worker(header: &<Block as BlockT>::Header) {
			Executive::offchain_worker(header)
		}
	}

	impl sp_session::SessionKeys<Block> for Runtime {
		fn generate_session_keys(seed: Option<Vec<u8>>) -> Vec<u8> {
			SessionKeys::generate(seed)
		}

		fn decode_session_keys(
			encoded: Vec<u8>,
		) -> Option<Vec<(Vec<u8>, KeyTypeId)>> {
			SessionKeys::decode_into_raw_public_keys(&encoded)
		}
	}

	impl frame_system_rpc_runtime_api::AccountNonceApi<Block, AccountId, Index> for Runtime {
		fn account_nonce(account: AccountId) -> Index {
			System::account_nonce(account)
		}
	}

	impl pallet_transaction_payment_rpc_runtime_api::TransactionPaymentApi<Block, Balance> for Runtime {
		fn query_info(
			uxt: <Block as BlockT>::Extrinsic,
			len: u32,
		) -> pallet_transaction_payment_rpc_runtime_api::RuntimeDispatchInfo<Balance> {
			TransactionPayment::query_info(uxt, len)
		}
		fn query_fee_details(
			uxt: <Block as BlockT>::Extrinsic,
			len: u32,
		) -> pallet_transaction_payment::FeeDetails<Balance> {
			TransactionPayment::query_fee_details(uxt, len)
		}
	}

	impl cumulus_primitives_core::CollectCollationInfo<Block> for Runtime {
		fn collect_collation_info(header: &<Block as BlockT>::Header) -> cumulus_primitives_core::CollationInfo {
			ParachainSystem::collect_collation_info(header)
		}
	}

	#[cfg(feature = "try-runtime")]
	impl frame_try_runtime::TryRuntime<Block> for Runtime {
		fn on_runtime_upgrade() -> (Weight, Weight) {
			// NOTE: intentional unwrap: we don't want to propagate the error backwards, and want to
			// have a backtrace here. If any of the pre/post migration checks fail, we shall stop
			// right here and right now.
			let weight = Executive::try_runtime_upgrade().unwrap();
			(weight, RuntimeBlockWeights::get().max_block)
		}

		fn execute_block(
			block: Block,
			state_root_check: bool,
			select: frame_try_runtime::TryStateSelect
		) -> Weight {
			log::info!(
				target: "node-runtime",
				"try-runtime: executing block {:?} / root checks: {:?} / try-state-select: {:?}",
				block.header.hash(),
				state_root_check,
				select,
			);
			// NOTE: intentional unwrap: we don't want to propagate the error backwards, and want to
			// have a backtrace here.
			Executive::try_execute_block(block, state_root_check, select).unwrap()
		}
	}

	#[cfg(feature = "runtime-benchmarks")]
	impl frame_benchmarking::Benchmark<Block> for Runtime {
		fn benchmark_metadata(extra: bool) -> (
			Vec<frame_benchmarking::BenchmarkList>,
			Vec<frame_support::traits::StorageInfo>,
		) {
			use frame_benchmarking::{list_benchmark, Benchmarking, BenchmarkList};
			use frame_support::traits::StorageInfoTrait;
			use frame_system_benchmarking::Pallet as SystemBench;
			use cumulus_pallet_session_benchmarking::Pallet as SessionBench;

			let mut list = Vec::<BenchmarkList>::new();

			list_benchmarks!(list, extra);

			let storage_info = AllPalletsWithSystem::storage_info();

			return (list, storage_info)
		}

		fn dispatch_benchmark(
			config: frame_benchmarking::BenchmarkConfig
		) -> Result<Vec<frame_benchmarking::BenchmarkBatch>, sp_runtime::RuntimeString> {
			use frame_benchmarking::{Benchmarking, BenchmarkBatch, add_benchmark, TrackedStorageKey};

			use frame_system_benchmarking::Pallet as SystemBench;
			impl frame_system_benchmarking::Config for Runtime {}

			use cumulus_pallet_session_benchmarking::Pallet as SessionBench;
			impl cumulus_pallet_session_benchmarking::Config for Runtime {}

			let whitelist: Vec<TrackedStorageKey> = vec![
				// Block Number
				hex_literal::hex!("26aa394eea5630e07c48ae0c9558cef702a5c1b19ab7a04f536c519aca4983ac").to_vec().into(),
				// Total Issuance
				hex_literal::hex!("c2261276cc9d1f8598ea4b6a74b15c2f57c875e4cff74148e4628f264b974c80").to_vec().into(),
				// Execution Phase
				hex_literal::hex!("26aa394eea5630e07c48ae0c9558cef7ff553b5a9862a516939d82b3d3d8661a").to_vec().into(),
				// Event Count
				hex_literal::hex!("26aa394eea5630e07c48ae0c9558cef70a98fdbe9ce6c55837576c60c7af3850").to_vec().into(),
				// System Events
				hex_literal::hex!("26aa394eea5630e07c48ae0c9558cef780d41e5e16056765bc8461851072c9d7").to_vec().into(),
			];

			let mut batches = Vec::<BenchmarkBatch>::new();
			let params = (&config, &whitelist);

			add_benchmarks!(params, batches);

			if batches.is_empty() { return Err("Benchmark not found for this pallet.".into()) }
			Ok(batches)
		}
	}
}

struct CheckInherents;

impl cumulus_pallet_parachain_system::CheckInherents<Block> for CheckInherents {
	fn check_inherents(
		block: &Block,
		relay_state_proof: &cumulus_pallet_parachain_system::RelayChainStateProof,
	) -> sp_inherents::CheckInherentsResult {
		let relay_chain_slot = relay_state_proof
			.read_slot()
			.expect("Could not read the relay chain slot from the proof");

		let inherent_data =
			cumulus_primitives_timestamp::InherentDataProvider::from_relay_chain_slot_and_duration(
				relay_chain_slot,
				sp_std::time::Duration::from_secs(6),
			)
			.create_inherent_data()
			.expect("Could not create the timestamp inherent data");
		inherent_data.check_extrinsics(block)
	}
}

// replace validate block function with its expanded version
#[doc(hidden)]
mod parachain_validate_block {
	use super::*;

	#[no_mangle]
	#[cfg(not(feature = "std"))]
	unsafe fn validate_block(arguments: *const u8, arguments_len: usize) -> u64 {
		let params =
			cumulus_pallet_parachain_system::validate_block::polkadot_parachain::load_params(
				arguments,
				arguments_len,
			);
		let res =
            cumulus_pallet_parachain_system::validate_block::implementation::validate_block::<<Runtime
                                                                                              as
                                                                                              cumulus_pallet_parachain_system::validate_block::GetRuntimeBlockType>::RuntimeBlock,
                                                                                              cumulus_pallet_aura_ext::BlockExecutorVer<Runtime, Executive>,
                                                                                              Runtime,
                                                                                              CheckInherents>(params);
		cumulus_pallet_parachain_system::validate_block::polkadot_parachain::write_result(&res)
	}
}<|MERGE_RESOLUTION|>--- conflicted
+++ resolved
@@ -633,7 +633,7 @@
 		Balance = <C as MultiTokenCurrency<<T as frame_system::Config>::AccountId>>::Balance,
 	>,
 	OTA: TimeoutTriggerTrait<<T as frame_system::Config>::AccountId>,
-	T: frame_system::Config<Call = Call>,
+	T: frame_system::Config<RuntimeCall = RuntimeCall>,
 	T::AccountId: From<sp_runtime::AccountId32> + Into<sp_runtime::AccountId32>,
 {
 	type LiquidityInfo = Option<LiquidityInfoEnum<C, T>>;
@@ -644,15 +644,15 @@
 	/// Note: The `fee` already includes the `tip`.
 	fn withdraw_fee(
 		who: &T::AccountId,
-		call: &T::Call,
-		info: &DispatchInfoOf<T::Call>,
+		call: &T::RuntimeCall,
+		info: &DispatchInfoOf<T::RuntimeCall>,
 		fee: Self::Balance,
 		tip: Self::Balance,
 	) -> Result<Self::LiquidityInfo, TransactionValidityError> {
 		// THIS IS NOT PROXY PALLET COMPATIBLE, YET
 		// Also ugly implementation to keep it maleable for now
 		match call {
-			Call::Xyk(pallet_xyk::Call::sell_asset {
+			RuntimeCall::Xyk(pallet_xyk::Call::sell_asset {
 				sold_asset_id: sold_asset_id,
 				sold_asset_amount: sold_asset_amount,
 				bought_asset_id: bought_asset_id,
@@ -710,7 +710,7 @@
 				}
 			},
 
-			Call::Xyk(pallet_xyk::Call::buy_asset {
+			RuntimeCall::Xyk(pallet_xyk::Call::buy_asset {
 				sold_asset_id: sold_asset_id,
 				bought_asset_amount: bought_asset_amount,
 				bought_asset_id: bought_asset_id,
@@ -774,7 +774,7 @@
 					OCA::withdraw_fee(who, call, info, fee, tip)
 				}
 			},
-			Call::TokenTimeout(pallet_token_timeout::Call::release_timeout { .. }) => {
+			RuntimeCall::TokenTimeout(pallet_token_timeout::Call::release_timeout { .. }) => {
 				OTA::can_release_timeout(who).map_err(|_| {
 					TransactionValidityError::Invalid(InvalidTransaction::Custom(68u8).into())
 				})?;
@@ -791,8 +791,8 @@
 	/// Note: The `corrected_fee` already includes the `tip`.
 	fn correct_and_deposit_fee(
 		who: &T::AccountId,
-		dispatch_info: &DispatchInfoOf<T::Call>,
-		post_info: &PostDispatchInfoOf<T::Call>,
+		dispatch_info: &DispatchInfoOf<T::RuntimeCall>,
+		post_info: &PostDispatchInfoOf<T::RuntimeCall>,
 		corrected_fee: Self::Balance,
 		tip: Self::Balance,
 		already_withdrawn: Self::LiquidityInfo,
@@ -959,13 +959,8 @@
 }
 
 impl pallet_transaction_payment::Config for Runtime {
-<<<<<<< HEAD
-	type RuntimeEvent = RuntimeEvent;
-	type OnChargeTransaction = ThreeCurrencyOnChargeAdapter<
-=======
-	type Event = Event;
+	type RuntimeEvent = RuntimeEvent;
 	type OnChargeTransaction = OnChargeHandler<
->>>>>>> edfd206f
 		orml_tokens::MultiTokenCurrencyAdapter<Runtime>,
 		ThreeCurrencyOnChargeAdapter<
 			orml_tokens::MultiTokenCurrencyAdapter<Runtime>,
@@ -995,7 +990,7 @@
 }
 
 impl pallet_token_timeout::Config for Runtime {
-	type Event = Event;
+	type RuntimeEvent = RuntimeEvent;
 	type MaxCuratedTokens = MaxCuratedTokens;
 	type Tokens = orml_tokens::MultiTokenCurrencyAdapter<Runtime>;
 	type NativeTokenId = MgrTokenId;
