--- conflicted
+++ resolved
@@ -1,30 +1,3 @@
-<<<<<<< HEAD
-# syntax=docker/dockerfile:1
-# Referenced digest is for `paritytech/ci-linux:production` image tag used for immutability
-FROM paritytech/ci-linux@sha256:535c8a792a618f549832fa57e52c346d352021fa050ec82b30073810eb15369e AS base
-RUN rustup default nightly
-RUN cargo install cargo-chef
-WORKDIR /app
-
-FROM base AS planner
-COPY . .
-RUN cargo +nightly chef prepare
-
-FROM base AS builder
-COPY --from=planner /app/recipe.json recipe.json
-# Build dependencies - this is the caching Docker layer!
-RUN cargo +nightly chef cook --check --release --no-default-features -p mangata-node
-
-# Build application
-COPY . .
-RUN cargo build --release -p mangata-node --no-default-features --features=mangata-rococo,mangata-kusama,runtime-benchmarks \
-  && mv /app/target/release/mangata-node /app/mangata-node \
-  && mv /app/target/release/wbuild/mangata-rococo-runtime/mangata_rococo_runtime.compact.compressed.wasm /app/ \
-  && mv /app/target/release/wbuild/mangata-kusama-runtime/mangata_kusama_runtime.compact.compressed.wasm /app/ \
-  && rm -rf /app/target /usr/local/cargo /root/.cache 
-
-=======
->>>>>>> d9c85a3c
 FROM debian:buster
 
 WORKDIR /mangata
