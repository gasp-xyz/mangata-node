--- conflicted
+++ resolved
@@ -239,15 +239,10 @@
 use scale_info::TypeInfo;
 use sp_arithmetic::helpers_128bit::multiply_by_rational;
 use sp_runtime::traits::{
-<<<<<<< HEAD
 	AtLeast32BitUnsigned, DispatchInfoOf, Dispatchable, MaybeSerializeDeserialize, Member,
-	SignedExtension, Zero,
+	SaturatedConversion, SignedExtension, Zero,
 };
 
-=======
-	AtLeast32BitUnsigned, MaybeSerializeDeserialize, Member, SaturatedConversion, Zero,
-};
->>>>>>> 3eee62b6
 use sp_std::{convert::TryFrom, fmt::Debug, prelude::*};
 
 use frame_support::pallet_prelude::*;
@@ -288,8 +283,7 @@
 const DEFAULT_DECIMALS: u32 = 18u32;
 
 pub use pallet::*;
-
-<<<<<<< HEAD
+type AccountIdOf<T> = <T as frame_system::Config>::AccountId;
 pub type FeeCalculationResult<T> = Result<Option<(TokenId, Balance)>, Error<T>>;
 
 /// Calculates fee that should be charged in custom currency
@@ -305,9 +299,6 @@
 	}
 }
 
-=======
-type AccountIdOf<T> = <T as frame_system::Config>::AccountId;
->>>>>>> 3eee62b6
 #[frame_support::pallet]
 pub mod pallet {
 
