--- conflicted
+++ resolved
@@ -758,10 +758,6 @@
 		Ok(work_total)
 	}
 
-<<<<<<< HEAD
-	// MAX: 1R 0W
-=======
->>>>>>> 773355da
 	pub fn calculate_work_pool(
 		liquidity_asset_id: TokenId,
 		current_time: u32,
