name: Reusable e2e tests workflow

on:
  workflow_dispatch:
    inputs:
      e2eBranch:
        description: "Name of the e2e target branch"
        type: string
        required: false
        default: "main"
      parachainDocker:
        description: "Name of the parachain docker reference"
        type: string
        required: false
        default: "mangatasolutions/mangata-node:latest"
      skipBuild:
        description: "Skip build phase"
        type: string
        required: false
        default: false
      globalVersion:
        description: "Set Mangata node version."
        type: string
        required: true
  workflow_call:
    inputs:
      e2eBranch:
        description: "Name of the e2e target branch"
        type: string
        required: false
        default: "main"
      parachainDocker:
        description: "Name of the parachain docker reference"
        type: string
        required: false
        default: "mangatasolutions/mangata-node:latest"
      skipBuild:
        description: "Skip build phase"
        type: string
        required: false
        default: false
      globalVersion:
        description: "Set Mangata node version."
        type: string
        required: true

permissions:
  contents: write
  id-token: write
  deployments: write
  checks: write

jobs:
  e2e-test-matrix:
    strategy:
      matrix:
        include:
          - command: "yarn test-parallel --max-workers=32"
            fast: false
          - command: "yarn test-sequential-no-bootstrap"
            fast: false
          - command: "yarn test-seqgasless"
            fast: false
          - command: "yarn test-bootstrap"
            fast: false
          - command: "yarn test-rewards-bootstrap"
            fast: false
          - command: "yarn test-sequential-autocompound"
            fast: true
    runs-on: [self-hosted, compile]
    timeout-minutes: 180
    env:
      API_URL: "ws://127.0.0.1:9946"
      TEST_PALLET_ADDRESS: ${{ secrets.E2E_TEST_PALLET_ADDRESS }}
      E2E_TREASURY_PALLET_ADDRESS: ${{ secrets.E2E_TREASURY_PALLET_ADDRESS }}
      E2E_XYK_PALLET_ADDRESS: ${{ secrets.E2E_XYK_PALLET_ADDRESS }}
      E2E_TREASURY_BURN_PALLET_ADDRESS: ${{ secrets.E2E_TREASURY_BURN_PALLET_ADDRESS }}
      TEST_SUDO_NAME: "//Alice"
      MANGATA_NODE_VERSION: ${{ inputs.globalVersion }}
      E2EBRANCHNAME: "main"
      PARACHAIN_DOCKER_IMAGE: ${{ inputs.parachainDocker || format('mangatasolutions/mangata-node:{0}', inputs.globalVersion) }}
    steps:
<<<<<<< HEAD
      - uses: actions/checkout@v3 ####IDK, but this is neccesary for reports
=======
      ####IDK, but this is neccesary for reports
      - uses: actions/checkout@v3

>>>>>>> 4efca8e7
      - name: Adapt if fast runtime
        if:  ${{  !contains(env.PARACHAIN_DOCKER_IMAGE, 'fast') && matrix.fast == true }}
        run: echo "PARACHAIN_DOCKER_IMAGE=${{ env.PARACHAIN_DOCKER_IMAGE }}-fast" >> $GITHUB_ENV
      
      - name: Download node Docker image
        if: ${{ !contains(github.event.pull_request.labels.*.name, 'skip-build') && inputs.skipBuild != 'true' }}
        run: docker pull ${{ env.PARACHAIN_DOCKER_IMAGE }}

      - name: E2E- Get branch name
        id: branch-name
        uses: tj-actions/branch-names@v4.9

      - name: E2E- Get target branch.
        run: |
          echo "This job name branch is: ${{ steps.branch-name.outputs.current_branch }}"

      - name: E2E- Calculate if run e2e feature branch or main.
        run: |
          echo DEFAULT: E2E test will run with: $E2EBRANCHNAME
          echo "Running on: ${{ steps.branch-name.outputs.current_branch }}"
          if [ -n "$(git ls-remote --heads https://github.com/mangata-finance/mangata-e2e.git ${{ steps.branch-name.outputs.current_branch }} --force --quiet)" ]; then echo "E2EBRANCHNAME=${{ steps.branch-name.outputs.current_branch }}" >> $GITHUB_ENV; echo "MATCH - OK" ; elif [ -n "$(git ls-remote --heads https://github.com/mangata-finance/mangata-e2e.git ${{ github.base_ref }} --force --quiet)" ]; then echo "E2EBRANCHNAME=${{ github.base_ref }}" >> $GITHUB_ENV; echo "MATCH - OK" ;  fi

      - name: Decide if main - branch or parameter
        # if we have something in e2eBranch - override E2EBranchName, else -> E2EBRANCHNAME , that
        # by default will be main.
        run: echo "E2EBRANCHNAME=${{ inputs.e2eBranch || env.E2EBRANCHNAME }}" >> $GITHUB_ENV

      - name: E2E- Get target branch.
        run: |
          echo "${{ env.E2EBRANCHNAME }}"

      - name: Checkout tests
        uses: actions/checkout@v3
        with:
          repository: mangata-finance/mangata-e2e
          ref: "${{ env.E2EBRANCHNAME }}"
          path: e2eTests
      
      - uses: actions/setup-node@v3
        with:
          node-version: '16'
          cache: 'yarn'
          cache-dependency-path: '**/yarn.lock'

      - name: Print parachain docker image reference
        run: |
          echo ${{ env.PARACHAIN_DOCKER_IMAGE }}

      - name: Replace parachain docker image reference in config
        working-directory: launch
        run: sed -i 's+mangatasolutions/mangata-node:.*+${{ env.PARACHAIN_DOCKER_IMAGE }}+g' config.yml

      - name: Install parachain launch dependencies
        working-directory: launch
        run: yarn
      
      - name: Install e2e tests dependencies
        working-directory: e2eTests
        run: yarn

      - name: Generate parachain launch config
        working-directory: launch
        run: yarn gen

      - name: Stop previous parachain if running
        working-directory: launch
        run: yarn down

      - name: Start mangata-node parachain
        working-directory: launch
        run: yarn up

      - name: Docker ps
        run: docker ps --no-trunc

      - name: Sleep for 2 minutes
        run: sleep 120s #close buffers of videos.

      - name: Run tests
        working-directory: e2eTests
        run: ${{ matrix.command }}

      - name: Test Report
        uses: dorny/test-reporter@v1.6.0
        if: success() || failure() # run this step even if previous step failed
        with:
          name: E2E report ${{ matrix.command }} # Name of the check run which will be created
          path: e2eTests/reports/junit-*.xml # Path to test results
          reporter: jest-junit # Format of test results

      - name: Collect docker logs on failure
        if: failure()
        uses: jwalton/gh-docker-logs@v2.2.1
        with:
          dest: "./logs"

      - name: Tar logs
        if: failure()
        run: tar cvzf ./logs.tgz ./logs

      - name: Create images snapshots
        if: failure()
        run: |
          docker commit  $(docker ps | grep parachain-2110-1 | awk '{print $1}') mangata_test_run/mangata_bob_1
          docker save  --output=/tmp/mangata_bob_1.tar mangata_test_run/mangata_bob_1
          docker commit  $(docker ps | grep parachain-2110-0 | awk '{print $1}') mangata_test_run/mangata_alice_1
          docker save  --output=/tmp/mangata_alice_1.tar mangata_test_run/mangata_alice_1

      - name: Upload logs  and docker images to GitHub
        if: failure()
        uses: actions/upload-artifact@v3.1.1
        with:
          name: logsAndImages
          path: |
            ./logs.tgz
            /tmp/mangata_bob_1.tar
            /tmp/mangata_alice_1.tar

      - name: Stop mangata-node parachain
        if: always()
        working-directory: launch
        run: yarn down<|MERGE_RESOLUTION|>--- conflicted
+++ resolved
@@ -80,13 +80,11 @@
       E2EBRANCHNAME: "main"
       PARACHAIN_DOCKER_IMAGE: ${{ inputs.parachainDocker || format('mangatasolutions/mangata-node:{0}', inputs.globalVersion) }}
     steps:
-<<<<<<< HEAD
       - uses: actions/checkout@v3 ####IDK, but this is neccesary for reports
-=======
-      ####IDK, but this is neccesary for reports
-      - uses: actions/checkout@v3
-
->>>>>>> 4efca8e7
+      - name: Adapt if fast runtime
+        if:  ${{  !contains(env.PARACHAIN_DOCKER_IMAGE, 'fast') && matrix.fast == true }}
+        run: echo "PARACHAIN_DOCKER_IMAGE=${{ env.PARACHAIN_DOCKER_IMAGE }}-fast" >> $GITHUB_ENV
+      
       - name: Adapt if fast runtime
         if:  ${{  !contains(env.PARACHAIN_DOCKER_IMAGE, 'fast') && matrix.fast == true }}
         run: echo "PARACHAIN_DOCKER_IMAGE=${{ env.PARACHAIN_DOCKER_IMAGE }}-fast" >> $GITHUB_ENV
