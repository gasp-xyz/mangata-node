use crate::{
	messages::Chain,
	mock::{consts::*, *},
	*,
};
use core::future::pending;
use frame_support::{assert_err, assert_ok};
use hex_literal::hex;
use messages::{L1Update, L1UpdateRequest};
use mockall::predicate::eq;
use serial_test::serial;
use sp_io::storage::rollback_transaction;
use sp_runtime::traits::ConvertBack;
use sp_std::iter::FromIterator;

pub const ETH_TOKEN_ADDRESS: [u8; 20] = hex!("2CD2188119797153892438E57364D95B32975560");
pub const ETH_TOKEN_ADDRESS_MGX: TokenId = 100_u32;
pub const ETH_RECIPIENT_ACCOUNT: [u8; 20] = hex!("0000000000000000000000000000000000000004");
pub const ETH_RECIPIENT_ACCOUNT_MGX: AccountId = CHARLIE;

pub type TokensOf<Test> = <Test as crate::Config>::Tokens;

struct L1UpdateBuilder(Option<u128>, Vec<L1UpdateRequest>);
impl L1UpdateBuilder {
	fn new() -> Self {
		Self(None, Default::default())
	}

	fn with_offset(mut self, offset: u128) -> Self {
		self.0 = Some(offset);
		self
	}

	fn with_requests(mut self, requests: Vec<L1UpdateRequest>) -> Self {
		self.1 = requests;
		self
	}

	fn build(self) -> messages::L1Update {
		let mut update = messages::L1Update::default();

		for (id, r) in self.1.into_iter().enumerate() {
			let rid = if let Some(offset) = self.0 { (id as u128) + offset } else { r.id() };
			match r {
				L1UpdateRequest::WithdrawalResolution(mut w) => {
					w.requestId.id = rid;
					update.pendingWithdrawalResolutions.push(w);
				},
				L1UpdateRequest::Deposit(mut d) => {
					d.requestId.id = rid;
					update.pendingDeposits.push(d);
				},
				L1UpdateRequest::CancelResolution(mut c) => {
					c.requestId.id = rid;
					update.pendingCancelResolutions.push(c);
				},
				L1UpdateRequest::Remove(mut r) => {
					r.requestId.id = rid;
					update.pendingL2UpdatesToRemove.push(r);
				},
			}
		}
		update
	}
}

impl Default for L1UpdateBuilder {
	fn default() -> Self {
		Self(Some(1u128), Default::default())
	}
}

#[test]
#[serial]
fn error_on_empty_update() {
	ExtBuilder::new().execute_with_default_mocks(|| {
		forward_to_block::<Test>(36);
		let update = L1UpdateBuilder::default().build();
		assert_err!(
			Rolldown::update_l2_from_l1(RuntimeOrigin::signed(ALICE), update),
			Error::<Test>::EmptyUpdate
		);
	});
}

#[test]
#[serial]
fn test_genesis() {
	ExtBuilder::new().execute_with_default_mocks(|| {
		assert_eq!(
			SequencersRights::<Test>::get(consts::CHAIN).get(&ALICE).unwrap().read_rights,
			1
		);
	});
}

#[test]
#[serial]
fn process_single_deposit() {
	ExtBuilder::new().execute_with_default_mocks(|| {
		forward_to_block::<Test>(36);
		let current_block_number =
			<frame_system::Pallet<Test>>::block_number().saturated_into::<u128>();
		let dispute_period: u128 = Rolldown::get_dispute_period();
		let update = L1UpdateBuilder::default()
			.with_requests(vec![L1UpdateRequest::Deposit(Default::default())])
			.build();
		Rolldown::update_l2_from_l1(RuntimeOrigin::signed(ALICE), update).unwrap();

		assert_event_emitted!(Event::L1ReadStored((
			messages::Chain::Ethereum,
			ALICE,
			current_block_number + dispute_period,
			(1u128, 1u128).into(),
			H256::from(hex!("4b8b37cc0fbc3c0597626b545afb02d4725b9bb7e8f4d3bd7e7c9890b7b0f4b6"))
		)));
	});
}

#[test]
#[serial]
fn l2_counter_updates_when_requests_are_processed() {
	ExtBuilder::new().execute_with_default_mocks(|| {
		let update1 = L1UpdateBuilder::default()
			.with_requests(vec![L1UpdateRequest::Deposit(Default::default())])
			.build();

		let update2 = L1UpdateBuilder::default()
			.with_requests(vec![
				L1UpdateRequest::Deposit(Default::default()),
				L1UpdateRequest::Deposit(Default::default()),
			])
			.build();

		forward_to_block::<Test>(10);
		assert_eq!(Rolldown::get_last_processed_request_on_l2(Chain::Ethereum), 0_u128.into());
		Rolldown::update_l2_from_l1(RuntimeOrigin::signed(ALICE), update1).unwrap();

		forward_to_block::<Test>(11);
		Rolldown::update_l2_from_l1(RuntimeOrigin::signed(BOB), update2).unwrap();

		forward_to_block::<Test>(15);
		assert_eq!(Rolldown::get_last_processed_request_on_l2(Chain::Ethereum), 1u128.into());

		forward_to_block::<Test>(16);
		assert_eq!(Rolldown::get_last_processed_request_on_l2(Chain::Ethereum), 2u128.into());
	});
}

#[test]
#[serial]
fn deposit_executed_after_dispute_period() {
	ExtBuilder::new()
		.issue(ALICE, ETH_TOKEN_ADDRESS_MGX, 0u128)
		.execute_with_default_mocks(|| {
			forward_to_block::<Test>(10);
			let update = L1UpdateBuilder::default()
				.with_requests(vec![L1UpdateRequest::Deposit(messages::Deposit {
					requestId: Default::default(),
					depositRecipient: DummyAddressConverter::convert_back(CHARLIE),
					tokenAddress: ETH_TOKEN_ADDRESS,
					amount: sp_core::U256::from(MILLION),
					timeStamp: sp_core::U256::from(1),
				})])
				.build();

			Rolldown::update_l2_from_l1(RuntimeOrigin::signed(ALICE), update).unwrap();
			forward_to_block::<Test>(14);
			assert!(!L2Requests::<Test>::contains_key(
				Chain::Ethereum,
				RequestId::new(Origin::L1, 0u128)
			));
			assert_eq!(TokensOf::<Test>::free_balance(ETH_TOKEN_ADDRESS_MGX, &CHARLIE), 0_u128);

			forward_to_block::<Test>(15);
			assert_eq!(TokensOf::<Test>::free_balance(ETH_TOKEN_ADDRESS_MGX, &CHARLIE), MILLION);
		});
}

#[test]
#[ignore]
#[serial]
fn deposit_fail_creates_update_with_status_false() {
	ExtBuilder::new()
		.issue(ALICE, ETH_TOKEN_ADDRESS_MGX, 0u128)
		.execute_with_default_mocks(|| {
			forward_to_block::<Test>(10);
			let update = L1UpdateBuilder::default()
				.with_requests(vec![L1UpdateRequest::Deposit(messages::Deposit {
					requestId: Default::default(),
					depositRecipient: DummyAddressConverter::convert_back(CHARLIE),
					tokenAddress: ETH_TOKEN_ADDRESS,
					amount: sp_core::U256::from("3402823669209384634633746074317682114560"),
					timeStamp: sp_core::U256::from(1),
				})])
				.build();

			Rolldown::update_l2_from_l1(RuntimeOrigin::signed(ALICE), update).unwrap();
			forward_to_block::<Test>(14);
			assert!(!L2Requests::<Test>::contains_key(
				Chain::Ethereum,
				RequestId::new(Origin::L1, 0u128)
			));
			assert_eq!(TokensOf::<Test>::free_balance(ETH_TOKEN_ADDRESS_MGX, &CHARLIE), 0_u128);

			forward_to_block::<Test>(15);

			assert_event_emitted!(Event::RequestProcessedOnL2(
				messages::Chain::Ethereum,
				1u128,
				false
			));
			assert_eq!(TokensOf::<Test>::free_balance(ETH_TOKEN_ADDRESS_MGX, &CHARLIE), 0_u128);
			//TODO: check that withdrawal is created in place of failed deposit
		});
}

#[test]
#[serial]
fn l1_upate_executed_immaidately_if_force_submitted() {
	ExtBuilder::new()
		.issue(ALICE, ETH_TOKEN_ADDRESS_MGX, 0u128)
		.execute_with_default_mocks(|| {
			forward_to_block::<Test>(10);
			let update = L1UpdateBuilder::default()
				.with_requests(vec![L1UpdateRequest::Deposit(messages::Deposit {
					requestId: Default::default(),
					depositRecipient: DummyAddressConverter::convert_back(CHARLIE),
					tokenAddress: ETH_TOKEN_ADDRESS,
					amount: sp_core::U256::from(MILLION),
					timeStamp: sp_core::U256::from(1),
				})])
				.build();

			assert_eq!(TokensOf::<Test>::free_balance(ETH_TOKEN_ADDRESS_MGX, &CHARLIE), 0_u128);
			assert!(!L2Requests::<Test>::contains_key(
				Chain::Ethereum,
				RequestId::new(Origin::L1, 1u128)
			));
			assert_eq!(LastProcessedRequestOnL2::<Test>::get(Chain::Ethereum), 0u128.into());
			Rolldown::force_update_l2_from_l1(RuntimeOrigin::root(), update).unwrap();
			assert_eq!(LastProcessedRequestOnL2::<Test>::get(Chain::Ethereum), 1u128.into());
			assert_eq!(TokensOf::<Test>::free_balance(ETH_TOKEN_ADDRESS_MGX, &CHARLIE), MILLION);
		});
}

#[test]
#[serial]
fn each_request_executed_only_once() {
	ExtBuilder::new()
		.issue(ALICE, ETH_TOKEN_ADDRESS_MGX, 0u128)
		.execute_with_default_mocks(|| {
			forward_to_block::<Test>(10);
			let update = L1UpdateBuilder::default()
				.with_requests(vec![L1UpdateRequest::Deposit(messages::Deposit {
					requestId: Default::default(),
					depositRecipient: DummyAddressConverter::convert_back(CHARLIE),
					tokenAddress: ETH_TOKEN_ADDRESS,
					amount: sp_core::U256::from(MILLION),
					timeStamp: sp_core::U256::from(1),
				})])
				.build();
			Rolldown::update_l2_from_l1(RuntimeOrigin::signed(ALICE), update.clone()).unwrap();

			forward_to_block::<Test>(11);
			Rolldown::update_l2_from_l1(RuntimeOrigin::signed(BOB), update).unwrap();

			forward_to_block::<Test>(14);
			assert!(!L2Requests::<Test>::contains_key(
				Chain::Ethereum,
				RequestId::new(Origin::L1, 0u128)
			));
			assert_eq!(TokensOf::<Test>::free_balance(ETH_TOKEN_ADDRESS_MGX, &CHARLIE), 0_u128);

			forward_to_block::<Test>(15);
			assert_eq!(TokensOf::<Test>::free_balance(ETH_TOKEN_ADDRESS_MGX, &CHARLIE), MILLION);

			forward_to_block::<Test>(20);
			assert_eq!(TokensOf::<Test>::free_balance(ETH_TOKEN_ADDRESS_MGX, &CHARLIE), MILLION);
		});
}

#[test]
#[serial]
fn test_cancel_removes_pending_requests() {
	ExtBuilder::new()
		.issue(ETH_RECIPIENT_ACCOUNT_MGX, ETH_TOKEN_ADDRESS_MGX, MILLION)
		.execute_with_default_mocks(|| {
			forward_to_block::<Test>(10);

			// Arrange
			let slash_sequencer_mock = MockSequencerStakingProviderApi::slash_sequencer_context();
			slash_sequencer_mock.expect().return_const(Ok(().into()));

			let deposit_update = L1UpdateBuilder::default()
				.with_requests(vec![
					L1UpdateRequest::Deposit(Default::default()),
					L1UpdateRequest::Deposit(Default::default()),
				])
				.build();

			let cancel_resolution = L1UpdateBuilder::default()
				.with_requests(vec![L1UpdateRequest::CancelResolution(
					messages::CancelResolution {
						requestId: Default::default(),
						l2RequestId: 1u128,
						cancelJustified: true,
						timeStamp: sp_core::U256::from(1),
					},
				)])
				.build();

			assert!(!PendingSequencerUpdates::<Test>::contains_key(15u128, Chain::Ethereum));

			// Act
			Rolldown::update_l2_from_l1(RuntimeOrigin::signed(ALICE), deposit_update).unwrap();
			assert!(PendingSequencerUpdates::<Test>::contains_key(15u128, Chain::Ethereum));
			Rolldown::cancel_requests_from_l1(
				RuntimeOrigin::signed(BOB),
				consts::CHAIN,
				15u128.into(),
			)
			.unwrap();

			// Assert
			assert!(!PendingSequencerUpdates::<Test>::contains_key(15u128, Chain::Ethereum));
		});
}

#[test]
#[serial]
fn test_cancel_produce_update_with_correct_hash() {
	ExtBuilder::new()
		.issue(ETH_RECIPIENT_ACCOUNT_MGX, ETH_TOKEN_ADDRESS_MGX, MILLION)
		.execute_with_default_mocks(|| {
			forward_to_block::<Test>(10);

			// Arrange
			let deposit_update = L1UpdateBuilder::default()
				.with_requests(vec![L1UpdateRequest::Deposit(Default::default())])
				.build();

			// Act
			Rolldown::update_l2_from_l1(RuntimeOrigin::signed(ALICE), deposit_update).unwrap();
			let req: messages::eth_abi::L1Update =
				PendingSequencerUpdates::<Test>::get(15u128, Chain::Ethereum).unwrap().1.into();

			assert_eq!(
				Rolldown::get_l2_update(Chain::Ethereum),
				messages::eth_abi::L2Update {
					withdrawals: vec![],
					cancels: vec![],
					results: vec![]
				}
			);

			let update_id = Rolldown::get_l2_origin_updates_counter(Chain::Ethereum);
			Rolldown::cancel_requests_from_l1(
				RuntimeOrigin::signed(BOB),
				consts::CHAIN,
				15u128.into(),
			)
			.unwrap();

			assert_eq!(
				Rolldown::get_l2_update(Chain::Ethereum),
				messages::eth_abi::L2Update {
					cancels: vec![messages::eth_abi::Cancel {
						requestId: messages::eth_abi::RequestId {
							origin: messages::eth_abi::Origin::L2,
							id: messages::to_eth_u256(U256::from(update_id))
						},
						range: messages::eth_abi::Range {
							start: messages::to_eth_u256(U256::from(1)),
							end: messages::to_eth_u256(U256::from(1))
						},
						hash: alloy_primitives::FixedBytes::<32>::from_slice(
							Keccak256::digest(&req.abi_encode()[..]).as_ref()
						),
					}],
					withdrawals: vec![],
					results: vec![]
				}
			);
		});
}

#[test]
#[serial]
fn test_malicious_sequencer_is_slashed_when_honest_sequencer_cancels_malicious_read() {
	ExtBuilder::new()
		.issue(ETH_RECIPIENT_ACCOUNT_MGX, ETH_TOKEN_ADDRESS_MGX, MILLION)
		.execute_with_default_mocks(|| {
			forward_to_block::<Test>(10);

			// Arrange

			let deposit_update = L1UpdateBuilder::default()
				.with_requests(vec![L1UpdateRequest::Deposit(Default::default())])
				.build();

			let l2_request_id = Rolldown::get_l2_origin_updates_counter(Chain::Ethereum);
			let cancel_resolution = L1UpdateBuilder::default()
				.with_requests(vec![L1UpdateRequest::CancelResolution(
					messages::CancelResolution {
						requestId: Default::default(),
						l2RequestId: l2_request_id,
						cancelJustified: true,
						timeStamp: sp_core::U256::from(1),
					},
				)])
				.with_offset(1u128)
				.build();

			assert_eq!(
				*SequencersRights::<Test>::get(consts::CHAIN).get(&ALICE).unwrap(),
				SequencerRights { read_rights: 1u128, cancel_rights: 2u128 }
			);
			assert_eq!(
				*SequencersRights::<Test>::get(consts::CHAIN).get(&BOB).unwrap(),
				SequencerRights { read_rights: 1u128, cancel_rights: 2u128 }
			);

			// Act
			Rolldown::update_l2_from_l1(RuntimeOrigin::signed(ALICE), deposit_update).unwrap();
			assert_eq!(
				*SequencersRights::<Test>::get(consts::CHAIN).get(&ALICE).unwrap(),
				SequencerRights { read_rights: 0u128, cancel_rights: 2u128 }
			);

			forward_to_block::<Test>(11);
			Rolldown::cancel_requests_from_l1(RuntimeOrigin::signed(BOB), consts::CHAIN, 15u128)
				.unwrap();

			assert_eq!(
				*SequencersRights::<Test>::get(consts::CHAIN).get(&BOB).unwrap(),
				SequencerRights { read_rights: 1u128, cancel_rights: 1u128 }
			);

			forward_to_block::<Test>(12);
			Rolldown::update_l2_from_l1(RuntimeOrigin::signed(BOB), cancel_resolution).unwrap();
			assert_eq!(
				*SequencersRights::<Test>::get(consts::CHAIN).get(&BOB).unwrap(),
				SequencerRights { read_rights: 0u128, cancel_rights: 1u128 }
			);

			forward_to_block::<Test>(16);

			let slash_sequencer_mock = MockSequencerStakingProviderApi::slash_sequencer_context();
			slash_sequencer_mock
				.expect()
				.withf(|chain, a, b| {
					*chain == consts::CHAIN && *a == ALICE && b.cloned() == Some(BOB)
				})
				.times(1)
				.return_const(Ok(().into()));

			forward_to_block::<Test>(17);
			assert_eq!(
				*SequencersRights::<Test>::get(consts::CHAIN).get(&BOB).unwrap(),
				SequencerRights { read_rights: 1u128, cancel_rights: 2u128 }
			);
		})
}

#[test]
#[serial]
fn test_malicious_canceler_is_slashed_when_honest_read_is_canceled() {
	ExtBuilder::new()
		.issue(ETH_RECIPIENT_ACCOUNT_MGX, ETH_TOKEN_ADDRESS_MGX, MILLION)
		.execute_with_default_mocks(|| {
			forward_to_block::<Test>(10);

			// Arrange

			let deposit_update = L1UpdateBuilder::default()
				.with_requests(vec![L1UpdateRequest::Deposit(Default::default())])
				.build();

			let l2_request_id = Rolldown::get_l2_origin_updates_counter(Chain::Ethereum);
			let cancel_resolution = L1UpdateBuilder::default()
				.with_requests(vec![L1UpdateRequest::CancelResolution(
					messages::CancelResolution {
						requestId: Default::default(),
						l2RequestId: l2_request_id,
						cancelJustified: false,
						timeStamp: sp_core::U256::from(1),
					},
				)])
				.with_offset(1u128)
				.build();

			assert_eq!(
				*SequencersRights::<Test>::get(consts::CHAIN).get(&ALICE).unwrap(),
				SequencerRights { read_rights: 1u128, cancel_rights: 2u128 }
			);
			assert_eq!(
				*SequencersRights::<Test>::get(consts::CHAIN).get(&BOB).unwrap(),
				SequencerRights { read_rights: 1u128, cancel_rights: 2u128 }
			);

			// Act
			Rolldown::update_l2_from_l1(RuntimeOrigin::signed(ALICE), deposit_update).unwrap();

			assert_eq!(
				*SequencersRights::<Test>::get(consts::CHAIN).get(&ALICE).unwrap(),
				SequencerRights { read_rights: 0u128, cancel_rights: 2u128 }
			);
			forward_to_block::<Test>(11);
			Rolldown::cancel_requests_from_l1(RuntimeOrigin::signed(BOB), consts::CHAIN, 15u128)
				.unwrap();

			assert_eq!(
				*SequencersRights::<Test>::get(consts::CHAIN).get(&BOB).unwrap(),
				SequencerRights { read_rights: 1u128, cancel_rights: 1u128 }
			);

			forward_to_block::<Test>(12);
			Rolldown::update_l2_from_l1(RuntimeOrigin::signed(BOB), cancel_resolution).unwrap();
			forward_to_block::<Test>(16);

			let slash_sequencer_mock = MockSequencerStakingProviderApi::slash_sequencer_context();
			slash_sequencer_mock
				.expect()
				.withf(|chain, a, b| *chain == consts::CHAIN && *a == BOB && b.cloned() == None)
				.times(1)
				.return_const(Ok(().into()));
			forward_to_block::<Test>(17);

			assert_eq!(
				*SequencersRights::<Test>::get(consts::CHAIN).get(&ALICE).unwrap(),
				SequencerRights { read_rights: 1u128, cancel_rights: 2u128 }
			);
			assert_eq!(
				*SequencersRights::<Test>::get(consts::CHAIN).get(&BOB).unwrap(),
				SequencerRights { read_rights: 1u128, cancel_rights: 2u128 }
			);
		})
}

#[test]
#[serial]
fn test_cancel_unexisting_request_fails() {
	ExtBuilder::new()
		.issue(ETH_RECIPIENT_ACCOUNT_MGX, ETH_TOKEN_ADDRESS_MGX, MILLION)
		.execute_with_default_mocks(|| {
			forward_to_block::<Test>(10);
			assert_err!(
				Rolldown::cancel_requests_from_l1(
					RuntimeOrigin::signed(BOB),
					consts::CHAIN,
					15u128.into()
				),
				Error::<Test>::RequestDoesNotExist
			);
		});
}

#[test]
#[serial]
fn test_cancel_removes_cancel_right() {
	ExtBuilder::new()
		.issue(ETH_RECIPIENT_ACCOUNT_MGX, ETH_TOKEN_ADDRESS_MGX, MILLION)
		.execute_with_default_mocks(|| {
			forward_to_block::<Test>(10);

			let slash_sequencer_mock = MockSequencerStakingProviderApi::slash_sequencer_context();
			slash_sequencer_mock.expect().return_const(Ok(().into()));

			let l2_request_id = Rolldown::get_l2_origin_updates_counter(Chain::Ethereum);
			let deposit_update = L1UpdateBuilder::default()
				.with_requests(vec![L1UpdateRequest::Deposit(messages::Deposit::default())])
				.build();

			let cancel_resolution = L1UpdateBuilder::default()
				.with_requests(vec![L1UpdateRequest::CancelResolution(
					messages::CancelResolution {
						requestId: Default::default(),
						l2RequestId: l2_request_id,
						cancelJustified: true,
						timeStamp: sp_core::U256::from(1),
					},
				)])
				.with_offset(1u128)
				.build();

			assert_eq!(
				*SequencersRights::<Test>::get(consts::CHAIN).get(&ALICE).unwrap(),
				SequencerRights { read_rights: 1u128, cancel_rights: 2u128 }
			);
			assert_eq!(
				*SequencersRights::<Test>::get(consts::CHAIN).get(&BOB).unwrap(),
				SequencerRights { read_rights: 1u128, cancel_rights: 2u128 }
			);

			Rolldown::update_l2_from_l1(RuntimeOrigin::signed(ALICE), deposit_update).unwrap();

			assert_eq!(
				*SequencersRights::<Test>::get(consts::CHAIN).get(&ALICE).unwrap(),
				SequencerRights { read_rights: 0u128, cancel_rights: 2u128 }
			);
			assert_eq!(
				*SequencersRights::<Test>::get(consts::CHAIN).get(&BOB).unwrap(),
				SequencerRights { read_rights: 1u128, cancel_rights: 2u128 }
			);

			Rolldown::cancel_requests_from_l1(
				RuntimeOrigin::signed(BOB),
				consts::CHAIN,
				15u128.into(),
			)
			.unwrap();

			assert!(!PendingSequencerUpdates::<Test>::contains_key(15u128, Chain::Ethereum));
			assert_eq!(
				*SequencersRights::<Test>::get(consts::CHAIN).get(&ALICE).unwrap(),
				SequencerRights { read_rights: 0u128, cancel_rights: 2u128 }
			);
			assert_eq!(
				*SequencersRights::<Test>::get(consts::CHAIN).get(&BOB).unwrap(),
				SequencerRights { read_rights: 1u128, cancel_rights: 1u128 }
			);

			forward_to_block::<Test>(11);
			Rolldown::update_l2_from_l1(RuntimeOrigin::signed(BOB), cancel_resolution).unwrap();
			assert_eq!(
				*SequencersRights::<Test>::get(consts::CHAIN).get(&BOB).unwrap(),
				SequencerRights { read_rights: 0u128, cancel_rights: 1u128 }
			);

			forward_to_block::<Test>(16);
			assert_eq!(
				*SequencersRights::<Test>::get(consts::CHAIN).get(&ALICE).unwrap(),
				SequencerRights { read_rights: 1u128, cancel_rights: 2u128 }
			);
			assert_eq!(
				*SequencersRights::<Test>::get(consts::CHAIN).get(&BOB).unwrap(),
				SequencerRights { read_rights: 1u128, cancel_rights: 2u128 }
			);
		});
}

#[test]
#[serial]
// this test ensures that the hash calculated on rust side matches hash calculated in contract
fn test_l1_update_hash_compare_with_solidty() {
	ExtBuilder::new().execute_with_default_mocks(|| {
		let update = L1UpdateBuilder::new()
			.with_requests(vec![
				L1UpdateRequest::Deposit(messages::Deposit {
					requestId: RequestId::new(Origin::L1, 1u128),
					depositRecipient: hex!("0000000000000000000000000000000000000002"),
					tokenAddress: hex!("0000000000000000000000000000000000000003"),
					amount: 4u128.into(),
					timeStamp: sp_core::U256::from(1),
				}),
				L1UpdateRequest::CancelResolution(messages::CancelResolution {
					requestId: RequestId::new(Origin::L1, 6u128),
					l2RequestId: 7u128,
					cancelJustified: true,
					timeStamp: sp_core::U256::from(2),
				}),
				L1UpdateRequest::WithdrawalResolution(messages::WithdrawalResolution {
					requestId: RequestId::new(Origin::L1, 9u128),
					l2RequestId: 10u128,
					status: true,
					timeStamp: sp_core::U256::from(3),
				}),
				L1UpdateRequest::Remove(messages::L2UpdatesToRemove {
					requestId: RequestId::new(Origin::L1, 12u128),
					l2UpdatesToRemove: vec![13u128],
					timeStamp: sp_core::U256::from(4),
				}),
			])
			.build();
		let hash = Rolldown::calculate_hash_of_pending_requests(update);
		assert_eq!(
			hash,
			hex!("3c1e43a559da200b6b94ab0efb9f273b653242cb014efe2310807ff26d1db2d1").into()
		);
	});
}

#[test]
#[serial]
fn cancel_request_as_council_executed_immadiately() {
	ExtBuilder::new()
		.issue(ETH_RECIPIENT_ACCOUNT_MGX, ETH_TOKEN_ADDRESS_MGX, MILLION)
		.execute_with_default_mocks(|| {
			forward_to_block::<Test>(10);

			let slash_sequencer_mock = MockSequencerStakingProviderApi::slash_sequencer_context();
			slash_sequencer_mock.expect().return_const(Ok(().into()));

			let deposit_update = L1UpdateBuilder::default()
				.with_requests(vec![L1UpdateRequest::Deposit(messages::Deposit::default())])
				.build();

			assert_eq!(
				*SequencersRights::<Test>::get(consts::CHAIN).get(&ALICE).unwrap(),
				SequencerRights { read_rights: 1u128, cancel_rights: 2u128 }
			);
			Rolldown::update_l2_from_l1(RuntimeOrigin::signed(ALICE), deposit_update).unwrap();
			assert_eq!(
				*SequencersRights::<Test>::get(consts::CHAIN).get(&ALICE).unwrap(),
				SequencerRights { read_rights: 0u128, cancel_rights: 2u128 }
			);

			Rolldown::force_cancel_requests_from_l1(
				RuntimeOrigin::root(),
				consts::CHAIN,
				15u128.into(),
			)
			.unwrap();
			assert_eq!(
				*SequencersRights::<Test>::get(consts::CHAIN).get(&ALICE).unwrap(),
				SequencerRights { read_rights: 1u128, cancel_rights: 2u128 }
			);
		});
}

#[test]
#[serial]
fn execute_a_lot_of_requests_in_following_blocks() {
	ExtBuilder::new().execute_with_default_mocks(|| {
		forward_to_block::<Test>(10);

		let requests_count = 25;
		let requests = vec![L1UpdateRequest::Deposit(messages::Deposit::default()); requests_count];

		let deposit_update = L1UpdateBuilder::default().with_requests(requests).build();
		Rolldown::update_l2_from_l1(RuntimeOrigin::signed(ALICE), deposit_update).unwrap();

		forward_to_block::<Test>(14);
		assert_eq!(LastProcessedRequestOnL2::<Test>::get(Chain::Ethereum), 0u128.into());
		assert_eq!(UpdatesExecutionQueueNextId::<Test>::get(), 0u128);

		forward_to_block::<Test>(15);
		assert_eq!(
			LastProcessedRequestOnL2::<Test>::get(Chain::Ethereum),
			Rolldown::get_max_requests_per_block().into()
		);

		forward_to_block::<Test>(16);
		assert_eq!(
			LastProcessedRequestOnL2::<Test>::get(Chain::Ethereum),
			(2u128 * Rolldown::get_max_requests_per_block()).into()
		);

		forward_to_block::<Test>(17);
		assert_eq!(LastProcessedRequestOnL2::<Test>::get(Chain::Ethereum), requests_count as u128);

		forward_to_block::<Test>(100);
		assert_eq!(LastProcessedRequestOnL2::<Test>::get(Chain::Ethereum), requests_count as u128);
	});
}

#[test]
#[serial]
fn ignore_duplicated_requests_when_already_executed() {
	ExtBuilder::new().execute_with_default_mocks(|| {
		let dummy_request = L1UpdateRequest::Deposit(Default::default());
		let first_update =
			L1UpdateBuilder::default().with_requests(vec![dummy_request.clone(); 5]).build();
		let second_update =
			L1UpdateBuilder::default().with_requests(vec![dummy_request; 6]).build();

		forward_to_block::<Test>(10);
		Rolldown::update_l2_from_l1(RuntimeOrigin::signed(ALICE), first_update).unwrap();

		forward_to_block::<Test>(11);
		Rolldown::update_l2_from_l1(RuntimeOrigin::signed(BOB), second_update).unwrap();

		forward_to_block::<Test>(14);
		assert_eq!(LastProcessedRequestOnL2::<Test>::get(Chain::Ethereum), 0u128.into());

		forward_to_block::<Test>(15);
		assert_eq!(LastProcessedRequestOnL2::<Test>::get(Chain::Ethereum), 5u128.into());

		forward_to_block::<Test>(16);
		assert_eq!(LastProcessedRequestOnL2::<Test>::get(Chain::Ethereum), 6u128.into());
	});
}

#[test]
#[serial]
fn process_l1_reads_in_order() {
	ExtBuilder::new().execute_with_default_mocks(|| {
		let dummy_request = L1UpdateRequest::Deposit(Default::default());
		let first_update = L1UpdateBuilder::default()
			.with_requests(vec![dummy_request.clone(); 11])
			.build();
		let second_update =
			L1UpdateBuilder::default().with_requests(vec![dummy_request; 20]).build();

		forward_to_block::<Test>(10);
		Rolldown::update_l2_from_l1(RuntimeOrigin::signed(ALICE), first_update).unwrap();

		forward_to_block::<Test>(11);
		Rolldown::update_l2_from_l1(RuntimeOrigin::signed(BOB), second_update).unwrap();

		forward_to_block::<Test>(14);
		assert_eq!(LastProcessedRequestOnL2::<Test>::get(Chain::Ethereum), 0u128.into());

		forward_to_block::<Test>(15);
		assert_eq!(LastProcessedRequestOnL2::<Test>::get(Chain::Ethereum), 10u128.into());

		forward_to_block::<Test>(16);
		assert_eq!(LastProcessedRequestOnL2::<Test>::get(Chain::Ethereum), 20u128.into());
	});
}

#[test]
#[serial]
fn check_request_ids_starts_from_one() {
	ExtBuilder::new().execute_with_default_mocks(|| {
		let requests = vec![L1UpdateRequest::Deposit(Default::default())];

		assert_err!(
			Rolldown::update_l2_from_l1(
				RuntimeOrigin::signed(ALICE),
				L1UpdateBuilder::new()
					.with_requests(requests.clone())
					.with_offset(0u128)
					.build()
			),
			Error::<Test>::WrongRequestId
		);

		assert_err!(
			Rolldown::update_l2_from_l1(
				RuntimeOrigin::signed(ALICE),
				L1UpdateBuilder::new().with_requests(requests).with_offset(2u128).build()
			),
			Error::<Test>::WrongRequestId
		);
	});
}

#[test]
#[serial]
fn reject_consecutive_update_with_invalid_counters() {
	ExtBuilder::new().execute_with_default_mocks(|| {
		forward_to_block::<Test>(10);

		let deposit_update = L1UpdateBuilder::default()
			.with_requests(vec![L1UpdateRequest::Deposit(Default::default())])
			.with_offset(100u128)
			.build();

		assert_err!(
			Rolldown::update_l2_from_l1(RuntimeOrigin::signed(ALICE), deposit_update),
			Error::<Test>::WrongRequestId
		);
	});
}

#[test]
#[serial]
fn reject_update_with_invalid_too_high_request_id() {
	ExtBuilder::new().execute_with_default_mocks(|| {
		forward_to_block::<Test>(10);

		let deposit_update = L1UpdateBuilder::default()
			.with_requests(vec![L1UpdateRequest::Deposit(Default::default())])
			.with_offset(2u128)
			.build();

		assert_err!(
			Rolldown::update_l2_from_l1(RuntimeOrigin::signed(ALICE), deposit_update),
			Error::<Test>::WrongRequestId
		);
	});
}

#[test]
#[serial]
fn reject_second_update_in_the_same_block() {
	ExtBuilder::new().execute_with_default_mocks(|| {
		forward_to_block::<Test>(10);
		let deposit_update = L1UpdateBuilder::default()
			.with_requests(vec![L1UpdateRequest::Deposit(Default::default())])
			.build();

		Rolldown::update_l2_from_l1(RuntimeOrigin::signed(ALICE), deposit_update.clone()).unwrap();
		assert_err!(
			Rolldown::update_l2_from_l1(RuntimeOrigin::signed(BOB), deposit_update),
			Error::<Test>::MultipleUpdatesInSingleBlock
		)
	});
}

#[test]
#[serial]
fn accept_consecutive_update_split_into_two() {
	ExtBuilder::new().execute_with_default_mocks(|| {
		forward_to_block::<Test>(10);

		// imagine that there are 20 request on L1 waiting to be processed
		// they need to be split into 2 update_l2_from_l1 calls

		let dummy_update = L1UpdateRequest::Deposit(Default::default());

		let first_update = L1UpdateBuilder::default()
			.with_requests(vec![
				dummy_update.clone();
				(2 * Rolldown::get_max_requests_per_block()) as usize
			])
			.with_offset(1u128)
			.build();

		Rolldown::update_l2_from_l1(RuntimeOrigin::signed(ALICE), first_update).unwrap();

		forward_to_block::<Test>(14);
		assert_eq!(LastProcessedRequestOnL2::<Test>::get(Chain::Ethereum), 0);

		forward_to_block::<Test>(15);
		let mut expected_updates = L2Requests::<Test>::iter_prefix(Chain::Ethereum)
			.map(|(k, _)| k.id)
			.collect::<Vec<_>>();
		expected_updates.sort();

		assert_eq!(LastProcessedRequestOnL2::<Test>::get(Chain::Ethereum), 10);

		forward_to_block::<Test>(16);
		assert_eq!(LastProcessedRequestOnL2::<Test>::get(Chain::Ethereum), 20);
	});
}

#[test]
#[serial]
fn execute_two_consecutive_incremental_reqeusts() {
	ExtBuilder::new()
		.issue(ALICE, ETH_TOKEN_ADDRESS_MGX, 0u128)
		.execute_with_default_mocks(|| {
			let dummy_update = L1UpdateRequest::Deposit(messages::Deposit {
				requestId: Default::default(),
				depositRecipient: DummyAddressConverter::convert_back(CHARLIE),
				tokenAddress: ETH_TOKEN_ADDRESS,
				amount: sp_core::U256::from(MILLION),
				timeStamp: sp_core::U256::from(1),
			});

			let first_update = L1UpdateBuilder::default()
				.with_requests(vec![dummy_update.clone()])
				.with_offset(1u128)
				.build();

			let second_update = L1UpdateBuilder::default()
				.with_requests(vec![dummy_update.clone(), dummy_update.clone()])
				.with_offset(1u128)
				.build();

			forward_to_block::<Test>(10);
			Rolldown::update_l2_from_l1(RuntimeOrigin::signed(ALICE), first_update).unwrap();

			forward_to_block::<Test>(11);
			Rolldown::update_l2_from_l1(RuntimeOrigin::signed(BOB), second_update).unwrap();

			forward_to_block::<Test>(14);
			assert_eq!(TokensOf::<Test>::free_balance(ETH_TOKEN_ADDRESS_MGX, &CHARLIE), 0_u128);

			forward_to_block::<Test>(15);
			assert_eq!(TokensOf::<Test>::free_balance(ETH_TOKEN_ADDRESS_MGX, &CHARLIE), MILLION);

			forward_to_block::<Test>(16);
			assert_eq!(
				TokensOf::<Test>::free_balance(ETH_TOKEN_ADDRESS_MGX, &CHARLIE),
				2 * MILLION
			);

			forward_to_block::<Test>(100);
			assert_eq!(
				TokensOf::<Test>::free_balance(ETH_TOKEN_ADDRESS_MGX, &CHARLIE),
				2 * MILLION
			);
		});
}

#[test]
fn test_conversion_u256() {
	let val = sp_core::U256::from(1u8);
	let eth_val = alloy_primitives::U256::from(1u8);
	assert_eq!(messages::to_eth_u256(val), eth_val);
}

#[test]
fn test_conversion_address() {
	let byte_address: [u8; 20] = DummyAddressConverter::convert_back(consts::CHARLIE);
	assert_eq!(DummyAddressConverter::convert(byte_address), consts::CHARLIE);
}

#[test]
#[serial]
fn test_withdraw() {
	ExtBuilder::new()
		.issue(ALICE, ETH_TOKEN_ADDRESS_MGX, MILLION)
		.execute_with_default_mocks(|| {
			assert_eq!(TokensOf::<Test>::total_issuance(ETH_TOKEN_ADDRESS_MGX), MILLION);
			Rolldown::withdraw(
				RuntimeOrigin::signed(ALICE),
				consts::CHAIN,
				ETH_RECIPIENT_ACCOUNT,
				ETH_TOKEN_ADDRESS,
				1_000_000u128,
			)
			.unwrap();

			let withdrawal_update = Withdrawal {
				requestId: (Origin::L2, 1u128).into(),
				withdrawalRecipient: ETH_RECIPIENT_ACCOUNT,
				tokenAddress: ETH_TOKEN_ADDRESS,
				amount: U256::from(1_000_000u128),
			};
			// check iftokens were burned
			assert_eq!(TokensOf::<Test>::free_balance(ETH_TOKEN_ADDRESS_MGX, &ALICE), 0_u128);
			assert_eq!(TokensOf::<Test>::total_issuance(ETH_TOKEN_ADDRESS_MGX), 0_u128);
			assert_eq!(
				L2Requests::<Test>::get(Chain::Ethereum, RequestId::new(Origin::L2, 1u128))
					.unwrap()
					.0,
				L2Request::Withdrawal(withdrawal_update)
			);
			assert_eq!(Rolldown::get_l2_origin_updates_counter(Chain::Ethereum), 2);
		});
}

#[test]
#[serial]
fn error_on_withdraw_too_much() {
	ExtBuilder::new()
		.issue(ALICE, ETH_TOKEN_ADDRESS_MGX, MILLION)
		.execute_with_default_mocks(|| {
			assert_err!(
				Rolldown::withdraw(
					RuntimeOrigin::signed(ALICE),
					consts::CHAIN,
					ETH_RECIPIENT_ACCOUNT,
					ETH_TOKEN_ADDRESS,
					10_000_000u128
				),
				Error::<Test>::NotEnoughAssets
			);
		});
}

#[test]
#[serial]
fn test_reproduce_bug_with_incremental_updates() {
	ExtBuilder::new()
		.issue(ALICE, ETH_TOKEN_ADDRESS_MGX, 10_000u128)
		.execute_with_default_mocks(|| {
			let first_update = L1UpdateBuilder::new()
				.with_requests(vec![
					L1UpdateRequest::Deposit(messages::Deposit {
						requestId: RequestId::new(Origin::L1, 1u128),
						depositRecipient: DummyAddressConverter::convert_back(CHARLIE),
						tokenAddress: ETH_TOKEN_ADDRESS,
						amount: sp_core::U256::from(MILLION),
						timeStamp: sp_core::U256::from(1),
					}),
					L1UpdateRequest::Deposit(messages::Deposit {
						requestId: RequestId::new(Origin::L1, 2u128),
						depositRecipient: DummyAddressConverter::convert_back(CHARLIE),
						tokenAddress: ETH_TOKEN_ADDRESS,
						amount: sp_core::U256::from(MILLION),
						timeStamp: sp_core::U256::from(1),
					}),
				])
				.with_offset(1u128)
				.build();

			let second_update = L1UpdateBuilder::default()
				.with_requests(vec![L1UpdateRequest::Remove(messages::L2UpdatesToRemove {
					requestId: RequestId::new(Origin::L1, 3u128),
					l2UpdatesToRemove: vec![1u128, 2u128],
					timeStamp: sp_core::U256::from(1),
				})])
				.with_offset(3u128)
				.build();

			let third_update = L1UpdateBuilder::default()
				.with_requests(vec![
					// L1UpdateRequest::Remove(messages::L2UpdatesToRemove {
					// 	requestId: RequestId::new(Origin::L1, 3u128),
					// 	l2UpdatesToRemove: vec![1u128, 2u128],
					// 	timeStamp: sp_core::U256::from(1),
					// }),
					L1UpdateRequest::WithdrawalResolution(messages::WithdrawalResolution {
						requestId: RequestId::new(Origin::L1, 4u128),
						l2RequestId: 3u128,
						status: false,
						timeStamp: sp_core::U256::from(1),
					}),
				])
				.with_offset(4u128)
				.build();

			forward_to_block::<Test>(10);
			Rolldown::update_l2_from_l1(RuntimeOrigin::signed(ALICE), first_update).unwrap();

			forward_to_block::<Test>(20);
			assert!(!L2Requests::<Test>::contains_key(
				Chain::Ethereum,
				RequestId::new(Origin::L2, 3u128)
			));
			Rolldown::withdraw(
				RuntimeOrigin::signed(ALICE),
				consts::CHAIN,
				ETH_RECIPIENT_ACCOUNT,
				ETH_TOKEN_ADDRESS,
				10u128,
			)
			.unwrap();
			assert_eq!(Rolldown::get_last_processed_request_on_l2(Chain::Ethereum), 2_u128.into());
			let withdrawal_update =
				L2Requests::<Test>::get(Chain::Ethereum, RequestId::new(Origin::L2, 1u128));
			assert!(matches!(withdrawal_update, Some((L2Request::Withdrawal(_), _))));

			Rolldown::update_l2_from_l1(RuntimeOrigin::signed(ALICE), second_update).unwrap();

			forward_to_block::<Test>(30);
			Rolldown::update_l2_from_l1(RuntimeOrigin::signed(ALICE), third_update).unwrap();

			forward_to_block::<Test>(40);
			assert!(!L2Requests::<Test>::contains_key(
				Chain::Ethereum,
				RequestId::new(Origin::L2, 3u128)
			));
		});
}

#[test]
#[serial]
fn test_withdrawal_resolution_works_passes_validation() {
	ExtBuilder::new()
		.issue(ALICE, ETH_TOKEN_ADDRESS_MGX, 10_000u128)
		.execute_with_default_mocks(|| {
			let first_update = L1UpdateBuilder::new()
				.with_requests(vec![
					L1UpdateRequest::Deposit(messages::Deposit {
						requestId: RequestId::new(Origin::L1, 33u128),
						depositRecipient: DummyAddressConverter::convert_back(CHARLIE),
						tokenAddress: ETH_TOKEN_ADDRESS,
						amount: sp_core::U256::from(MILLION),
						timeStamp: sp_core::U256::from(1),
					}),
					L1UpdateRequest::Deposit(messages::Deposit {
						requestId: RequestId::new(Origin::L1, 34u128),
						depositRecipient: DummyAddressConverter::convert_back(CHARLIE),
						tokenAddress: ETH_TOKEN_ADDRESS,
						amount: sp_core::U256::from(MILLION),
						timeStamp: sp_core::U256::from(1),
					}),
					L1UpdateRequest::WithdrawalResolution(messages::WithdrawalResolution {
						requestId: RequestId::new(Origin::L1, 30u128),
						l2RequestId: 31u128,
						status: true,
						timeStamp: sp_core::U256::from(1),
					}),
					L1UpdateRequest::Remove(messages::L2UpdatesToRemove {
						requestId: RequestId::new(Origin::L1, 31u128),
						l2UpdatesToRemove: vec![27u128, 28u128],
						timeStamp: sp_core::U256::from(1),
					}),
					L1UpdateRequest::Remove(messages::L2UpdatesToRemove {
						requestId: RequestId::new(Origin::L1, 32u128),
						l2UpdatesToRemove: vec![29u128],
						timeStamp: sp_core::U256::from(1),
					}),
				])
				.build();

			LastProcessedRequestOnL2::<Test>::insert(Chain::Ethereum, 29);
			Rolldown::update_l2_from_l1(RuntimeOrigin::signed(ALICE), first_update).unwrap();
		});
}

fn is_sorted<I>(data: I) -> bool
where
	I: IntoIterator,
	I::Item: Ord + Clone,
{
	data.into_iter().tuple_windows().all(|(a, b)| a <= b)
}

#[test]
#[serial]
fn test_L2Update_requests_are_in_order() {
	ExtBuilder::new()
		.issue(ALICE, ETH_TOKEN_ADDRESS_MGX, 10_000u128)
		.issue(BOB, ETH_TOKEN_ADDRESS_MGX, 10_000u128)
		.execute_with_default_mocks(|| {
			forward_to_block::<Test>(10);
			let first_update = L1UpdateBuilder::default()
				.with_requests(vec![
					L1UpdateRequest::Deposit(Default::default()),
					L1UpdateRequest::Deposit(Default::default()),
					L1UpdateRequest::Deposit(Default::default()),
					L1UpdateRequest::Deposit(Default::default()),
					L1UpdateRequest::Deposit(Default::default()),
				])
				.build();

			Rolldown::update_l2_from_l1(RuntimeOrigin::signed(ALICE), first_update).unwrap();

			for _ in 1..20 {
				Rolldown::withdraw(
					RuntimeOrigin::signed(ALICE),
					consts::CHAIN,
					ETH_RECIPIENT_ACCOUNT,
					ETH_TOKEN_ADDRESS,
					1,
				)
				.unwrap();
				Rolldown::withdraw(
					RuntimeOrigin::signed(BOB),
					consts::CHAIN,
					ETH_RECIPIENT_ACCOUNT,
					ETH_TOKEN_ADDRESS,
					1,
				)
				.unwrap();
			}

			forward_to_block::<Test>(15);
			let l2update = Rolldown::get_l2_update(Chain::Ethereum);
			assert!(is_sorted(l2update.results.iter().map(|x| x.requestId.id)));
			assert!(is_sorted(l2update.withdrawals.iter().map(|x| x.requestId.id)));
		});
}

#[test]
#[serial]
fn test_new_sequencer_active() {
	ExtBuilder::new_without_default_sequencers().build().execute_with(|| {
		for i in 0..100 {
			Rolldown::new_sequencer_active(consts::CHAIN, &i);
			let read_rights: u128 = 1;
			let cancel_rights: u128 = i.into();
			assert_eq!(
				SequencersRights::<Test>::get(consts::CHAIN).into_values().count() as u128,
				<u64 as Into<u128>>::into(i) + 1
			);
			assert!(SequencersRights::<Test>::get(consts::CHAIN)
				.iter()
				.all(|(_, x)| x.read_rights == read_rights && x.cancel_rights == cancel_rights));

			assert_eq!(
				SequencersRights::<Test>::get(consts::CHAIN).into_values().count(),
				(i + 1) as usize
			);
		}
	});
}

#[test]
#[serial]
fn test_sequencer_unstaking() {
	ExtBuilder::new_without_default_sequencers().build().execute_with(|| {
		forward_to_block::<Test>(1);
		let dispute_period_length = Rolldown::get_dispute_period();
		let now = frame_system::Pallet::<Test>::block_number().saturated_into::<u128>();
		let x = 20;

		LastUpdateBySequencer::<Test>::insert((consts::CHAIN, ALICE), now);
		forward_to_block::<Test>((now + dispute_period_length).saturated_into::<u64>());
		assert_err!(
			Rolldown::sequencer_unstaking(consts::CHAIN, &ALICE),
			Error::<Test>::SequencerLastUpdateStillInDisputePeriod
		);
		forward_to_block::<Test>((now + dispute_period_length + 1).saturated_into::<u64>());
		assert_ok!(Rolldown::sequencer_unstaking(consts::CHAIN, &ALICE));
		assert_eq!(LastUpdateBySequencer::<Test>::get((consts::CHAIN, ALICE)), 0);

		AwaitingCancelResolution::<Test>::insert(
			(consts::CHAIN, ALICE),
			BTreeSet::from([(0, DisputeRole::Canceler)]),
		);
		assert_err!(
			Rolldown::sequencer_unstaking(consts::CHAIN, &ALICE),
			Error::<Test>::SequencerAwaitingCancelResolution
		);

		AwaitingCancelResolution::<Test>::remove((consts::CHAIN, ALICE));
		assert_ok!(Rolldown::sequencer_unstaking(consts::CHAIN, &ALICE));
		assert_eq!(AwaitingCancelResolution::<Test>::get((consts::CHAIN, ALICE)), BTreeSet::new());
	});
}

#[test]
#[serial]
fn test_last_update_by_sequencer_is_updated() {
	ExtBuilder::new().execute_with_default_mocks(|| {
		let block = 36;
		forward_to_block::<Test>(block);

		assert_eq!(LastUpdateBySequencer::<Test>::get((consts::CHAIN, ALICE)), 0);

		let update = L1UpdateBuilder::default()
			.with_requests(vec![L1UpdateRequest::Deposit(Default::default())])
			.build();
		Rolldown::update_l2_from_l1(RuntimeOrigin::signed(ALICE), update).unwrap();

		assert_eq!(LastUpdateBySequencer::<Test>::get((consts::CHAIN, ALICE)), block.into());
	});
}

#[test]
#[serial]
fn test_cancel_updates_awaiting_cancel_resolution() {
	ExtBuilder::new()
		.issue(ETH_RECIPIENT_ACCOUNT_MGX, ETH_TOKEN_ADDRESS_MGX, MILLION)
		.execute_with_default_mocks(|| {
			forward_to_block::<Test>(10);

			let deposit_update = L1UpdateBuilder::default()
				.with_requests(vec![
					L1UpdateRequest::Deposit(Default::default()),
					L1UpdateRequest::Deposit(Default::default()),
				])
				.build();

			assert!(!PendingSequencerUpdates::<Test>::contains_key(15u128, Chain::Ethereum));

			// Act
			Rolldown::update_l2_from_l1(RuntimeOrigin::signed(ALICE), deposit_update.clone())
				.unwrap();
			assert!(PendingSequencerUpdates::<Test>::contains_key(15u128, Chain::Ethereum));

			let l2_request_id = Rolldown::get_l2_origin_updates_counter(Chain::Ethereum);
			Rolldown::cancel_requests_from_l1(
				RuntimeOrigin::signed(BOB),
				consts::CHAIN,
				15u128.into(),
			)
			.unwrap();

			assert_event_emitted!(Event::L1ReadCanceled {
				canceled_sequencer_update: 15u128,
				chain: consts::CHAIN,
				assigned_id: RequestId::new(Origin::L2, l2_request_id)
			});

			// Assert
			assert_eq!(
				AwaitingCancelResolution::<Test>::get((consts::CHAIN, ALICE)),
				BTreeSet::from([(1, DisputeRole::Submitter)])
			);
			assert_eq!(
				AwaitingCancelResolution::<Test>::get((consts::CHAIN, BOB)),
				BTreeSet::from([(1, DisputeRole::Canceler)])
			);
		});
}

#[test]
#[serial]
fn test_cancel_resolution_updates_awaiting_cancel_resolution() {
	ExtBuilder::new()
		.issue(ETH_RECIPIENT_ACCOUNT_MGX, ETH_TOKEN_ADDRESS_MGX, MILLION)
		.execute_with_default_mocks(|| {
			forward_to_block::<Test>(10);

			// Arrange

			let deposit_update = L1UpdateBuilder::default()
				.with_requests(vec![L1UpdateRequest::Deposit(Default::default())])
				.build();

			let l2_request_id = Rolldown::get_l2_origin_updates_counter(Chain::Ethereum);

			let cancel_resolution = L1UpdateBuilder::default()
				.with_requests(vec![L1UpdateRequest::CancelResolution(
					messages::CancelResolution {
						requestId: Default::default(),
						l2RequestId: l2_request_id,
						cancelJustified: true,
						timeStamp: sp_core::U256::from(1),
					},
				)])
				.with_offset(1u128)
				.build();

			// Act
			Rolldown::update_l2_from_l1(RuntimeOrigin::signed(ALICE), deposit_update).unwrap();
			forward_to_block::<Test>(11);
			Rolldown::cancel_requests_from_l1(RuntimeOrigin::signed(BOB), consts::CHAIN, 15u128)
				.unwrap();
			forward_to_block::<Test>(12);
			Rolldown::update_l2_from_l1(RuntimeOrigin::signed(BOB), cancel_resolution).unwrap();
			assert_eq!(
				AwaitingCancelResolution::<Test>::get((consts::CHAIN, ALICE)),
				BTreeSet::from([(1, DisputeRole::Submitter)])
			);
			assert_eq!(
				AwaitingCancelResolution::<Test>::get((consts::CHAIN, BOB)),
				BTreeSet::from([(1, DisputeRole::Canceler)])
			);
			forward_to_block::<Test>(16);

			let slash_sequencer_mock = MockSequencerStakingProviderApi::slash_sequencer_context();
			slash_sequencer_mock
				.expect()
				.withf(|chain, a, b| {
					*chain == consts::CHAIN && *a == ALICE && b.cloned() == Some(BOB)
				})
				.times(1)
				.return_const(Ok(().into()));
			forward_to_block::<Test>(17);

			assert_eq!(
				AwaitingCancelResolution::<Test>::get((consts::CHAIN, ALICE)),
				BTreeSet::new()
			);
			assert_eq!(
				AwaitingCancelResolution::<Test>::get((consts::CHAIN, BOB)),
				BTreeSet::new()
			);
		})
}

#[test]
#[serial]
fn test_handle_sequencer_deactivations() {
	ExtBuilder::new_without_default_sequencers().build().execute_with(|| {
		let total_sequencers = 100;
		for i in 0..total_sequencers {
			Rolldown::new_sequencer_active(consts::CHAIN, &i);
		}

		let n_max = 14;
		let mut acc = 0;
		for n in 1..n_max {
			Rolldown::handle_sequencer_deactivations(
				consts::CHAIN,
				Vec::<AccountId>::from_iter(acc..(n + acc)),
			);
			acc += n;
			let read_rights: u128 = 1;
			let cancel_rights: u128 = (total_sequencers - acc - 1).into();
			assert_eq!(
				SequencersRights::<Test>::get(consts::CHAIN).into_values().count() as u128,
				<u64 as Into<u128>>::into(total_sequencers - acc)
			);
			assert!(SequencersRights::<Test>::get(consts::CHAIN)
				.iter()
				.all(|(_, x)| x.read_rights == read_rights && x.cancel_rights == cancel_rights));
			assert_eq!(
				SequencersRights::<Test>::get(consts::CHAIN).keys().count(),
				(total_sequencers - acc) as usize
			);
		}
	});
}

#[test]
#[serial]
fn test_maintenance_mode_blocks_extrinsics() {
	ExtBuilder::new().build().execute_with(|| {
		let is_maintenance_mock = MockMaintenanceStatusProviderApi::is_maintenance_context();
		is_maintenance_mock.expect().return_const(true);

		assert_err!(
			Rolldown::update_l2_from_l1(RuntimeOrigin::signed(ALICE), Default::default()),
			Error::<Test>::BlockedByMaintenanceMode
		);
		assert_err!(
			Rolldown::force_update_l2_from_l1(RuntimeOrigin::root(), Default::default()),
			Error::<Test>::BlockedByMaintenanceMode
		);
		assert_err!(
			Rolldown::cancel_requests_from_l1(
				RuntimeOrigin::signed(ALICE),
				consts::CHAIN,
				Default::default()
			),
			Error::<Test>::BlockedByMaintenanceMode
		);
		assert_err!(
			Rolldown::withdraw(
				RuntimeOrigin::signed(ALICE),
				consts::CHAIN,
				Default::default(),
				Default::default(),
				Default::default()
			),
			Error::<Test>::BlockedByMaintenanceMode
		);
		assert_err!(
			Rolldown::force_cancel_requests_from_l1(
				RuntimeOrigin::root(),
				consts::CHAIN,
				Default::default()
			),
			Error::<Test>::BlockedByMaintenanceMode
		);
	});
}

#[test]
#[serial]
fn test_single_sequencer_cannot_cancel_request_without_cancel_rights_in_same_block() {
	ExtBuilder::single_sequencer(BOB)
		.issue(ETH_RECIPIENT_ACCOUNT_MGX, ETH_TOKEN_ADDRESS_MGX, MILLION)
		.execute_with_default_mocks(|| {
			forward_to_block::<Test>(10);
			Rolldown::new_sequencer_active(consts::CHAIN, &BOB);

			// Arrange
			let slash_sequencer_mock = MockSequencerStakingProviderApi::slash_sequencer_context();
			slash_sequencer_mock.expect().return_const(Ok(().into()));

			let deposit_update = L1UpdateBuilder::default()
				.with_requests(vec![
					L1UpdateRequest::Deposit(Default::default()),
					L1UpdateRequest::Deposit(Default::default()),
				])
				.build();

			assert_eq!(
				*SequencersRights::<Test>::get(consts::CHAIN).get(&BOB).unwrap(),
				SequencerRights { read_rights: 1u128, cancel_rights: 0u128 }
			);

			// Act
			Rolldown::update_l2_from_l1(RuntimeOrigin::signed(BOB), deposit_update).unwrap();

			assert_eq!(
				*SequencersRights::<Test>::get(consts::CHAIN).get(&BOB).unwrap(),
				SequencerRights { read_rights: 0u128, cancel_rights: 0u128 }
			);

			assert_err!(
				Rolldown::cancel_requests_from_l1(
					RuntimeOrigin::signed(BOB),
					consts::CHAIN,
					15u128.into()
				),
				Error::<Test>::CancelRightsExhausted
			);
		});
}

#[test]
#[serial]
fn test_single_sequencer_cannot_cancel_request_without_cancel_rights_in_next_block() {
	ExtBuilder::single_sequencer(BOB)
		.issue(ETH_RECIPIENT_ACCOUNT_MGX, ETH_TOKEN_ADDRESS_MGX, MILLION)
		.execute_with_default_mocks(|| {
			forward_to_block::<Test>(10);
			Rolldown::new_sequencer_active(consts::CHAIN, &BOB);

			// Arrange
			let slash_sequencer_mock = MockSequencerStakingProviderApi::slash_sequencer_context();
			slash_sequencer_mock.expect().return_const(Ok(().into()));

			let deposit_update = L1UpdateBuilder::default()
				.with_requests(vec![
					L1UpdateRequest::Deposit(Default::default()),
					L1UpdateRequest::Deposit(Default::default()),
				])
				.build();

			assert_eq!(
				*SequencersRights::<Test>::get(consts::CHAIN).get(&BOB).unwrap(),
				SequencerRights { read_rights: 1u128, cancel_rights: 0u128 }
			);

			// Act
			Rolldown::update_l2_from_l1(RuntimeOrigin::signed(BOB), deposit_update).unwrap();

			assert_eq!(
				*SequencersRights::<Test>::get(consts::CHAIN).get(&BOB).unwrap(),
				SequencerRights { read_rights: 0u128, cancel_rights: 0u128 }
			);

			forward_to_block::<Test>(11);
			assert_err!(
				Rolldown::cancel_requests_from_l1(
					RuntimeOrigin::signed(BOB),
					consts::CHAIN,
					15u128.into()
				),
				Error::<Test>::CancelRightsExhausted
			);
		});
}

#[test]
#[serial]
fn consider_awaiting_cancel_resolutions_and_cancel_disputes_when_assigning_initial_cancel_rights_to_sequencer(
) {
	ExtBuilder::new()
		.issue(ETH_RECIPIENT_ACCOUNT_MGX, ETH_TOKEN_ADDRESS_MGX, MILLION)
		.execute_with_default_mocks(|| {
			// Arrange
			let slash_sequencer_mock = MockSequencerStakingProviderApi::slash_sequencer_context();
			slash_sequencer_mock
				.expect()
				.withf(|chain, a, b| *chain == consts::CHAIN && *a == ALICE && b.cloned() == None)
				.times(2)
				.return_const(Ok(().into()));

			// honest update
			let honest_update = L1UpdateBuilder::default()
				.with_requests(vec![L1UpdateRequest::Deposit(Default::default())])
				.build();

			forward_to_block::<Test>(10);
			Rolldown::update_l2_from_l1(RuntimeOrigin::signed(BOB), honest_update.clone()).unwrap();
			Rolldown::cancel_requests_from_l1(
				RuntimeOrigin::signed(ALICE),
				consts::CHAIN,
				15u128.into(),
			)
			.unwrap();

			forward_to_block::<Test>(11);
			Rolldown::update_l2_from_l1(RuntimeOrigin::signed(CHARLIE), honest_update.clone())
				.unwrap();
			Rolldown::cancel_requests_from_l1(
				RuntimeOrigin::signed(ALICE),
				consts::CHAIN,
				16u128.into(),
			)
			.unwrap();

			// lets pretned that alice misbehaved and got slashed, as a result her stake dropped below
			// active sequencer threshold and she got immadietely removed from sequencers set
			Rolldown::handle_sequencer_deactivations(consts::CHAIN, vec![ALICE]);

			// then lets pretned that alice provided more stake and got approved as active sequencer
			Rolldown::new_sequencer_active(consts::CHAIN, &ALICE);

			// resolve previous cancel disputes
			Rolldown::force_update_l2_from_l1(
				RuntimeOrigin::root(),
				L1UpdateBuilder::default()
					.with_requests(vec![
						L1UpdateRequest::CancelResolution(messages::CancelResolution {
							requestId: Default::default(),
							l2RequestId: 1u128,
							cancelJustified: false,
							timeStamp: sp_core::U256::from(1),
						}),
						L1UpdateRequest::CancelResolution(messages::CancelResolution {
							requestId: Default::default(),
							l2RequestId: 2u128,
							cancelJustified: false,
							timeStamp: sp_core::U256::from(1),
						}),
					])
					.build(),
			)
			.unwrap();

			assert_eq!(
				*SequencersRights::<Test>::get(consts::CHAIN).get(&ALICE).unwrap(),
				SequencerRights { read_rights: 1u128, cancel_rights: 2u128 }
			);
		});
}

#[test]
#[serial]
fn consider_awaiting_l1_READ_update_in_dispute_period_when_assigning_initial_read_rights_to_sequencer(
) {
	ExtBuilder::new()
		.issue(ETH_RECIPIENT_ACCOUNT_MGX, ETH_TOKEN_ADDRESS_MGX, MILLION)
		.execute_with_default_mocks(|| {
			// Arrange
			let slash_sequencer_mock = MockSequencerStakingProviderApi::slash_sequencer_context();
			slash_sequencer_mock
				.expect()
				.withf(|chain, a, b| *chain == consts::CHAIN && *a == ALICE && b.cloned() == None)
				.times(1)
				.return_const(Ok(().into()));

			let honest_update = L1UpdateBuilder::default()
				.with_requests(vec![L1UpdateRequest::Deposit(Default::default())])
				.build();
			forward_to_block::<Test>(10);
			Rolldown::update_l2_from_l1(RuntimeOrigin::signed(BOB), honest_update.clone()).unwrap();

			// accidently canceling honest update
			forward_to_block::<Test>(11);
			Rolldown::cancel_requests_from_l1(RuntimeOrigin::signed(ALICE), consts::CHAIN, 15u128)
				.unwrap();

			forward_to_block::<Test>(12);
			let honest_update = L1UpdateBuilder::default()
				.with_requests(vec![
					L1UpdateRequest::Deposit(Default::default()),
					L1UpdateRequest::CancelResolution(messages::CancelResolution {
						requestId: Default::default(),
						l2RequestId: 1u128,
						cancelJustified: false,
						timeStamp: sp_core::U256::from(1),
					}),
				])
				.build();
			Rolldown::update_l2_from_l1(RuntimeOrigin::signed(CHARLIE), honest_update).unwrap();

			forward_to_block::<Test>(15);
			let honest_update = L1UpdateBuilder::default()
				.with_requests(vec![
					L1UpdateRequest::Deposit(Default::default()),
					L1UpdateRequest::CancelResolution(messages::CancelResolution {
						requestId: Default::default(),
						l2RequestId: 1u128,
						cancelJustified: false,
						timeStamp: sp_core::U256::from(1),
					}),
					L1UpdateRequest::Deposit(Default::default()),
				])
				.build();
			Rolldown::update_l2_from_l1(RuntimeOrigin::signed(ALICE), honest_update).unwrap();

			forward_to_block::<Test>(17);
			// at this point alice will be slashed by cancel resolution provided by CHALIE in block 12
			Rolldown::handle_sequencer_deactivations(consts::CHAIN, vec![ALICE]);
			// then lets pretned that alice provided more stake and got approved as active sequencer
			Rolldown::new_sequencer_active(consts::CHAIN, &ALICE);
			assert_eq!(
				*SequencersRights::<Test>::get(consts::CHAIN).get(&ALICE).unwrap(),
				SequencerRights { read_rights: 0u128, cancel_rights: 2u128 }
			);

			// at this point ALICE is sequencer again and her update provided at block 13 gets executed
			forward_to_block::<Test>(20);
			assert_eq!(
				*SequencersRights::<Test>::get(consts::CHAIN).get(&ALICE).unwrap(),
				SequencerRights { read_rights: 1u128, cancel_rights: 2u128 }
			);
		});
}

#[test]
#[serial]
fn consider_awaiting_cancel_resolutions_and_cancel_disputes_when_assigning_initial_read_rights_to_sequencer(
) {
	ExtBuilder::new()
		.issue(ETH_RECIPIENT_ACCOUNT_MGX, ETH_TOKEN_ADDRESS_MGX, MILLION)
		.execute_with_default_mocks(|| {
			// Arrange
			let slash_sequencer_mock = MockSequencerStakingProviderApi::slash_sequencer_context();
			slash_sequencer_mock.expect().return_const(Ok(().into()));

			// honest update
			let honest_update = L1UpdateBuilder::default()
				.with_requests(vec![L1UpdateRequest::Deposit(Default::default())])
				.build();

			forward_to_block::<Test>(10);
			Rolldown::update_l2_from_l1(RuntimeOrigin::signed(BOB), honest_update.clone()).unwrap();
			Rolldown::cancel_requests_from_l1(RuntimeOrigin::signed(ALICE), consts::CHAIN, 15u128)
				.unwrap();

			forward_to_block::<Test>(15);
			Rolldown::update_l2_from_l1(RuntimeOrigin::signed(ALICE), honest_update.clone())
				.unwrap();
			// lets assume single person controls multiple sequencers (alice&charlie) and charlie intentionally cancels honest update
			Rolldown::cancel_requests_from_l1(
				RuntimeOrigin::signed(CHARLIE),
				consts::CHAIN,
				20u128,
			)
			.unwrap();

			// and then CHARLIE provbides honest update - as a result ALICE will be slashed
			Rolldown::update_l2_from_l1(
				RuntimeOrigin::signed(CHARLIE),
				L1UpdateBuilder::default()
					.with_requests(vec![
						L1UpdateRequest::Deposit(Default::default()),
						L1UpdateRequest::CancelResolution(messages::CancelResolution {
							requestId: Default::default(),
							l2RequestId: 1u128,
							cancelJustified: false,
							timeStamp: sp_core::U256::from(1),
						}),
					])
					.build(),
			)
			.unwrap();

			forward_to_block::<Test>(20);
			// alice is slashed for her first malicious cancel but then she got slashed with honest update but that has not been yet processed
			Rolldown::handle_sequencer_deactivations(consts::CHAIN, vec![ALICE]);

			Rolldown::update_l2_from_l1(
				RuntimeOrigin::signed(CHARLIE),
				L1UpdateBuilder::default()
					.with_requests(vec![L1UpdateRequest::CancelResolution(
						messages::CancelResolution {
							requestId: Default::default(),
							l2RequestId: 2u128,
							cancelJustified: false,
							timeStamp: sp_core::U256::from(1),
						},
					)])
					.with_offset(3u128)
					.build(),
			)
			.unwrap();

			forward_to_block::<Test>(24);
			// lets consider alice provided more stake and just got into the active set of sequencers
			Rolldown::new_sequencer_active(consts::CHAIN, &ALICE);

			forward_to_block::<Test>(25);
			assert_eq!(
				*SequencersRights::<Test>::get(consts::CHAIN).get(&ALICE).unwrap(),
				SequencerRights { read_rights: 1u128, cancel_rights: 2u128 }
			);
		});
}

#[test]
#[serial]
fn test_merkle_proof_works() {
	ExtBuilder::new()
		.issue(ALICE, ETH_TOKEN_ADDRESS_MGX, MILLION)
		.execute_with_default_mocks(|| {
			for i in 0..500 {
				Rolldown::withdraw(
					RuntimeOrigin::signed(ALICE),
					consts::CHAIN,
					ETH_RECIPIENT_ACCOUNT,
					ETH_TOKEN_ADDRESS,
					i as u128,
				)
				.unwrap();
			}

			let range = (1u128, 300u128);
			let root_hash = Pallet::<Test>::get_merkle_root(consts::CHAIN, range);
			let proof_hashes = Pallet::<Test>::get_merkle_proof_for_tx(consts::CHAIN, range, 257);
			Pallet::<Test>::verify_merkle_proof_for_tx(
				consts::CHAIN,
				range,
				root_hash,
				257,
				proof_hashes,
			);
		});
}

#[test]
#[serial]
fn test_batch_is_created_automatically_when_l2requests_count_exceeds_MerkleRootAutomaticBatchSize()
{
	ExtBuilder::new()
		.issue(ALICE, ETH_TOKEN_ADDRESS_MGX, MILLION)
		.build()
		.execute_with(|| {
			let selected_sequencer_mock =
				MockSequencerStakingProviderApi::selected_sequencer_context();
			selected_sequencer_mock.expect().return_const(Some(consts::ALICE));
			let get_l1_asset_id_mock = MockAssetRegistryProviderApi::get_l1_asset_id_context();
			get_l1_asset_id_mock.expect().return_const(crate::tests::ETH_TOKEN_ADDRESS_MGX);
			let is_maintenance_mock = MockMaintenanceStatusProviderApi::is_maintenance_context();
			is_maintenance_mock.expect().return_const(false);
			let selected_sequencer_mock =
				MockSequencerStakingProviderApi::selected_sequencer_context();

			forward_to_block::<Test>(10);
			assert_eq!(L2RequestsBatchLast::<Test>::get().get(&consts::CHAIN), None);

			for _ in 0..Rolldown::automatic_batch_size() - 1 {
				Rolldown::withdraw(
					RuntimeOrigin::signed(ALICE),
					consts::CHAIN,
					ETH_RECIPIENT_ACCOUNT,
					ETH_TOKEN_ADDRESS,
					1000u128,
				)
				.unwrap();
			}
			forward_to_block::<Test>(11);
			assert_eq!(L2RequestsBatchLast::<Test>::get().get(&consts::CHAIN), None);

			Rolldown::withdraw(
				RuntimeOrigin::signed(ALICE),
				consts::CHAIN,
				ETH_RECIPIENT_ACCOUNT,
				ETH_TOKEN_ADDRESS,
				1000u128,
			)
			.unwrap();
			assert_eq!(L2RequestsBatchLast::<Test>::get().get(&consts::CHAIN), None);

			forward_to_block::<Test>(12);
			assert_eq!(
				L2RequestsBatchLast::<Test>::get().get(&consts::CHAIN),
				Some(&(12u64.into(), 1u128, (1, 10)))
			);

			for _ in 0..Rolldown::automatic_batch_size() - 1 {
				Rolldown::withdraw(
					RuntimeOrigin::signed(ALICE),
					consts::CHAIN,
					ETH_RECIPIENT_ACCOUNT,
					ETH_TOKEN_ADDRESS,
					1000u128,
				)
				.unwrap();
			}

			forward_to_block::<Test>(13);
			assert_eq!(
				L2RequestsBatchLast::<Test>::get().get(&consts::CHAIN),
				Some(&(12u64.into(), 1u128, (1, 10)))
			);

			Rolldown::withdraw(
				RuntimeOrigin::signed(ALICE),
				consts::CHAIN,
				ETH_RECIPIENT_ACCOUNT,
				ETH_TOKEN_ADDRESS,
				1000u128,
			)
			.unwrap();

			assert_eq!(
				L2RequestsBatchLast::<Test>::get().get(&consts::CHAIN),
				Some(&(12u64.into(), 1u128, (1, 10)))
			);
			forward_to_block::<Test>(14);
			assert_eq!(
				L2RequestsBatchLast::<Test>::get().get(&consts::CHAIN),
				Some(&(14u64.into(), 2u128, (11, 20)))
			);
		});
}

#[test]
#[serial]
fn test_batch_is_created_automatically_when_MerkleRootAutomaticBatchPeriod_passes() {
	ExtBuilder::new()
		.issue(ALICE, ETH_TOKEN_ADDRESS_MGX, MILLION)
		.build()
		.execute_with(|| {
			let get_l1_asset_id_mock = MockAssetRegistryProviderApi::get_l1_asset_id_context();
			get_l1_asset_id_mock.expect().return_const(crate::tests::ETH_TOKEN_ADDRESS_MGX);
			let is_maintenance_mock = MockMaintenanceStatusProviderApi::is_maintenance_context();
			is_maintenance_mock.expect().return_const(false);
			let selected_sequencer_mock =
				MockSequencerStakingProviderApi::selected_sequencer_context();
			selected_sequencer_mock.expect().return_const(Some(consts::ALICE));

			forward_to_block::<Test>(1);
			assert_eq!(L2RequestsBatchLast::<Test>::get().get(&consts::CHAIN), None);

			Rolldown::withdraw(
				RuntimeOrigin::signed(ALICE),
				consts::CHAIN,
				ETH_RECIPIENT_ACCOUNT,
				ETH_TOKEN_ADDRESS,
				1000u128,
			)
			.unwrap();

			forward_to_block::<Test>((Rolldown::automatic_batch_period() as u64) - 1u64);
			assert_eq!(L2RequestsBatchLast::<Test>::get().get(&consts::CHAIN), None);
			forward_to_block::<Test>((Rolldown::automatic_batch_period() as u64));
			assert_eq!(
				L2RequestsBatchLast::<Test>::get().get(&consts::CHAIN),
				Some(&(25u64, 1u128, (1, 1)))
			);

			Rolldown::withdraw(
				RuntimeOrigin::signed(ALICE),
				consts::CHAIN,
				ETH_RECIPIENT_ACCOUNT,
				ETH_TOKEN_ADDRESS,
				1000u128,
			)
			.unwrap();

			forward_to_block::<Test>((2 * Rolldown::automatic_batch_period() as u64) - 1u64);
			assert_eq!(
				L2RequestsBatchLast::<Test>::get().get(&consts::CHAIN),
				Some(&(25u64, 1u128, (1, 1)))
			);
			forward_to_block::<Test>((2 * Rolldown::automatic_batch_period() as u64));
			assert_eq!(
				L2RequestsBatchLast::<Test>::get().get(&consts::CHAIN),
				Some(&(50u64, 2u128, (2, 2)))
			);

			forward_to_block::<Test>((10 * Rolldown::automatic_batch_period() as u64));
			assert_eq!(
				L2RequestsBatchLast::<Test>::get().get(&consts::CHAIN),
				Some(&(50u64, 2u128, (2, 2)))
			);
		});
}

#[test]
#[serial]
fn test_period_based_batch_respects_sized_batches() {
	ExtBuilder::new()
		.issue(ALICE, ETH_TOKEN_ADDRESS_MGX, MILLION)
		.build()
		.execute_with(|| {
			let selected_sequencer_mock =
				MockSequencerStakingProviderApi::selected_sequencer_context();
			selected_sequencer_mock.expect().return_const(Some(consts::ALICE));
			let get_l1_asset_id_mock = MockAssetRegistryProviderApi::get_l1_asset_id_context();
			get_l1_asset_id_mock.expect().return_const(crate::tests::ETH_TOKEN_ADDRESS_MGX);
			let is_maintenance_mock = MockMaintenanceStatusProviderApi::is_maintenance_context();
			is_maintenance_mock.expect().return_const(false);
			let selected_sequencer_mock =
				MockSequencerStakingProviderApi::selected_sequencer_context();

			forward_to_block::<Test>(10);
			assert_eq!(L2RequestsBatchLast::<Test>::get().get(&consts::CHAIN), None);

			for _ in 0..Rolldown::automatic_batch_size() {
				Rolldown::withdraw(
					RuntimeOrigin::signed(ALICE),
					consts::CHAIN,
					ETH_RECIPIENT_ACCOUNT,
					ETH_TOKEN_ADDRESS,
					1000u128,
				)
				.unwrap();
			}
			forward_to_block::<Test>(11);
			assert_eq!(
				L2RequestsBatchLast::<Test>::get().get(&consts::CHAIN),
				Some(&(11u64.into(), 1u128, (1, 10)))
			);
			Rolldown::withdraw(
				RuntimeOrigin::signed(ALICE),
				consts::CHAIN,
				ETH_RECIPIENT_ACCOUNT,
				ETH_TOKEN_ADDRESS,
				1000u128,
			)
			.unwrap();

			forward_to_block::<Test>((Rolldown::automatic_batch_period() as u64));
			assert_eq!(
				L2RequestsBatchLast::<Test>::get().get(&consts::CHAIN),
				Some(&(11u64.into(), 1u128, (1, 10)))
			);

			forward_to_block::<Test>(11 + (Rolldown::automatic_batch_period() as u64));
			assert_eq!(
				L2RequestsBatchLast::<Test>::get().get(&consts::CHAIN),
				Some(&(36u64.into(), 2u128, (11, 11)))
			);
		});
}

#[test]
#[serial]
fn test_create_manual_batch_fails_for_wrong_range() {
	ExtBuilder::new()
		.issue(ALICE, ETH_TOKEN_ADDRESS_MGX, MILLION)
		.execute_with_default_mocks(|| {
			forward_to_block::<Test>(10);

			assert_err!(
				Rolldown::create_batch(RuntimeOrigin::signed(ALICE), consts::CHAIN, (5, 1), None),
				Error::<Test>::InvalidRange
			);
		})
}

#[test]
#[serial]
fn test_create_manual_batch_fails_for_range_that_does_not_exists() {
	ExtBuilder::new()
		.issue(ALICE, ETH_TOKEN_ADDRESS_MGX, MILLION)
		.execute_with_default_mocks(|| {
			forward_to_block::<Test>(10);

			assert_err!(
				Rolldown::create_batch(RuntimeOrigin::signed(ALICE), consts::CHAIN, (1, 1), None),
				Error::<Test>::NonExistingRequestId
			);
		})
}

#[test]
#[serial]
fn test_create_manual_batch_works() {
	ExtBuilder::new()
		.issue(ALICE, ETH_TOKEN_ADDRESS_MGX, MILLION)
		.execute_with_default_mocks(|| {
			forward_to_block::<Test>(10);

			Rolldown::withdraw(
				RuntimeOrigin::signed(ALICE),
				consts::CHAIN,
				ETH_RECIPIENT_ACCOUNT,
				ETH_TOKEN_ADDRESS,
				1_000u128,
			)
			.unwrap();
			assert_ok!(Rolldown::create_batch(
				RuntimeOrigin::signed(ALICE),
				consts::CHAIN,
				(1, 1),
				None
			));
			assert_event_emitted!(Event::TxBatchCreated {
				chain: consts::CHAIN,
				source: BatchSource::Manual,
				assignee: ALICE,
				batch_id: 1,
				range: (1, 1),
			});

			Rolldown::withdraw(
				RuntimeOrigin::signed(ALICE),
				consts::CHAIN,
				ETH_RECIPIENT_ACCOUNT,
				ETH_TOKEN_ADDRESS,
				1_000u128,
			)
			.unwrap();

			assert_ok!(Rolldown::create_batch(
				RuntimeOrigin::signed(ALICE),
				consts::CHAIN,
				(1, 1),
				None
			));
			assert_event_emitted!(Event::TxBatchCreated {
				chain: consts::CHAIN,
				source: BatchSource::Manual,
				assignee: ALICE,
				batch_id: 2,
				range: (1, 1),
			});

			assert_ok!(Rolldown::create_batch(
				RuntimeOrigin::signed(ALICE),
				consts::CHAIN,
				(1, 2),
				None
			));

			assert_event_emitted!(Event::TxBatchCreated {
				chain: consts::CHAIN,
				source: BatchSource::Manual,
				assignee: ALICE,
				batch_id: 3,
				range: (1, 2),
			});
		})
}

#[test]
#[serial]
fn test_create_manual_batch_fails_for_invalid_alias_account() {
	ExtBuilder::new()
		.issue(ALICE, ETH_TOKEN_ADDRESS_MGX, MILLION)
		.issue(BOB, ETH_TOKEN_ADDRESS_MGX, MILLION)
		.execute_with_default_mocks(|| {
			let selected_sequencer_mock =
				MockSequencerStakingProviderApi::is_active_sequencer_alias_context();
			selected_sequencer_mock.expect().return_const(false);

			forward_to_block::<Test>(10);

			Rolldown::withdraw(
				RuntimeOrigin::signed(ALICE),
				consts::CHAIN,
				ETH_RECIPIENT_ACCOUNT,
				ETH_TOKEN_ADDRESS,
				1_000u128,
			)
			.unwrap();

			assert_err!(
				Rolldown::create_batch(
					RuntimeOrigin::signed(BOB),
					consts::CHAIN,
					(1, 1),
					Some(ALICE)
				),
				Error::<Test>::UnknownAliasAccount
			);
		})
}

#[test]
#[serial]
fn test_create_manual_batch_work_for_alias_account() {
	ExtBuilder::new()
		.issue(ALICE, ETH_TOKEN_ADDRESS_MGX, MILLION)
		.issue(BOB, ETH_TOKEN_ADDRESS_MGX, MILLION)
		.execute_with_default_mocks(|| {
			let selected_sequencer_mock =
				MockSequencerStakingProviderApi::is_active_sequencer_alias_context();
			selected_sequencer_mock.expect().return_const(true);

			forward_to_block::<Test>(10);

			Rolldown::withdraw(
				RuntimeOrigin::signed(ALICE),
				consts::CHAIN,
				ETH_RECIPIENT_ACCOUNT,
				ETH_TOKEN_ADDRESS,
				1_000u128,
			)
			.unwrap();

			Rolldown::create_batch(RuntimeOrigin::signed(BOB), consts::CHAIN, (1, 1), Some(ALICE))
				.unwrap();
			assert_event_emitted!(Event::TxBatchCreated {
				chain: consts::CHAIN,
				source: BatchSource::Manual,
				assignee: ALICE,
				batch_id: 1,
				range: (1, 1),
			});
			assert_eq!(
				L2RequestsBatchLast::<Test>::get().get(&consts::CHAIN),
				Some(&(10u64.into(), 1u128, (1, 1)))
			);
		})
}

#[test]
#[serial]
fn test_merkle_proof_for_single_element_tree_is_empty() {
	ExtBuilder::new()
		.issue(ALICE, ETH_TOKEN_ADDRESS_MGX, MILLION)
		.execute_with_default_mocks(|| {
			Rolldown::withdraw(
				RuntimeOrigin::signed(ALICE),
				consts::CHAIN,
				ETH_RECIPIENT_ACCOUNT,
				ETH_TOKEN_ADDRESS,
				1,
			)
			.unwrap();

			let range = (1u128, 1u128);
			let root_hash = Pallet::<Test>::get_merkle_root(consts::CHAIN, range);
			let proof_hashes = Pallet::<Test>::get_merkle_proof_for_tx(consts::CHAIN, range, 1);
			Pallet::<Test>::verify_merkle_proof_for_tx(
				consts::CHAIN,
				range,
				root_hash,
				1,
				proof_hashes,
			);
		});
}

#[test]
#[serial]
<<<<<<< HEAD
fn test_manual_batch_fee_update() {
	ExtBuilder::new().execute_with_default_mocks(|| {
		forward_to_block::<Test>(10);
		let fee = 12345;
		assert_eq!(ManualBatchExtraFee::<Test>::get(), 0);
		Rolldown::set_manual_batch_extra_fee(RuntimeOrigin::root(), fee).unwrap();
		assert_eq!(ManualBatchExtraFee::<Test>::get(), fee);
		assert_event_emitted!(Event::ManualBatchExtraFeeSet(fee));
	});
=======
fn do_not_allow_for_batches_with_gaps() {
	ExtBuilder::new()
		.issue(ALICE, ETH_TOKEN_ADDRESS_MGX, MILLION)
		.issue(BOB, ETH_TOKEN_ADDRESS_MGX, MILLION)
		.execute_with_default_mocks(|| {
			let selected_sequencer_mock =
				MockSequencerStakingProviderApi::is_active_sequencer_alias_context();
			selected_sequencer_mock.expect().return_const(true);

			forward_to_block::<Test>(10);

			for _ in 0..10 {
				Rolldown::withdraw(
					RuntimeOrigin::signed(ALICE),
					consts::CHAIN,
					ETH_RECIPIENT_ACCOUNT,
					ETH_TOKEN_ADDRESS,
					1_000u128,
				)
				.unwrap();
			}

			Rolldown::create_batch(RuntimeOrigin::signed(BOB), consts::CHAIN, (1, 5), Some(ALICE))
				.unwrap();
			assert_err!(
				Rolldown::create_batch(
					RuntimeOrigin::signed(BOB),
					consts::CHAIN,
					(7, 10),
					Some(ALICE)
				),
				Error::<Test>::InvalidRange
			);
		})
>>>>>>> 5401e845
}<|MERGE_RESOLUTION|>--- conflicted
+++ resolved
@@ -2258,7 +2258,6 @@
 
 #[test]
 #[serial]
-<<<<<<< HEAD
 fn test_manual_batch_fee_update() {
 	ExtBuilder::new().execute_with_default_mocks(|| {
 		forward_to_block::<Test>(10);
@@ -2268,7 +2267,10 @@
 		assert_eq!(ManualBatchExtraFee::<Test>::get(), fee);
 		assert_event_emitted!(Event::ManualBatchExtraFeeSet(fee));
 	});
-=======
+}
+
+#[test]
+#[serial]
 fn do_not_allow_for_batches_with_gaps() {
 	ExtBuilder::new()
 		.issue(ALICE, ETH_TOKEN_ADDRESS_MGX, MILLION)
@@ -2303,5 +2305,4 @@
 				Error::<Test>::InvalidRange
 			);
 		})
->>>>>>> 5401e845
 }