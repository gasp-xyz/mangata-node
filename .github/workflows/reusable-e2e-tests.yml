name: Reusable e2e tests workflow

on:
  workflow_dispatch:
    inputs:
      e2eBranch:
        description: "Name of the e2e target branch"
        type: string
        required: false
        default: "main"
      nodeDockerImage:
        description: "Name of the parachain docker reference"
        type: string
        required: false
        default: "mangatasolutions/rollup-node:eth-rollup-develop"
      skipBuild:
        description: "Skip build phase"
        type: string
        required: false
        default: 'false'
      globalVersion:
        description: "Set Mangata node version."
        type: string
        required: true
      mangataTypesVersion:
        description: "Set @mangata-finance/types version"
        type: string
        default: ""
        required: false
  workflow_call:
    inputs:
      e2eBranch:
        description: "Name of the e2e target branch"
        type: string
        required: false
        default: "main"
      nodeDockerImage:
        description: "Name of the parachain docker reference"
        type: string
        required: false
        default: "mangatasolutions/rollup-node:eth-rollup-develop"
      skipBuild:
        description: "Skip build phase"
        type: string
        required: false
        default: 'false'
      globalVersion:
        description: "Set Mangata node version."
        type: string
        required: true

permissions:
  contents: write
  id-token: write
  deployments: write
  checks: write

jobs:
  setup-report:
    runs-on: [ubuntu-latest]
    outputs:
      testmo-run-id: ${{ steps.setTestRun.outputs.testmo-run-id }}
    steps:
      - name: Install testmo
        run: npm install --no-save @testmo/testmo-cli
      - name: Add url
        run: |
          npx testmo automation:resources:add-field --name git --type string \
            --value ${GITHUB_SHA:0:7} --resources resources.json
          RUN_URL="$GITHUB_SERVER_URL/$GITHUB_REPOSITORY/actions/runs/$GITHUB_RUN_ID"
          npx testmo automation:resources:add-link --name build \
            --url $RUN_URL --resources resources.json

      - name: Create test run
        run: |
          npx testmo automation:run:create \
            --instance https://mangata-finance.testmo.net  \
            --project-id 2 \
            --name "BE tests from node-repo" \
            --resources resources.json \
            --source "BE-e2e-regression" > testmo-run-id.txt
          ID=$(cat testmo-run-id.txt)
          echo "testmo-run-id=$ID" >> $GITHUB_OUTPUT
          echo "ID=$ID" >> $GITHUB_ENV

        env:
          TESTMO_URL: ${{ secrets.TESTMO_URL }}
          TESTMO_TOKEN: ${{ secrets.TESTMO_TOKEN }}
        id: setTestRun


  e2e-test-matrix:
    needs: [setup-report]
    strategy:
      fail-fast: false
      matrix:
        include:
          # - command: "yarn test-parallel --max-workers=10"
          #   fast: false
          # - command: "yarn test-sequential-no-bootstrap"
          #   fast: false
          - command: "yarn test-seqgasless"
            fast: false
          - command: "yarn test-maintenance"
            fast: true
<<<<<<< HEAD
          - command: "yarn test-rollupUpdate"
            fast: false
          # - command: "yarn test-bootstrap"
          #   fast: false
          # - command: "yarn test-rewards-bootstrap"
          #   fast: false
=======
          - command: "yarn test-bootstrap"
            fast: false
          - command: "yarn test-rewards-bootstrap"
            fast: false
>>>>>>> e6de0586
          # - command: "yarn test-parallel-autocompound"
          #   fast: true
          # - command: "yarn test-sequential-autocompound"
          #   fast: true
          # - command: "yarn test-poolliquidity"
          #   fast: true
          # - command: "yarn test-governance"
          #   fast: true
          # - command: "yarn test-multiswap"
          #   fast: false
          # - command: "yarn test-experimentalStaking"
          #   fast: true
          # - command: "yarn test-crowdloan"
          #   fast: false
          # - command: "yarn test-sdk"
          #   fast: true
          # - command: "yarn test-parallel-3rdPartyRewards"
          #   fast: true

    
    runs-on: [e2e-gke]
    timeout-minutes: 180
    env:
      API_URL: "ws://127.0.0.1:9946"
      TEST_PALLET_ADDRESS: ${{ secrets.E2E_TEST_PALLET_ADDRESS }}
      E2E_TREASURY_PALLET_ADDRESS: ${{ secrets.E2E_TREASURY_PALLET_ADDRESS }}
      E2E_XYK_PALLET_ADDRESS: ${{ secrets.E2E_XYK_PALLET_ADDRESS }}
      E2E_TREASURY_BURN_PALLET_ADDRESS: ${{ secrets.E2E_TREASURY_BURN_PALLET_ADDRESS }}
      TEST_SUDO_NAME: "//Alice"
      MANGATA_NODE_VERSION: ${{ inputs.globalVersion }}
      E2EBRANCHNAME: "main"
      NODE_DOCKER_IMAGE: ${{ inputs.nodeDockerImage || format('mangatasolutions/rollup-node:{0}', inputs.globalVersion) }}
    steps:
      - uses: actions/checkout@v4
      - name: Adapt if fast runtime
        if:  ${{  !contains(env.NODE_DOCKER_IMAGE, 'fast') && matrix.fast == true }}
        run: echo "NODE_DOCKER_IMAGE=${{ env.NODE_DOCKER_IMAGE }}-fast" >> $GITHUB_ENV


      - name: Download node Docker image
        if: ${{ !contains(github.event.pull_request.labels.*.name, 'skip-build') && inputs.skipBuild != 'true' }}
        run: docker pull ${{ env.NODE_DOCKER_IMAGE }}

      - name: E2E- Get branch name
        id: branch-name
        uses: tj-actions/branch-names@v7.0.5

      - name: Current branch name for generating types
        run: |
          echo "MANGATA_TYPES_VERSION=${{ steps.branch-name.outputs.current_branch }}" | sed -E 's@[/\.]@-@g; s@_@-@g' >> $GITHUB_ENV

      - name: E2E- Calculate if run e2e feature branch or main.
        run: |
          echo DEFAULT: E2E test will run with: $E2EBRANCHNAME
          echo "Running on: ${{ steps.branch-name.outputs.current_branch }}"
          if [ -n "$(git ls-remote --heads https://github.com/mangata-finance/mangata-e2e.git ${{ steps.branch-name.outputs.current_branch }} --force --quiet)" ]; then echo "E2EBRANCHNAME=${{ steps.branch-name.outputs.current_branch }}" >> $GITHUB_ENV; echo "MATCH - OK" ; elif [ -n "$(git ls-remote --heads https://github.com/mangata-finance/mangata-e2e.git ${{ github.base_ref }} --force --quiet)" ]; then echo "E2EBRANCHNAME=${{ github.base_ref }}" >> $GITHUB_ENV; echo "MATCH - OK" ;  fi

      - name: Decide if main - branch or parameter
        # if we have something in e2eBranch - override E2EBranchName, else -> E2EBRANCHNAME , that
        # by default will be main.
        run: echo "E2EBRANCHNAME=${{ inputs.e2eBranch || env.E2EBRANCHNAME }}" >> $GITHUB_ENV

      - name: Checkout tests
        uses: actions/checkout@v4
        with:
          repository: mangata-finance/mangata-e2e
          ref: "${{ env.E2EBRANCHNAME }}"
          path: e2eTests

      - uses: actions/setup-node@v4
        with:
          node-version: '18.18.2'

      - name: Install e2e tests dependencies
        working-directory: e2eTests
        run: yarn install

      - name: Install @mangata-finance/types deps
        run: |
          if [[ -n "${{ github.event.inputs.mangataTypesVersion }}" ]]; then
            yarn add @mangata-finance/types@${{ github.event.inputs.mangataTypesVersion }}
          else
            yarn add @mangata-finance/types@${{ env.MANGATA_TYPES_VERSION }}
          fi

      - name: Run the Node
        env:
          NODE_IMAGE: ${{ env.NODE_DOCKER_IMAGE }}
        run: |
          echo "Starting nodes with image: ${NODE_IMAGE}"
          docker-compose up -d
          docker ps

      - name: Sleep for 2 minutes
        run: sleep 120s

      - name: Get docker status
        run: docker ps

      - name: Run tests
        working-directory: e2eTests
        run: ${{ matrix.command }}
        env:
          NODE_OPTIONS: --max_old_space_size=12288

        
      - name: Test Report
        uses: dorny/test-reporter@v1.7.0
        continue-on-error: true
        if: success() || failure() # run this step even if previous step failed
        with:
          name: E2E report ${{ matrix.command }} # Name of the check run which will be created
          path: e2eTests/reports/*.xml # Path to test results
          reporter: jest-junit # Format of test results

      - name: Submit results to the testmo-run
        continue-on-error: true
        if: always()
        env:
          TESTMO_URL: ${{ secrets.TESTMO_URL }}
          TESTMO_TOKEN: ${{ secrets.TESTMO_TOKEN }}
        run: |
            npm install --no-save @testmo/testmo-cli
            npx testmo automation:run:submit-thread \
              --instance https://mangata-finance.testmo.net \
              --run-id ${{needs.setup-report.outputs.testmo-run-id}} \
              --results e2eTests/reports/*.xml

      - name: collect_docker_logs
        if: failure()
        uses: jwalton/gh-docker-logs@v2.2.1
        with:
          dest: "./logs"

      - name: Prepare backup snapshots on workflow failure
        if: failure()
        env:
          OUTPUT_DIR: ./
        run: |
          # Set MATRIX_COMMAND_PATH to be used as a directory name to store specifc test run snapshots
          echo "MATRIX_COMMAND_PATH=$(echo ${{ matrix.command }} | sed 's/[^a-zA-Z0-9]/-/g')" >> $GITHUB_ENV

          # Archive logs
          tar cvzf ${OUTPUT_DIR}/logs.tgz ./logs

          # Generate image snapshots
          docker commit  $(docker ps | grep mangata-node-node-alice-1 | awk '{print $1}') mangata_test_run/mangata_alice_1
          docker save  --output=${OUTPUT_DIR}/mangata_alice_1.tar mangata_test_run/mangata_alice_1
          docker commit  $(docker ps | grep mangata-node-node-bob-1 | awk '{print $1}') mangata_test_run/mangata_bob_1
          docker save  --output=${OUTPUT_DIR}/mangata_bob_1.tar mangata_test_run/mangata_bob_1

          # Generate volume snapshots
          docker run -v  data-alith:/volume --rm --log-driver none loomchild/volume-backup backup > ${OUTPUT_DIR}/mangata_alice_1_volume.tar.bz2
          docker run -v  data-baltathar:/volume --rm --log-driver none loomchild/volume-backup backup > ${OUTPUT_DIR}/mangata_bob_1_volume.tar.bz2

      - uses: google-github-actions/auth@v1
        if: failure()
        with:
          workload_identity_provider: '${{ secrets.GCP_WORKLOAD_IDENTITY_PROVIDER }}'
          service_account: '${{ secrets.GCP_SERVICE_ACCOUNT }}'
          
      - name: Upload node storage data to GCP bucket
        if: failure()
        uses: google-github-actions/upload-cloud-storage@v1.0.3
        with:
          process_gcloudignore: false
          destination: mangata-node-ci-cache/${{ github.sha }}/${{ env.MATRIX_COMMAND_PATH }}
          
      - name: Add GCP bucket URL link for stored node data on job failure
        if: failure()
        run: echo '[GCP Bucket link](https://console.cloud.google.com/storage/browser/mangata-node-ci-cache/${{ github.sha }}/${{ env.MATRIX_COMMAND_PATH }})' >> $GITHUB_STEP_SUMMARY


  test-complete:
    needs: [setup-report, e2e-test-matrix]
    if: always()
    runs-on: ubuntu-latest
    steps:
      - name: Install testmo
        run: npm install --no-save @testmo/testmo-cli

      - name: Complete test run
        run: |
            npx testmo automation:run:complete \
              --instance https://mangata-finance.testmo.net \
              --run-id ${{needs.setup-report.outputs.testmo-run-id}} \
        env:
          TESTMO_URL: ${{ secrets.TESTMO_URL }}
          TESTMO_TOKEN: ${{ secrets.TESTMO_TOKEN }}
        continue-on-error: true

  slack-notify-nook:
    needs: [e2e-test-matrix]
    if: failure()
    runs-on: ubuntu-latest
    steps:
      - name: Slack Notification - Error
        uses: bryannice/gitactions-slack-notification@2.0.0
        env:
          SLACK_INCOMING_WEBHOOK: ${{ secrets.BNB_E2E_NOTIFICATION_WEBHOOK }}
          SLACK_TITLE: 'bnb e2e test execution - NOOK'
          SLACK_COLOR: "#ff0011"
          SLACK_MESSAGE: 'Test failures [ ${{ env.E2EBRANCHNAME }} - ${{ env.NODE_DOCKER_IMAGE }} ] testmo report: https://mangata-finance.testmo.net/automation/runs/view/${{needs.setup-report.outputs.testmo-run-id}}'
          GITHUB_REF: 'https://mangata-finance.github.io/mangata-node/${{ github.run_number }}'<|MERGE_RESOLUTION|>--- conflicted
+++ resolved
@@ -103,19 +103,12 @@
             fast: false
           - command: "yarn test-maintenance"
             fast: true
-<<<<<<< HEAD
           - command: "yarn test-rollupUpdate"
             fast: false
-          # - command: "yarn test-bootstrap"
-          #   fast: false
-          # - command: "yarn test-rewards-bootstrap"
-          #   fast: false
-=======
           - command: "yarn test-bootstrap"
             fast: false
           - command: "yarn test-rewards-bootstrap"
             fast: false
->>>>>>> e6de0586
           # - command: "yarn test-parallel-autocompound"
           #   fast: true
           # - command: "yarn test-sequential-autocompound"
