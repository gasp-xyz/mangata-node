--- conflicted
+++ resolved
@@ -273,11 +273,8 @@
         AssetAlreadyExists,
         AssetDoesNotExists,
         DivisionByZero,
-<<<<<<< HEAD
         UnexpectedFailure,
-=======
         NotMangataLiquidityAsset,
->>>>>>> 06770329
     }
 }
 
@@ -358,47 +355,6 @@
         ) -> DispatchResult {
 
             let sender = ensure_signed(origin)?;
-<<<<<<< HEAD
-            let vault: T::AccountId  = Self::account_id();
-
-            // Ensure pool is not created with zero amount
-            ensure!(
-                !first_asset_amount.is_zero() && !second_asset_amount.is_zero(),
-                Error::<T>::ZeroAmount,
-            );
-
-            // Ensure pool does not exists yet
-            ensure!(
-                !Pools::contains_key((first_asset_id, second_asset_id)),
-                Error::<T>::PoolAlreadyExists,
-            );
-
-            // Ensure pool does not exists yet
-            ensure!(
-                !Pools::contains_key((second_asset_id,first_asset_id)),
-                Error::<T>::PoolAlreadyExists,
-            );
-
-            // Getting users token balances
-            let first_asset_free_balance: Balance = T::Currency::free_balance(first_asset_id.into(), &sender).into();
-            let second_asset_free_balance: Balance = T::Currency::free_balance(second_asset_id.into(), &sender).into();
-
-            // Ensure user has enough withdrawable tokens to create pool in amounts required
-            ensure!(
-                first_asset_free_balance >= first_asset_amount,
-                Error::<T>::NotEnoughAssets,
-            );
-
-            ensure!(
-                second_asset_free_balance >= second_asset_amount,
-                Error::<T>::NotEnoughAssets,
-            );
-
-            T::Currency::ensure_can_withdraw(first_asset_id.into(), &sender, first_asset_amount.into(),
-                WithdrawReasons::all()
-                ,{first_asset_free_balance - first_asset_amount}.into() ).or(Err(Error::<T>::NotEnoughAssets))?;
-=======
->>>>>>> 06770329
 
             <Self as XykFunctionsTrait<T::AccountId>>::create_pool(sender, first_asset_id.into(), first_asset_amount.into(), second_asset_id.into(), second_asset_amount.into())
 
@@ -460,91 +416,6 @@
 
             <Self as XykFunctionsTrait<T::AccountId>>::burn_liquidity(sender, first_asset_id.into(), second_asset_id.into(), liquidity_asset_amount.into())
 
-<<<<<<< HEAD
-            // Ensure user has enought liquidity tokens to burn
-            ensure!(
-                T::Currency::can_slash(liquidity_asset_id.into(), &sender, liquidity_asset_amount.into()),
-                Error::<T>::NotEnoughAssets,
-            );
-            let new_balance: Balance = T::Currency::free_balance(liquidity_asset_id.into(), &sender).into() - liquidity_asset_amount;
-
-            // ??
-            T::Currency::ensure_can_withdraw(liquidity_asset_id.into(),
-                &sender,
-                liquidity_asset_amount.into(),
-                WithdrawReasons::all(),
-                new_balance.into()).or(Err(Error::<T>::NotEnoughAssets))?;
-
-            // Calculate first and second token amounts depending on liquidity amount to burn
-            let (first_asset_amount, second_asset_amount) =  Self::get_burn_amount(first_asset_id, second_asset_id, liquidity_asset_amount);
-
-            let total_liquidity_assets: Balance = T::Currency::total_issuance(liquidity_asset_id.into()).into();
-            // If all liquidity assets are being burned then
-            // both asset amounts must be equal to their reserve values
-            // All storage values related to this pool must be destroyed
-            if liquidity_asset_amount == total_liquidity_assets{
-                ensure!((first_asset_reserve - first_asset_amount).is_zero()
-                && (second_asset_reserve - second_asset_amount).is_zero(),
-                Error::<T>::UnexpectedFailure
-            );
-            }else
-            {
-                ensure!(!((first_asset_reserve - first_asset_amount).is_zero()
-                || (second_asset_reserve - second_asset_amount).is_zero()),
-                Error::<T>::UnexpectedFailure
-            );
-            }
-            // If all liquidity assets are not being burned then
-            // both asset amounts must be less than their reserve values
-
-            // Ensure not withdrawing zero amounts
-            ensure!(
-                !first_asset_amount.is_zero() && !second_asset_amount.is_zero(),
-                Error::<T>::ZeroAmount,
-            );
-
-            // Transfer withdrawn amounts from vault to user
-            T::Currency::transfer(
-                first_asset_id.into(),
-                &vault,
-                &sender,
-                first_asset_amount.into(),
-                ExistenceRequirement::KeepAlive,
-            )?;
-            T::Currency::transfer(
-                second_asset_id.into(),
-                &vault,
-                &sender,
-                second_asset_amount.into(),
-                ExistenceRequirement::KeepAlive,
-            )?;
-
-            if liquidity_asset_amount == total_liquidity_assets{
-                Pools::remove((first_asset_id, second_asset_id));
-                Pools::remove((second_asset_id, first_asset_id));
-                LiquidityAssets::remove((first_asset_id, second_asset_id));
-                LiquidityAssets::remove((second_asset_id, first_asset_id));
-                LiquidityPools::remove(liquidity_asset_id);
-            }else{
-                // Apply changes in token pools, removing withdrawn amounts
-                Pools::insert(
-                    (&first_asset_id, &second_asset_id),
-                    first_asset_reserve - first_asset_amount,
-                );
-                Pools::insert(
-                    (&second_asset_id, &first_asset_id),
-                    second_asset_reserve - second_asset_amount,
-                );
-            }
-
-            // Destroying burnt liquidity tokens
-            T::Currency::burn_and_settle(liquidity_asset_id.into(), &sender, liquidity_asset_amount.into())?;
-
-            Self::deposit_event(RawEvent::LiquidityBurned(sender, first_asset_id, first_asset_amount, second_asset_id, second_asset_amount,liquidity_asset_id, second_asset_amount));
-
-            Ok(())
-=======
->>>>>>> 06770329
         }
     }
 }
