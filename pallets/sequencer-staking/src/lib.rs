--- conflicted
+++ resolved
@@ -127,13 +127,8 @@
 		#[pallet::call_index(1)]
 		#[pallet::weight(T::DbWeight::get().reads_writes(2, 2).saturating_add(Weight::from_parts(40_000_000, 0)))]
 		pub fn set_sequencer_configuration(origin: OriginFor<T>, minimal_stake_amount: BalanceOf<T>, slash_fine_amount: BalanceOf<T>) -> DispatchResultWithPostInfo {
-<<<<<<< HEAD
-			// only root can set configuration
-			let sender = ensure_signed(origin)?;
-=======
 			
 			let _ = ensure_root(origin)?;
->>>>>>> fbf6e987
 			
 			<MinimalStakeAmount<T>>::put(minimal_stake_amount);
 			<SlashFineAmount<T>>::put(slash_fine_amount);
