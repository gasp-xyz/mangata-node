--- conflicted
+++ resolved
@@ -1,4 +1,3 @@
-<<<<<<< HEAD
 <p align="center">
     <a href="https://https://mangata.finance/">
     <img width="132" height="101" src="https://mangata.finance/images/logo-without-text.svg" class="attachment-full size-full" alt="Mangata brand" loading="lazy" /></a>
@@ -112,6 +111,5 @@
 ```
 Go to VS code and attach the process!
 
-=======
-# Mangata Substrate Cumulus Parachain
->>>>>>> 320f268a
+
+# Mangata Substrate Cumulus Parachain