--- conflicted
+++ resolved
@@ -22,13 +22,8 @@
 	};
 	pub use mangata_kusama_runtime::{
 		xcm_config::*, AccountId, AssetRegistry, Balance, Bootstrap, CustomMetadata, Identity,
-<<<<<<< HEAD
-		PolkadotXcm, Proxy, Runtime, RuntimeCall, RuntimeOrigin, System, TokenId, Tokens, XTokens,
-		XcmMetadata, XcmpQueue, Xyk, XykMetadata,
-=======
 		PolkadotXcm, ProofOfStake, Proxy, Runtime, RuntimeCall, RuntimeOrigin, System, TokenId,
-		Tokens, VersionedMultiLocation, XTokens, XcmMetadata, XcmpQueue, Xyk, XykMetadata,
->>>>>>> 504ec527
+		Tokens, XTokens, XcmMetadata, XcmpQueue, Xyk, XykMetadata,
 	};
 	pub use xcm::{latest::Weight as XcmWeight, VersionedMultiLocation};
 
