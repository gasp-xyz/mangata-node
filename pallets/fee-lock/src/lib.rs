#![cfg_attr(not(feature = "std"), no_std)]
#![feature(custom_test_frameworks)]

use frame_support::{
	dispatch::DispatchResult,
	ensure,
	pallet_prelude::*,
	storage::bounded_btree_set::BoundedBTreeSet,
	traits::{Get, StorageVersion},
	transactional,
};
use frame_system::{ensure_signed, pallet_prelude::*};
use mangata_types::{Balance, TokenId};
use mp_traits::FeeLockTriggerTrait;
use orml_tokens::{MultiTokenCurrencyExtended, MultiTokenReservableCurrency};
use pallet_xyk::Valuate;
use sp_arithmetic::per_things::Rounding;
use sp_runtime::helpers_128bit::multiply_by_rational_with_rounding;

<<<<<<< HEAD
use sp_runtime::{
	traits::{CheckedAdd, Zero},
	Saturating,
};
=======
use sp_runtime::{traits::Zero, Saturating};
>>>>>>> d18a32be
use sp_std::{convert::TryInto, prelude::*};

#[cfg(test)]
mod mock;
#[cfg(test)]
mod tests;

mod benchmarking;

pub mod weights;
pub use weights::WeightInfo;

pub(crate) const LOG_TARGET: &'static str = "fee-lock";

// syntactic sugar for logging.
#[macro_export]
macro_rules! log {
	($level:tt, $patter:expr $(, $values:expr)* $(,)?) => {
		log::$level!(
			target: crate::LOG_TARGET,
			concat!("[{:?}] 💸 ", $patter), <frame_system::Pallet<T>>::block_number() $(, $values)*
		)
	};
}

pub use pallet::*;

#[frame_support::pallet]
pub mod pallet {
	use super::*;

	const STORAGE_VERSION: StorageVersion = StorageVersion::new(0);

	#[pallet::pallet]
	#[pallet::generate_store(pub(super) trait Store)]
	#[pallet::storage_version(STORAGE_VERSION)]
	pub struct Pallet<T>(PhantomData<T>);

	#[pallet::hooks]
	impl<T: Config> Hooks<T::BlockNumber> for Pallet<T> {
		fn on_idle(now: T::BlockNumber, remaining_weight: Weight) -> Weight {
			let mut consumed_weight: Weight = Default::default();

			// process only up to 80% or remaining weight
			let base_cost = T::DbWeight::get().reads(1)   // UnlockQueueBegin
				+ T::DbWeight::get().reads(1)   // UnlockQueueEnd
				+ T::DbWeight::get().reads(1); // FeeLockMetadata

			let cost_of_single_unlock_iteration = T::WeightInfo::unlock_fee() // cost of unlock action
				+ T::DbWeight::get().reads(1)   // FeeLockMetadataQeueuePosition
				+ T::DbWeight::get().reads(1)   // AccountFeeLockData
				+ T::DbWeight::get().reads(1)   // UnlockQueue
				+ T::DbWeight::get().writes(1); // UnlockQueueBegin

			if (base_cost + cost_of_single_unlock_iteration).ref_time() >
				remaining_weight.ref_time()
			{
				return Weight::from_ref_time(0)
			}

			let metadata = Self::get_fee_lock_metadata();
			let period_length = metadata.map(|meta| meta.period_length);
			let begin = UnlockQueueBegin::<T>::get();
			let end = UnlockQueueEnd::<T>::get();
			consumed_weight += base_cost;

			for i in begin..end {

				consumed_weight += T::DbWeight::get().reads(3); // UnlockQueue, AccountFeeLockData FeeLockMetadataQeueuePosition
				UnlockQueueBegin::<T>::put(i);
				consumed_weight += T::DbWeight::get().writes(1);
				let who = UnlockQueue::<T>::get(i);
				let queue_pos =
					who.as_ref().and_then(|acc| FeeLockMetadataQeueuePosition::<T>::get(acc));

				if matches!(queue_pos, Some(id) if id == i) {
					let lock_info = who.and_then(|who| {
						AccountFeeLockData::<T>::try_get(&who).map(|lock| (who.clone(), lock)).ok()
					});

					match (period_length, lock_info) {
						(Some(period_length), Some((who, lock))) => {
							let unlock_block = lock.last_fee_lock_block.checked_add(&period_length);

							if matches!(unlock_block, Some(unlock) if unlock <= now) {
								UnlockQueueBegin::<T>::put(i + 1);
								consumed_weight += T::WeightInfo::unlock_fee();
								let _ =
									<Self as FeeLockTriggerTrait<T::AccountId>>::unlock_fee(&who);
							} else {
								break
							}
						},
						_ => break,
					};
				} else {
					UnlockQueueBegin::<T>::put(i + 1);
				}
			
				if cost_of_single_unlock_iteration.ref_time() >
					(remaining_weight.ref_time() - consumed_weight.ref_time())
				{
					break
				}
			}
			consumed_weight
		}
	}

	#[derive(Eq, PartialEq, RuntimeDebug, Clone, Encode, Decode, MaxEncodedLen, TypeInfo)]
	#[codec(mel_bound(T: Config))]
	#[scale_info(skip_type_params(T))]
	pub struct FeeLockMetadataInfo<T: Config> {
		pub period_length: T::BlockNumber,
		pub fee_lock_amount: Balance,
		pub swap_value_threshold: Balance,
		pub whitelisted_tokens: BoundedBTreeSet<TokenId, T::MaxCuratedTokens>,
	}

	impl<T: Config> Default for FeeLockMetadataInfo<T> {
		fn default() -> Self {
			Self {
				period_length: Default::default(),
				fee_lock_amount: Default::default(),
				swap_value_threshold: Default::default(),
				whitelisted_tokens: Default::default(),
			}
		}
	}

	#[pallet::storage]
	#[pallet::getter(fn get_fee_lock_metadata)]
	pub type FeeLockMetadata<T: Config> = StorageValue<_, FeeLockMetadataInfo<T>, OptionQuery>;

	#[pallet::storage]
	pub type FeeLockMetadataQeueuePosition<T: Config> =
		StorageMap<_, Twox64Concat, T::AccountId, u128, OptionQuery>;

	#[pallet::storage]
	pub type UnlockQueue<T: Config> = StorageMap<_, Twox64Concat, u128, T::AccountId, OptionQuery>;

	#[pallet::storage]
	pub type UnlockQueueBegin<T: Config> = StorageValue<_, u128, ValueQuery>;

	#[pallet::storage]
	pub type UnlockQueueEnd<T: Config> = StorageValue<_, u128, ValueQuery>;

	#[derive(
		Eq, PartialEq, Clone, Encode, Decode, RuntimeDebug, MaxEncodedLen, TypeInfo, Default,
	)]
	pub struct AccountFeeLockDataInfo<BlockNumber: Default> {
		pub total_fee_lock_amount: Balance,
		pub last_fee_lock_block: BlockNumber,
	}

	#[pallet::storage]
	#[pallet::getter(fn get_account_fee_lock_data)]
	pub type AccountFeeLockData<T: Config> = StorageMap<
		_,
		Twox64Concat,
		T::AccountId,
		AccountFeeLockDataInfo<T::BlockNumber>,
		ValueQuery,
	>;

	#[pallet::event]
	#[pallet::generate_deposit(pub(super) fn deposit_event)]
	pub enum Event<T: Config> {
		FeeLockMetadataUpdated,
		FeeLockUnlocked(T::AccountId, Balance),
	}

	#[pallet::error]
	/// Errors
	pub enum Error<T> {
		/// Locks were incorrectly initialized
		FeeLocksIncorrectlyInitialzed,
		/// Lock metadata is invalid
		InvalidFeeLockMetadata,
		/// Locks have not been initialzed
		FeeLocksNotInitialized,
		/// No tokens of the user are fee-locked
		NotFeeLocked,
		/// The lock cannot be unlocked yet
		CantUnlockFeeYet,
		/// The limit on the maximum curated tokens for which there is a swap threshold is exceeded
		MaxCuratedTokensLimitExceeded,
		/// An unexpected failure has occured
		UnexpectedFailure,
	}

	#[pallet::config]
	pub trait Config: frame_system::Config {
		type RuntimeEvent: From<Event<Self>> + IsType<<Self as frame_system::Config>::RuntimeEvent>;
		#[pallet::constant]
		type MaxCuratedTokens: Get<u32>;
		type Tokens: MultiTokenCurrencyExtended<Self::AccountId>
			+ MultiTokenReservableCurrency<Self::AccountId>;
		type PoolReservesProvider: Valuate;
		#[pallet::constant]
		type NativeTokenId: Get<TokenId>;
		type WeightInfo: WeightInfo;
	}

	#[pallet::call]
	impl<T: Config> Pallet<T> {
		// The weight is calculated using MaxCuratedTokens so it is the worst case weight
		#[pallet::call_index(0)]
		#[transactional]
		#[pallet::weight(T::WeightInfo::update_fee_lock_metadata())]
		pub fn update_fee_lock_metadata(
			origin: OriginFor<T>,
			period_length: Option<T::BlockNumber>,
			fee_lock_amount: Option<Balance>,
			swap_value_threshold: Option<Balance>,
			should_be_whitelisted: Option<Vec<(TokenId, bool)>>,
		) -> DispatchResultWithPostInfo {
			ensure_root(origin)?;

			let mut fee_lock_metadata =
				Self::get_fee_lock_metadata().unwrap_or(FeeLockMetadataInfo {
					period_length: Default::default(),
					fee_lock_amount: Default::default(),
					swap_value_threshold: Default::default(),
					whitelisted_tokens: Default::default(),
				});

			fee_lock_metadata.period_length =
				period_length.unwrap_or(fee_lock_metadata.period_length);
			fee_lock_metadata.fee_lock_amount =
				fee_lock_amount.unwrap_or(fee_lock_metadata.fee_lock_amount);
			fee_lock_metadata.swap_value_threshold =
				swap_value_threshold.unwrap_or(fee_lock_metadata.swap_value_threshold);

			ensure!(
				!fee_lock_metadata.fee_lock_amount.is_zero(),
				Error::<T>::InvalidFeeLockMetadata
			);
			ensure!(!fee_lock_metadata.period_length.is_zero(), Error::<T>::InvalidFeeLockMetadata);
			ensure!(
				!fee_lock_metadata.swap_value_threshold.is_zero(),
				Error::<T>::InvalidFeeLockMetadata
			);

			if let Some(should_be_whitelisted) = should_be_whitelisted {
				for (token_id, should_be_whitelisted) in should_be_whitelisted.iter() {
					match should_be_whitelisted {
						true => {
							let _ = fee_lock_metadata
								.whitelisted_tokens
								.try_insert(*token_id)
								.map_err(|_| Error::<T>::MaxCuratedTokensLimitExceeded)?;
						},
						false => {
							let _ = fee_lock_metadata.whitelisted_tokens.remove(token_id);
						},
					}
				}
			}

			FeeLockMetadata::<T>::put(fee_lock_metadata);

			Pallet::<T>::deposit_event(Event::FeeLockMetadataUpdated);

			Ok(().into())
		}

		#[pallet::call_index(1)]
		#[transactional]
		#[pallet::weight(T::WeightInfo::unlock_fee())]
		pub fn unlock_fee(origin: OriginFor<T>) -> DispatchResultWithPostInfo {
			let who = ensure_signed(origin)?;

			Ok(<Self as FeeLockTriggerTrait<T::AccountId>>::unlock_fee(&who)?.into())
		}
	}
}
impl<T: Config> Pallet<T> {
	pub(crate) fn push_to_the_end_of_unlock_queue(who: &T::AccountId) {
		let mut id = Default::default();
		let id_ref = &mut id;
		UnlockQueueEnd::<T>::mutate(|id| {
			*id_ref = *id;
			*id = *id + 1
		});
		UnlockQueue::<T>::insert(id, who);
		FeeLockMetadataQeueuePosition::<T>::set(who, Some(id));
	}

	pub(crate) fn move_to_the_end_of_unlock_queue(who: &T::AccountId) {
		if let Ok(id) = FeeLockMetadataQeueuePosition::<T>::try_get(who) {
			UnlockQueue::<T>::take(id);
			Self::push_to_the_end_of_unlock_queue(who);
		} else {
			Self::push_to_the_end_of_unlock_queue(who);
		}
	}
}

impl<T: Config> FeeLockTriggerTrait<T::AccountId> for Pallet<T> {
	fn is_whitelisted(token_id: TokenId) -> bool {
		if let Some(fee_lock_metadata) = Self::get_fee_lock_metadata() {
			if T::NativeTokenId::get() == token_id {
				return true
			}
			fee_lock_metadata.whitelisted_tokens.contains(&token_id)
		} else {
			false
		}
	}

	fn get_swap_valuation_for_token(
		valuating_token_id: TokenId,
		valuating_token_amount: Balance,
	) -> Option<Balance> {
		if T::NativeTokenId::get() == valuating_token_id {
			return Some(valuating_token_amount)
		}
		let (native_token_pool_reserve, valuating_token_pool_reserve) =
			<T::PoolReservesProvider as Valuate>::get_reserves(
				T::NativeTokenId::get(),
				valuating_token_id,
			)
			.ok()?;
		if native_token_pool_reserve.is_zero() || valuating_token_pool_reserve.is_zero() {
			return None
		}
		Some(
			multiply_by_rational_with_rounding(
				valuating_token_amount,
				native_token_pool_reserve,
				valuating_token_pool_reserve,
				Rounding::Down,
			)
			.unwrap_or(Balance::max_value()),
		)
	}

	fn process_fee_lock(who: &T::AccountId) -> DispatchResult {
		let fee_lock_metadata =
			Self::get_fee_lock_metadata().ok_or(Error::<T>::FeeLocksNotInitialized)?;
		let mut account_fee_lock_data = Self::get_account_fee_lock_data(who);
		let now = <frame_system::Pallet<T>>::block_number();

		// This is cause now >= last_fee_lock_block
		ensure!(now >= account_fee_lock_data.last_fee_lock_block, Error::<T>::UnexpectedFailure);

		if now <
			account_fee_lock_data
				.last_fee_lock_block
				.saturating_add(fee_lock_metadata.period_length)
		{
			// First storage edit
			// Cannot fail beyond this point
			// Rerserve additional fee_lock_amount
			<T as pallet::Config>::Tokens::reserve(
				<T as pallet::Config>::NativeTokenId::get().into(),
				who,
				fee_lock_metadata.fee_lock_amount.into(),
			)?;

			// Insert updated account_lock_info into storage
			// This is not expected to fail
			account_fee_lock_data.total_fee_lock_amount = account_fee_lock_data
				.total_fee_lock_amount
				.saturating_add(fee_lock_metadata.fee_lock_amount);
			account_fee_lock_data.last_fee_lock_block = now;
			AccountFeeLockData::<T>::insert(who, account_fee_lock_data);
			Self::move_to_the_end_of_unlock_queue(who);
		} else {
			// We must either reserve more or unreserve
			match (fee_lock_metadata.fee_lock_amount, account_fee_lock_data.total_fee_lock_amount) {
				(lock, user_lock) if lock > user_lock => <T as pallet::Config>::Tokens::reserve(
					<T as pallet::Config>::NativeTokenId::get().into(),
					who,
					lock.saturating_sub(user_lock).into(),
				)?,
				(lock, user_lock) if lock < user_lock => {
					let unreserve_result = <T as pallet::Config>::Tokens::unreserve(
						<T as pallet::Config>::NativeTokenId::get().into(),
						who,
						user_lock.saturating_sub(lock).into(),
					);
					if !unreserve_result.is_zero() {
						log::warn!(
							"Process fee lock unreserve resulted in non-zero unreserve_result {:?}",
							unreserve_result
						);
					}
				},
				_ => {},
			}
			// Insert updated account_lock_info into storage
			// This is not expected to fail
			account_fee_lock_data.total_fee_lock_amount = fee_lock_metadata.fee_lock_amount;
			account_fee_lock_data.last_fee_lock_block = now;
			AccountFeeLockData::<T>::insert(who, account_fee_lock_data);
			Self::move_to_the_end_of_unlock_queue(who);
		}

		Ok(())
	}

	fn can_unlock_fee(who: &T::AccountId) -> DispatchResult {
		// Check if total_fee_lock_amount is non-zero
		// THEN Check is period is greater than last

		let account_fee_lock_data = Self::get_account_fee_lock_data(&who);

		ensure!(!account_fee_lock_data.total_fee_lock_amount.is_zero(), Error::<T>::NotFeeLocked);

		let fee_lock_metadata =
			Self::get_fee_lock_metadata().ok_or(Error::<T>::FeeLocksNotInitialized)?;

		let now = <frame_system::Pallet<T>>::block_number();

		ensure!(
			now >= account_fee_lock_data
				.last_fee_lock_block
				.saturating_add(fee_lock_metadata.period_length),
			Error::<T>::CantUnlockFeeYet
		);

		Ok(())
	}

	fn unlock_fee(who: &T::AccountId) -> DispatchResult {
		// Check if total_fee_lock_amount is non-zero
		// THEN Check is period is greater than last

		let account_fee_lock_data = Self::get_account_fee_lock_data(&who);

		ensure!(!account_fee_lock_data.total_fee_lock_amount.is_zero(), Error::<T>::NotFeeLocked);

		let fee_lock_metadata =
			Self::get_fee_lock_metadata().ok_or(Error::<T>::FeeLocksNotInitialized)?;

		let now = <frame_system::Pallet<T>>::block_number();

		ensure!(
			now >= account_fee_lock_data
				.last_fee_lock_block
				.saturating_add(fee_lock_metadata.period_length),
			Error::<T>::CantUnlockFeeYet
		);

		let unreserve_result = <T as pallet::Config>::Tokens::unreserve(
			<T as pallet::Config>::NativeTokenId::get().into(),
			&who,
			account_fee_lock_data.total_fee_lock_amount.into(),
		);
		if !unreserve_result.is_zero() {
			log::warn!(
				"Unlock lock unreserve resulted in non-zero unreserve_result {:?}",
				unreserve_result
			);
		}

		FeeLockMetadataQeueuePosition::<T>::take(&who);
		AccountFeeLockData::<T>::remove(&who);

		Self::deposit_event(Event::FeeLockUnlocked(
			who.clone(),
			account_fee_lock_data.total_fee_lock_amount,
		));

		Ok(())
	}
}<|MERGE_RESOLUTION|>--- conflicted
+++ resolved
@@ -17,14 +17,10 @@
 use sp_arithmetic::per_things::Rounding;
 use sp_runtime::helpers_128bit::multiply_by_rational_with_rounding;
 
-<<<<<<< HEAD
 use sp_runtime::{
 	traits::{CheckedAdd, Zero},
 	Saturating,
 };
-=======
-use sp_runtime::{traits::Zero, Saturating};
->>>>>>> d18a32be
 use sp_std::{convert::TryInto, prelude::*};
 
 #[cfg(test)]
@@ -92,7 +88,6 @@
 			consumed_weight += base_cost;
 
 			for i in begin..end {
-
 				consumed_weight += T::DbWeight::get().reads(3); // UnlockQueue, AccountFeeLockData FeeLockMetadataQeueuePosition
 				UnlockQueueBegin::<T>::put(i);
 				consumed_weight += T::DbWeight::get().writes(1);
@@ -123,7 +118,7 @@
 				} else {
 					UnlockQueueBegin::<T>::put(i + 1);
 				}
-			
+
 				if cost_of_single_unlock_iteration.ref_time() >
 					(remaining_weight.ref_time() - consumed_weight.ref_time())
 				{
