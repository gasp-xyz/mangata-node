name: Reusable e2e tests workflow

on:
  workflow_dispatch:
    inputs:
      e2eBranch:
        description: "Name of the e2e target branch"
        type: string
        required: false
        default: "main"
      parachainDocker:
        description: "Name of the parachain docker reference"
        type: string
        required: false
        default: "mangatasolutions/mangata-node:latest"
      skipBuild:
        description: "Skip build phase"
        type: string
        required: false
        default: false
      globalVersion:
        description: "Set Mangata node version."
        type: string
        required: true
  workflow_call:
    inputs:
      e2eBranch:
        description: "Name of the e2e target branch"
        type: string
        required: false
        default: "main"
      parachainDocker:
        description: "Name of the parachain docker reference"
        type: string
        required: false
        default: "mangatasolutions/mangata-node:latest"
      skipBuild:
        description: "Skip build phase"
        type: string
        required: false
        default: false
      globalVersion:
        description: "Set Mangata node version."
        type: string
        required: true

permissions:
  contents: write
  id-token: write
  deployments: write
  checks: write

jobs:
  e2e-test-matrix:
    strategy:
      matrix:
        include:
          - command: "yarn test-parallel --max-workers=32"
            fast: false
          - command: "yarn test-sequential-no-bootstrap"
            fast: false
          - command: "yarn test-seqgasless"
            fast: false
          - command: "yarn test-maintenance"
            fast: true
          - command: "yarn test-bootstrap"
            fast: false
          - command: "yarn test-rewards-bootstrap"
            fast: false
          - command: "yarn test-sequential-autocompound"
            fast: true
<<<<<<< HEAD
          - command: "yarn test-xcm"
            fast: false
=======
          - command: "yarn test-poolliquidity"
            fast: true
          - command: "yarn test-governance"
            fast: true
>>>>>>> 7553ebbd

    runs-on: [self-hosted, compile]
    timeout-minutes: 180
    env:
      API_URL: "ws://127.0.0.1:9946"
      TEST_PALLET_ADDRESS: ${{ secrets.E2E_TEST_PALLET_ADDRESS }}
      E2E_TREASURY_PALLET_ADDRESS: ${{ secrets.E2E_TREASURY_PALLET_ADDRESS }}
      E2E_XYK_PALLET_ADDRESS: ${{ secrets.E2E_XYK_PALLET_ADDRESS }}
      E2E_TREASURY_BURN_PALLET_ADDRESS: ${{ secrets.E2E_TREASURY_BURN_PALLET_ADDRESS }}
      TEST_SUDO_NAME: "//Alice"
      MANGATA_NODE_VERSION: ${{ inputs.globalVersion }}
      E2EBRANCHNAME: "main"
      PARACHAIN_DOCKER_IMAGE: ${{ inputs.parachainDocker || format('mangatasolutions/mangata-node:{0}', inputs.globalVersion) }}
    steps:
      - uses: actions/checkout@v3 ####IDK, but this is neccesary for reports
      - name: Adapt if fast runtime
        if:  ${{  !contains(env.PARACHAIN_DOCKER_IMAGE, 'fast') && matrix.fast == true }}
        run: echo "PARACHAIN_DOCKER_IMAGE=${{ env.PARACHAIN_DOCKER_IMAGE }}-fast" >> $GITHUB_ENV
      
      - name: Adapt if fast runtime
        if:  ${{  !contains(env.PARACHAIN_DOCKER_IMAGE, 'fast') && matrix.fast == true }}
        run: echo "PARACHAIN_DOCKER_IMAGE=${{ env.PARACHAIN_DOCKER_IMAGE }}-fast" >> $GITHUB_ENV
      
      - name: Download node Docker image
        if: ${{ !contains(github.event.pull_request.labels.*.name, 'skip-build') && inputs.skipBuild != 'true' }}
        run: docker pull ${{ env.PARACHAIN_DOCKER_IMAGE }}

      - name: E2E- Get branch name
        id: branch-name
        uses: tj-actions/branch-names@v4.9

      - name: E2E- Get target branch.
        run: |
          echo "This job name branch is: ${{ steps.branch-name.outputs.current_branch }}"

      - name: E2E- Calculate if run e2e feature branch or main.
        run: |
          echo DEFAULT: E2E test will run with: $E2EBRANCHNAME
          echo "Running on: ${{ steps.branch-name.outputs.current_branch }}"
          if [ -n "$(git ls-remote --heads https://github.com/mangata-finance/mangata-e2e.git ${{ steps.branch-name.outputs.current_branch }} --force --quiet)" ]; then echo "E2EBRANCHNAME=${{ steps.branch-name.outputs.current_branch }}" >> $GITHUB_ENV; echo "MATCH - OK" ; elif [ -n "$(git ls-remote --heads https://github.com/mangata-finance/mangata-e2e.git ${{ github.base_ref }} --force --quiet)" ]; then echo "E2EBRANCHNAME=${{ github.base_ref }}" >> $GITHUB_ENV; echo "MATCH - OK" ;  fi

      - name: Decide if main - branch or parameter
        # if we have something in e2eBranch - override E2EBranchName, else -> E2EBRANCHNAME , that
        # by default will be main.
        run: echo "E2EBRANCHNAME=${{ inputs.e2eBranch || env.E2EBRANCHNAME }}" >> $GITHUB_ENV

      - name: E2E- Get target branch.
        run: |
          echo "${{ env.E2EBRANCHNAME }}"

      - name: Checkout tests
        uses: actions/checkout@v3
        with:
          repository: mangata-finance/mangata-e2e
          ref: "${{ env.E2EBRANCHNAME }}"
          path: e2eTests
      
      - uses: actions/setup-node@v3
        with:
          node-version: '16'
          cache: 'yarn'
          cache-dependency-path: '**/yarn.lock'

      - name: Print parachain docker image reference
        run: |
          echo ${{ env.PARACHAIN_DOCKER_IMAGE }}

      - name: Replace parachain docker image reference in config
        working-directory: launch
        run: sed -i 's+mangatasolutions/mangata-node:.*+${{ env.PARACHAIN_DOCKER_IMAGE }}+g' config.yml

      - name: Install parachain launch dependencies
        working-directory: launch
        run: yarn
      
      - name: Install e2e tests dependencies
        working-directory: e2eTests
        run: yarn

      - name: Generate parachain launch config
        working-directory: launch
        run: yarn gen

      - name: Stop previous parachain if running
        working-directory: launch
        run: yarn down

      - name: Start mangata-node parachain
        working-directory: launch
        run: yarn up

      - name: Docker ps
        run: docker ps --no-trunc

      - name: Sleep for 2 minutes
        run: sleep 120s #close buffers of videos.

      - name: Run tests
        working-directory: e2eTests
        run: ${{ matrix.command }}

      - name: Test Report
        uses: dorny/test-reporter@v1.6.0
        if: success() || failure() # run this step even if previous step failed
        with:
          name: E2E report ${{ matrix.command }} # Name of the check run which will be created
          path: e2eTests/reports/junit-*.xml # Path to test results
          reporter: jest-junit # Format of test results

      - name: Collect docker logs on failure
        if: failure()
        uses: jwalton/gh-docker-logs@v2.2.1
        with:
          dest: "./logs"

      - name: Tar logs
        if: failure()
        run: tar cvzf ./logs.tgz ./logs

      - name: Create images snapshots
        if: failure()
        run: |
          docker commit  $(docker ps | grep parachain-2110-1 | awk '{print $1}') mangata_test_run/mangata_bob_1
          docker save  --output=/tmp/mangata_bob_1.tar mangata_test_run/mangata_bob_1
          docker commit  $(docker ps | grep parachain-2110-0 | awk '{print $1}') mangata_test_run/mangata_alice_1
          docker save  --output=/tmp/mangata_alice_1.tar mangata_test_run/mangata_alice_1

      - name: Upload logs  and docker images to GitHub
        if: failure()
        uses: actions/upload-artifact@v3.1.1
        with:
          name: logsAndImages
          path: |
            ./logs.tgz
            /tmp/mangata_bob_1.tar
            /tmp/mangata_alice_1.tar

      - name: Stop mangata-node parachain
        if: always()
        working-directory: launch
        run: yarn down<|MERGE_RESOLUTION|>--- conflicted
+++ resolved
@@ -69,15 +69,12 @@
             fast: false
           - command: "yarn test-sequential-autocompound"
             fast: true
-<<<<<<< HEAD
+          - command: "yarn test-poolliquidity"
+            fast: true
+          - command: "yarn test-governance"
+            fast: true
           - command: "yarn test-xcm"
             fast: false
-=======
-          - command: "yarn test-poolliquidity"
-            fast: true
-          - command: "yarn test-governance"
-            fast: true
->>>>>>> 7553ebbd
 
     runs-on: [self-hosted, compile]
     timeout-minutes: 180
