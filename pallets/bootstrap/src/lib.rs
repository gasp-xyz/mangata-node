--- conflicted
+++ resolved
@@ -295,10 +295,6 @@
 			ensure!(Phase::<T>::get() == BootstrapPhase::BeforeStart, Error::<T>::AlreadyStarted);
 			ensure!(first_token_id != second_token_id, Error::<T>::SameToken);
 
-<<<<<<< HEAD
-			ensure!(!T::Currency::exists(first_token_id.into()), Error::<T>::TokenIdDoesNotExists);
-			ensure!(!T::Currency::exists(second_token_id.into()), Error::<T>::TokenIdDoesNotExists);
-=======
 			ensure!(
 				!T::Currency::total_issuance(first_token_id.into()).is_zero(),
 				Error::<T>::TokenIdDoesNotExists
@@ -307,7 +303,6 @@
 				!T::Currency::total_issuance(second_token_id.into()).is_zero(),
 				Error::<T>::TokenIdDoesNotExists
 			);
->>>>>>> f836b49d
 
 			ensure!(
 				ido_start > frame_system::Pallet::<T>::block_number(),
