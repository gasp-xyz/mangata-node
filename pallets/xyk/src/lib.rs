--- conflicted
+++ resolved
@@ -3095,11 +3095,6 @@
 			let mut atomic_sold_asset_amount = Balance::zero();
 			let mut atomic_bought_asset_amount = bought_asset_amount;
 
-<<<<<<< HEAD
-			let mut atomic_swap_buy_amounts_rev: Vec<Balance> = Default::default();
-=======
-			let mut atomic_swap_buy_amounts_rev: Vec<Balance> = vec![];
->>>>>>> 22bc1682
 			// Calc
 			// We can do this using calculate_buy_price_id chain due to the check in pre_validation
 			// that ensures that no pool is touched twice. So the reserves in question are consistent
