#![cfg_attr(not(feature = "std"), no_std)]
#![feature(custom_test_frameworks)]

use frame_support::{
	dispatch::DispatchResult,
	ensure,
	pallet_prelude::*,
	storage::bounded_btree_set::BoundedBTreeSet,
	traits::{Get, StorageVersion},
	transactional,
};
use frame_system::{ensure_signed, pallet_prelude::*};
use mangata_types::{Balance, TokenId};
use mp_traits::FeeLockTriggerTrait;
use orml_tokens::{MultiTokenCurrencyExtended, MultiTokenReservableCurrency};
use pallet_xyk::Valuate;
use sp_arithmetic::per_things::Rounding;
use sp_runtime::helpers_128bit::multiply_by_rational_with_rounding;

<<<<<<< HEAD
use sp_runtime::{
	traits::{CheckedAdd, Zero},
	Saturating,
};
=======
use sp_runtime::{traits::Zero, Saturating};
>>>>>>> 22bc1682
use sp_std::{convert::TryInto, prelude::*};

#[cfg(test)]
mod mock;
#[cfg(test)]
mod tests;

mod benchmarking;

pub mod weights;
pub use weights::WeightInfo;

pub(crate) const LOG_TARGET: &'static str = "fee-lock";

// syntactic sugar for logging.
#[macro_export]
macro_rules! log {
	($level:tt, $patter:expr $(, $values:expr)* $(,)?) => {
		log::$level!(
			target: crate::LOG_TARGET,
			concat!("[{:?}] 💸 ", $patter), <frame_system::Pallet<T>>::block_number() $(, $values)*
		)
	};
}

pub use pallet::*;

#[frame_support::pallet]
pub mod pallet {
	use super::*;

	const STORAGE_VERSION: StorageVersion = StorageVersion::new(0);

	#[pallet::pallet]
	#[pallet::generate_store(pub(super) trait Store)]
	#[pallet::storage_version(STORAGE_VERSION)]
	pub struct Pallet<T>(PhantomData<T>);

	#[pallet::hooks]
	impl<T: Config> Hooks<T::BlockNumber> for Pallet<T> {
		fn on_idle(now: T::BlockNumber, remaining_weight: Weight) -> Weight {
			let mut consumed_weight: Weight = Default::default();

			// process only up to 80% or remaining weight
			let base_cost = T::DbWeight::get().reads(1)   // UnlockQueueBegin
				+ T::DbWeight::get().reads(1)   // UnlockQueueEnd
				+ T::DbWeight::get().reads(1); // FeeLockMetadata

			let cost_of_single_unlock_iteration = T::WeightInfo::unlock_fee() // cost of unlock action
				+ T::DbWeight::get().reads(1)   // FeeLockMetadataQeueuePosition
				+ T::DbWeight::get().reads(1)   // AccountFeeLockData
				+ T::DbWeight::get().reads(1)   // UnlockQueue
				+ T::DbWeight::get().writes(1); // UnlockQueueBegin

			if (base_cost + cost_of_single_unlock_iteration).ref_time() >
				remaining_weight.ref_time()
			{
				return Weight::from_ref_time(0)
			}

			let metadata = Self::get_fee_lock_metadata();
			let period_length = metadata.map(|meta| meta.period_length);
			let begin = UnlockQueueBegin::<T>::get();
			let end = UnlockQueueEnd::<T>::get();
			consumed_weight += base_cost;

			for i in begin..end {
				consumed_weight += T::DbWeight::get().reads(3); // UnlockQueue, AccountFeeLockData FeeLockMetadataQeueuePosition
				UnlockQueueBegin::<T>::put(i);
				consumed_weight += T::DbWeight::get().writes(1);
				let who = UnlockQueue::<T>::get(i);
				let queue_pos =
					who.as_ref().and_then(|acc| FeeLockMetadataQeueuePosition::<T>::get(acc));

				if matches!(queue_pos, Some(id) if id == i) {
					let lock_info = who.and_then(|who| {
						AccountFeeLockData::<T>::try_get(&who).map(|lock| (who.clone(), lock)).ok()
					});

					match (period_length, lock_info) {
						(Some(period_length), Some((who, lock))) => {
							let unlock_block = lock.last_fee_lock_block.checked_add(&period_length);

							if matches!(unlock_block, Some(unlock) if unlock <= now) {
								UnlockQueueBegin::<T>::put(i + 1);
								consumed_weight += T::WeightInfo::unlock_fee();
								let _ =
									<Self as FeeLockTriggerTrait<T::AccountId>>::unlock_fee(&who);
							} else {
								break
							}
						},
						_ => break,
					};
				} else {
					UnlockQueueBegin::<T>::put(i + 1);
				}

				if cost_of_single_unlock_iteration.ref_time() >
					(remaining_weight.ref_time() - consumed_weight.ref_time())
				{
					break
				}
			}
			consumed_weight
		}
	}

	#[derive(Eq, PartialEq, RuntimeDebug, Clone, Encode, Decode, MaxEncodedLen, TypeInfo)]
	#[codec(mel_bound(T: Config))]
	#[scale_info(skip_type_params(T))]
	pub struct FeeLockMetadataInfo<T: Config> {
		pub period_length: T::BlockNumber,
		pub fee_lock_amount: Balance,
		pub swap_value_threshold: Balance,
		pub whitelisted_tokens: BoundedBTreeSet<TokenId, T::MaxCuratedTokens>,
	}

	#[pallet::storage]
	#[pallet::getter(fn get_fee_lock_metadata)]
	pub type FeeLockMetadata<T: Config> = StorageValue<_, FeeLockMetadataInfo<T>, OptionQuery>;

	#[pallet::storage]
	pub type FeeLockMetadataQeueuePosition<T: Config> =
		StorageMap<_, Twox64Concat, T::AccountId, u128, OptionQuery>;

	#[pallet::storage]
	pub type UnlockQueue<T: Config> = StorageMap<_, Twox64Concat, u128, T::AccountId, OptionQuery>;

	#[pallet::storage]
	pub type UnlockQueueBegin<T: Config> = StorageValue<_, u128, ValueQuery>;

	#[pallet::storage]
	pub type UnlockQueueEnd<T: Config> = StorageValue<_, u128, ValueQuery>;

	#[derive(
		Eq, PartialEq, Clone, Encode, Decode, RuntimeDebug, MaxEncodedLen, TypeInfo, Default,
	)]
	pub struct AccountFeeLockDataInfo<BlockNumber: Default> {
		pub total_fee_lock_amount: Balance,
		pub last_fee_lock_block: BlockNumber,
	}

	#[pallet::storage]
	#[pallet::getter(fn get_account_fee_lock_data)]
	pub type AccountFeeLockData<T: Config> = StorageMap<
		_,
		Twox64Concat,
		T::AccountId,
		AccountFeeLockDataInfo<T::BlockNumber>,
		ValueQuery,
	>;

	#[pallet::event]
	#[pallet::generate_deposit(pub(super) fn deposit_event)]
	pub enum Event<T: Config> {
		FeeLockMetadataUpdated,
		FeeLockUnlocked(T::AccountId, Balance),
		FeeLocked { who: T::AccountId, lock_amount: Balance, total_locked: Balance },
	}

	#[pallet::error]
	/// Errors
	pub enum Error<T> {
		/// Locks were incorrectly initialized
		FeeLocksIncorrectlyInitialzed,
		/// Lock metadata is invalid
		InvalidFeeLockMetadata,
		/// Locks have not been initialzed
		FeeLocksNotInitialized,
		/// No tokens of the user are fee-locked
		NotFeeLocked,
		/// The lock cannot be unlocked yet
		CantUnlockFeeYet,
		/// The limit on the maximum curated tokens for which there is a swap threshold is exceeded
		MaxCuratedTokensLimitExceeded,
		/// An unexpected failure has occured
		UnexpectedFailure,
	}

	#[pallet::config]
	pub trait Config: frame_system::Config {
		type RuntimeEvent: From<Event<Self>> + IsType<<Self as frame_system::Config>::RuntimeEvent>;
		#[pallet::constant]
		type MaxCuratedTokens: Get<u32>;
		type Tokens: MultiTokenCurrencyExtended<Self::AccountId>
			+ MultiTokenReservableCurrency<Self::AccountId>;
		type PoolReservesProvider: Valuate;
		#[pallet::constant]
		type NativeTokenId: Get<TokenId>;
		type WeightInfo: WeightInfo;
	}

	#[pallet::genesis_config]
	pub struct GenesisConfig<T: Config> {
		pub period_length: Option<T::BlockNumber>,
		pub fee_lock_amount: Option<Balance>,
		pub swap_value_threshold: Option<Balance>,
		pub whitelisted_tokens: Vec<TokenId>,
	}

	#[cfg(feature = "std")]
	impl<T: Config> Default for GenesisConfig<T> {
		fn default() -> Self {
			GenesisConfig {
				period_length: Default::default(),
				fee_lock_amount: Default::default(),
				swap_value_threshold: Default::default(),
				whitelisted_tokens: Default::default(),
			}
		}
	}

	#[pallet::genesis_build]
	impl<T: Config> GenesisBuild<T> for GenesisConfig<T> {
		fn build(&self) {
			match (self.period_length, self.fee_lock_amount, self.swap_value_threshold) {
				(Some(period), Some(amount), Some(threshold)) => {
					let mut tokens: BoundedBTreeSet<TokenId, T::MaxCuratedTokens> =
						Default::default();
					for t in self.whitelisted_tokens.iter() {
						tokens
							.try_insert(*t)
							.expect("list of tokens is <= than T::MaxCuratedTokens");
					}

					FeeLockMetadata::<T>::put(FeeLockMetadataInfo {
						period_length: period,
						fee_lock_amount: amount,
						swap_value_threshold: threshold,
						whitelisted_tokens: tokens,
					});
				},
				(None, None, None) => {},
				_ => {
					panic!("either all or non config parameters should be set");
				},
			};
		}
	}

	#[pallet::call]
	impl<T: Config> Pallet<T> {
		// The weight is calculated using MaxCuratedTokens so it is the worst case weight
		#[pallet::call_index(0)]
		#[transactional]
		#[pallet::weight(T::WeightInfo::update_fee_lock_metadata())]
		pub fn update_fee_lock_metadata(
			origin: OriginFor<T>,
			period_length: Option<T::BlockNumber>,
			fee_lock_amount: Option<Balance>,
			swap_value_threshold: Option<Balance>,
			should_be_whitelisted: Option<Vec<(TokenId, bool)>>,
		) -> DispatchResultWithPostInfo {
			ensure_root(origin)?;

			let mut fee_lock_metadata =
				Self::get_fee_lock_metadata().unwrap_or(FeeLockMetadataInfo {
					period_length: Default::default(),
					fee_lock_amount: Default::default(),
					swap_value_threshold: Default::default(),
					whitelisted_tokens: Default::default(),
				});

			fee_lock_metadata.period_length =
				period_length.unwrap_or(fee_lock_metadata.period_length);
			fee_lock_metadata.fee_lock_amount =
				fee_lock_amount.unwrap_or(fee_lock_metadata.fee_lock_amount);
			fee_lock_metadata.swap_value_threshold =
				swap_value_threshold.unwrap_or(fee_lock_metadata.swap_value_threshold);

			ensure!(
				!fee_lock_metadata.fee_lock_amount.is_zero(),
				Error::<T>::InvalidFeeLockMetadata
			);
			ensure!(!fee_lock_metadata.period_length.is_zero(), Error::<T>::InvalidFeeLockMetadata);
			ensure!(
				!fee_lock_metadata.swap_value_threshold.is_zero(),
				Error::<T>::InvalidFeeLockMetadata
			);

			if let Some(should_be_whitelisted) = should_be_whitelisted {
				for (token_id, should_be_whitelisted) in should_be_whitelisted.iter() {
					match should_be_whitelisted {
						true => {
							let _ = fee_lock_metadata
								.whitelisted_tokens
								.try_insert(*token_id)
								.map_err(|_| Error::<T>::MaxCuratedTokensLimitExceeded)?;
						},
						false => {
							let _ = fee_lock_metadata.whitelisted_tokens.remove(token_id);
						},
					}
				}
			}

			FeeLockMetadata::<T>::put(fee_lock_metadata);

			Pallet::<T>::deposit_event(Event::FeeLockMetadataUpdated);

			Ok(().into())
		}

		#[pallet::call_index(1)]
		#[transactional]
		#[pallet::weight(T::WeightInfo::unlock_fee())]
		pub fn unlock_fee(origin: OriginFor<T>) -> DispatchResultWithPostInfo {
			let who = ensure_signed(origin)?;

			Ok(<Self as FeeLockTriggerTrait<T::AccountId>>::unlock_fee(&who)?.into())
		}
	}
}
impl<T: Config> Pallet<T> {
	pub(crate) fn push_to_the_end_of_unlock_queue(who: &T::AccountId) {
		let mut id = Default::default();
		let id_ref = &mut id;
		UnlockQueueEnd::<T>::mutate(|id| {
			*id_ref = *id;
			*id = *id + 1
		});
		UnlockQueue::<T>::insert(id, who);
		FeeLockMetadataQeueuePosition::<T>::set(who, Some(id));
	}

	pub(crate) fn move_to_the_end_of_unlock_queue(who: &T::AccountId) {
		if let Ok(id) = FeeLockMetadataQeueuePosition::<T>::try_get(who) {
			UnlockQueue::<T>::take(id);
			Self::push_to_the_end_of_unlock_queue(who);
		} else {
			Self::push_to_the_end_of_unlock_queue(who);
		}
	}
}

impl<T: Config> FeeLockTriggerTrait<T::AccountId> for Pallet<T> {
	fn is_whitelisted(token_id: TokenId) -> bool {
		if let Some(fee_lock_metadata) = Self::get_fee_lock_metadata() {
			if T::NativeTokenId::get() == token_id {
				return true
			}
			fee_lock_metadata.whitelisted_tokens.contains(&token_id)
		} else {
			false
		}
	}

	fn get_swap_valuation_for_token(
		valuating_token_id: TokenId,
		valuating_token_amount: Balance,
	) -> Option<Balance> {
		if T::NativeTokenId::get() == valuating_token_id {
			return Some(valuating_token_amount)
		}
		let (native_token_pool_reserve, valuating_token_pool_reserve) =
			<T::PoolReservesProvider as Valuate>::get_reserves(
				T::NativeTokenId::get(),
				valuating_token_id,
			)
			.ok()?;
		if native_token_pool_reserve.is_zero() || valuating_token_pool_reserve.is_zero() {
			return None
		}
		Some(
			multiply_by_rational_with_rounding(
				valuating_token_amount,
				native_token_pool_reserve,
				valuating_token_pool_reserve,
				Rounding::Down,
			)
			.unwrap_or(Balance::max_value()),
		)
	}

	fn process_fee_lock(who: &T::AccountId) -> DispatchResult {
		let fee_lock_metadata =
			Self::get_fee_lock_metadata().ok_or(Error::<T>::FeeLocksNotInitialized)?;
		let mut account_fee_lock_data = Self::get_account_fee_lock_data(who);
		let now = <frame_system::Pallet<T>>::block_number();

		// This is cause now >= last_fee_lock_block
		ensure!(now >= account_fee_lock_data.last_fee_lock_block, Error::<T>::UnexpectedFailure);

		if now <
			account_fee_lock_data
				.last_fee_lock_block
				.saturating_add(fee_lock_metadata.period_length)
		{
			// First storage edit
			// Cannot fail beyond this point
			// Rerserve additional fee_lock_amount
			<T as pallet::Config>::Tokens::reserve(
				<T as pallet::Config>::NativeTokenId::get().into(),
				who,
				fee_lock_metadata.fee_lock_amount.into(),
			)?;

			// Insert updated account_lock_info into storage
			// This is not expected to fail
			account_fee_lock_data.total_fee_lock_amount = account_fee_lock_data
				.total_fee_lock_amount
				.saturating_add(fee_lock_metadata.fee_lock_amount);
			account_fee_lock_data.last_fee_lock_block = now;
			AccountFeeLockData::<T>::insert(who.clone(), account_fee_lock_data.clone());
			Self::move_to_the_end_of_unlock_queue(who);
			Self::deposit_event(Event::FeeLocked {
				who: who.clone(),
				lock_amount: fee_lock_metadata.fee_lock_amount,
				total_locked: account_fee_lock_data.total_fee_lock_amount,
			});
		} else {
			// We must either reserve more or unreserve
			match (fee_lock_metadata.fee_lock_amount, account_fee_lock_data.total_fee_lock_amount) {
				(x, y) if x > y => <T as pallet::Config>::Tokens::reserve(
					<T as pallet::Config>::NativeTokenId::get().into(),
					who,
					x.saturating_sub(y).into(),
				)?,
				(x, y) if x < y => {
					let unreserve_result = <T as pallet::Config>::Tokens::unreserve(
						<T as pallet::Config>::NativeTokenId::get().into(),
						who,
						y.saturating_sub(x).into(),
					);
					if !unreserve_result.is_zero() {
						log::warn!(
							"Process fee lock unreserve resulted in non-zero unreserve_result {:?}",
							unreserve_result
						);
					}
				},
				_ => {},
			}
			// Insert updated account_lock_info into storage
			// This is not expected to fail
			account_fee_lock_data.total_fee_lock_amount = fee_lock_metadata.fee_lock_amount;
			account_fee_lock_data.last_fee_lock_block = now;
			AccountFeeLockData::<T>::insert(who.clone(), account_fee_lock_data.clone());
			Self::move_to_the_end_of_unlock_queue(who);
			Self::deposit_event(Event::FeeLocked {
				who: who.clone(),
				lock_amount: fee_lock_metadata.fee_lock_amount,
				total_locked: account_fee_lock_data.total_fee_lock_amount,
			});
		}

		Ok(())
	}

	fn can_unlock_fee(who: &T::AccountId) -> DispatchResult {
		// Check if total_fee_lock_amount is non-zero
		// THEN Check is period is greater than last

		let account_fee_lock_data = Self::get_account_fee_lock_data(&who);

		ensure!(!account_fee_lock_data.total_fee_lock_amount.is_zero(), Error::<T>::NotFeeLocked);

		let fee_lock_metadata =
			Self::get_fee_lock_metadata().ok_or(Error::<T>::FeeLocksNotInitialized)?;

		let now = <frame_system::Pallet<T>>::block_number();

		ensure!(
			now >= account_fee_lock_data
				.last_fee_lock_block
				.saturating_add(fee_lock_metadata.period_length),
			Error::<T>::CantUnlockFeeYet
		);

		Ok(())
	}

	fn unlock_fee(who: &T::AccountId) -> DispatchResult {
		// Check if total_fee_lock_amount is non-zero
		// THEN Check is period is greater than last

		let account_fee_lock_data = Self::get_account_fee_lock_data(&who);

		ensure!(!account_fee_lock_data.total_fee_lock_amount.is_zero(), Error::<T>::NotFeeLocked);

		let fee_lock_metadata =
			Self::get_fee_lock_metadata().ok_or(Error::<T>::FeeLocksNotInitialized)?;

		let now = <frame_system::Pallet<T>>::block_number();

		ensure!(
			now >= account_fee_lock_data
				.last_fee_lock_block
				.saturating_add(fee_lock_metadata.period_length),
			Error::<T>::CantUnlockFeeYet
		);

		let unreserve_result = <T as pallet::Config>::Tokens::unreserve(
			<T as pallet::Config>::NativeTokenId::get().into(),
			&who,
			account_fee_lock_data.total_fee_lock_amount.into(),
		);
		if !unreserve_result.is_zero() {
			log::warn!(
				"Unlock lock unreserve resulted in non-zero unreserve_result {:?}",
				unreserve_result
			);
		}

		FeeLockMetadataQeueuePosition::<T>::take(&who);
		AccountFeeLockData::<T>::remove(&who);

		Self::deposit_event(Event::FeeLockUnlocked(
			who.clone(),
			account_fee_lock_data.total_fee_lock_amount,
		));

		Ok(())
	}
}<|MERGE_RESOLUTION|>--- conflicted
+++ resolved
@@ -17,14 +17,10 @@
 use sp_arithmetic::per_things::Rounding;
 use sp_runtime::helpers_128bit::multiply_by_rational_with_rounding;
 
-<<<<<<< HEAD
 use sp_runtime::{
 	traits::{CheckedAdd, Zero},
 	Saturating,
 };
-=======
-use sp_runtime::{traits::Zero, Saturating};
->>>>>>> 22bc1682
 use sp_std::{convert::TryInto, prelude::*};
 
 #[cfg(test)]
@@ -45,7 +41,7 @@
 	($level:tt, $patter:expr $(, $values:expr)* $(,)?) => {
 		log::$level!(
 			target: crate::LOG_TARGET,
-			concat!("[{:?}] 💸 ", $patter), <frame_system::Pallet<T>>::block_number() $(, $values)*
+			concat!("[{:?}] � ", $patter), <frame_system::Pallet<T>>::block_number() $(, $values)**
 		)
 	};
 }
