--- conflicted
+++ resolved
@@ -42,13 +42,9 @@
 jsonrpc-core = "18.0.0"
 
 # Local Dependencies
-<<<<<<< HEAD
-mangata-runtime = { path = "../runtime/mangata" }
-=======
 mangata-kusama-runtime = { path = "../runtime/mangata-kusama/", optional = true }
 mangata-rococo-runtime = { path = "../runtime/mangata-rococo/", optional = true }
 mangata-primitives = { path = "../primitives/mangata/"}
->>>>>>> 51fac1c8
 
 # Substrate Dependencies
 frame-benchmarking = { git = "https://github.com/mangata-finance/substrate", branch = "mangata-dev" }
@@ -126,25 +122,6 @@
 artemis-core = {default-features = false, version = "0.1.1", git = "https://github.com/mangata-finance/snowbridge", branch = "mangata-dev"}
 
 
-# [dev-dependencies]
-# criterion = { version = "0.3.5", features = [ "async_tokio", "html_reports" ] }
-# sc-block-builder = { package="sc-block-builder-ver", git = "https://github.com/mangata-finance/substrate", branch = "mangata-dev" }
-# sp-keyring = { git = "https://github.com/mangata-finance/substrate", branch = "mangata-dev" }
-# tokio = { version = "1.15", features = ["macros", "time"] }
-# pallet-timestamp = { git = "https://github.com/mangata-finance/substrate", default-features = false, branch = "mangata-dev" }
-# sp-tracing = { git = "https://github.com/mangata-finance/substrate", branch = "mangata-dev" }
-# frame-system = { git = "https://github.com/mangata-finance/substrate", branch = "mangata-dev" }
-# pallet-transaction-payment = { git = "https://github.com/mangata-finance/substrate", branch = "mangata-dev" }
-# frame-system-rpc-runtime-api = { git = "https://github.com/mangata-finance/substrate", branch = "mangata-dev" } 
-# cumulus-pallet-parachain-system = { git = 'https://github.com/mangata-finance/cumulus', branch = 'mangata-dev'}
-# cumulus-test-relay-sproof-builder = { git = 'https://github.com/mangata-finance/cumulus', branch = 'mangata-dev'}
-# polkadot-runtime-common = { git = "https://github.com/mangata-finance/polkadot", branch = "release-v0.9.16" }
-# sp-consensus-slots = { git = "https://github.com/mangata-finance/substrate", branch = "mangata-dev" }
-# futures = "0.3.16"
-# schnorrkel = { version = "0.9.1", features = ["preaudit_deprecated", "u64_backend"], default-features = false}
-# sp-core = { git = "https://github.com/mangata-finance/substrate", branch = "mangata-dev", features = ["full_crypto"]}
-# extrinsic-shuffler = { git = "https://github.com/mangata-finance/substrate", branch = "mangata-dev"}
-# cfg-if = "1.0.0"
 
 [[bench]]
 name = "block_production"
