name: Reusable e2e tests workflow

on:
  workflow_dispatch:
    inputs:
      e2eBranch:
        description: "Name of the e2e target branch"
        type: string
        required: false
        default: "main"
      parachainDocker:
        description: "Name of the parachain docker reference"
        type: string
        required: false
        default: "mangatasolutions/mangata-node:latest"
      skipBuild:
        description: "Skip build phase"
        type: string
        required: false
        default: false
      globalVersion:
        description: "Set Mangata node version."
        type: string
        required: true
  workflow_call:
    inputs:
      e2eBranch:
        description: "Name of the e2e target branch"
        type: string
        required: false
        default: "main"
      parachainDocker:
        description: "Name of the parachain docker reference"
        type: string
        required: false
        default: "mangatasolutions/mangata-node:latest"
      skipBuild:
        description: "Skip build phase"
        type: string
        required: false
        default: false
      globalVersion:
        description: "Set Mangata node version."
        type: string
        required: true

permissions:
  contents: write
  id-token: write
  deployments: write
  checks: write

jobs:
  e2e-test-matrix:
    strategy:
      matrix:
        include:
          - command: "yarn test-parallel --max-workers=32"
            fast: false
          - command: "yarn test-sequential-no-bootstrap"
            fast: false
<<<<<<< HEAD
          - command: "yarn test-sequential-autocompound"
            fast: true

=======
          - command: "yarn test-seqgasless"
            fast: false
          - command: "yarn test-bootstrap"
            fast: false
          - command: "yarn test-rewards-bootstrap"
            fast: false
          - command: "yarn test-sequential-autocompound"
            fast: true
>>>>>>> 4efca8e7
    runs-on: [self-hosted, compile]
    timeout-minutes: 180
    env:
      API_URL: "ws://127.0.0.1:9946"
      TEST_PALLET_ADDRESS: ${{ secrets.E2E_TEST_PALLET_ADDRESS }}
      E2E_TREASURY_PALLET_ADDRESS: ${{ secrets.E2E_TREASURY_PALLET_ADDRESS }}
      E2E_XYK_PALLET_ADDRESS: ${{ secrets.E2E_XYK_PALLET_ADDRESS }}
      E2E_TREASURY_BURN_PALLET_ADDRESS: ${{ secrets.E2E_TREASURY_BURN_PALLET_ADDRESS }}
      #      TEST_SUDO_NAME: ${{ secrets.E2E_TEST_SUDO_NAME }}
      TEST_SUDO_NAME: "//Alice"
      MANGATA_NODE_VERSION: ${{ inputs.globalVersion }}
      E2EBRANCHNAME: "main"
      PARACHAIN_DOCKER_IMAGE: ${{ inputs.parachainDocker || format('mangatasolutions/mangata-node:{0}', inputs.globalVersion) }}
    steps:
      ####IDK, but this is neccesary for reports
      - uses: actions/checkout@v3

      - name: Adapt if fast runtime
        if:  ${{  !contains(env.PARACHAIN_DOCKER_IMAGE, 'fast') && matrix.fast == true }}
        run: echo "PARACHAIN_DOCKER_IMAGE=${{ env.PARACHAIN_DOCKER_IMAGE }}-fast" >> $GITHUB_ENV
      
      - name: Download node Docker image
        if: ${{ !contains(github.event.pull_request.labels.*.name, 'skip-build') && inputs.skipBuild != 'true' }}
        run: docker pull ${{ env.PARACHAIN_DOCKER_IMAGE }}

      - name: E2E- Get branch name
        id: branch-name
        uses: tj-actions/branch-names@v4.9

      - name: E2E- Get target branch.
        run: |
          echo "This job name branch is: ${{ steps.branch-name.outputs.current_branch }}"

      - name: E2E- Calculate if run e2e feature branch or main.
        run: |
          echo DEFAULT: E2E test will run with: $E2EBRANCHNAME
          echo "Running on: ${{ steps.branch-name.outputs.current_branch }}"
          if [ -n "$(git ls-remote --heads https://github.com/mangata-finance/mangata-e2e.git ${{ steps.branch-name.outputs.current_branch }} --force --quiet)" ]; then echo "E2EBRANCHNAME=${{ steps.branch-name.outputs.current_branch }}" >> $GITHUB_ENV; echo "MATCH - OK" ; elif [ -n "$(git ls-remote --heads https://github.com/mangata-finance/mangata-e2e.git ${{ github.base_ref }} --force --quiet)" ]; then echo "E2EBRANCHNAME=${{ github.base_ref }}" >> $GITHUB_ENV; echo "MATCH - OK" ;  fi

      - name: Decide if main - branch or parameter
        # if we have something in e2eBranch - override E2EBranchName, else -> E2EBRANCHNAME , that
        # by default will be main.
        run: echo "E2EBRANCHNAME=${{ inputs.e2eBranch || env.E2EBRANCHNAME }}" >> $GITHUB_ENV

      - name: E2E- Get target branch.
        run: |
          echo "${{ env.E2EBRANCHNAME }}"

      - name: Checkout tests
        uses: actions/checkout@v3
        with:
          repository: mangata-finance/mangata-e2e
          ref: "${{ env.E2EBRANCHNAME }}"
          path: e2eTests
      
      - uses: actions/setup-node@v3
        with:
          node-version: '16'
          cache: 'yarn'
          cache-dependency-path: '**/yarn.lock'

      - name: Print parachain docker image reference
        run: |
          echo ${{ env.PARACHAIN_DOCKER_IMAGE }}

      - name: Replace parachain docker image reference in config
        working-directory: launch
        run: sed -i 's+mangatasolutions/mangata-node:dev+${{ env.PARACHAIN_DOCKER_IMAGE }}+g' config.yml

      - name: Install parachain launch dependencies
        working-directory: launch
        run: yarn
      
      - name: Install e2e tests dependencies
        working-directory: e2eTests
        run: yarn

      - name: Generate parachain launch config
        working-directory: launch
        run: yarn gen

      - name: Stop previous parachain if running
        working-directory: launch
        run: yarn down

      - name: Start mangata-node parachain
        working-directory: launch
        run: yarn up

      - name: Docker ps
        run: docker ps --no-trunc

      - name: Sleep for 2 minutes
        run: sleep 120s #close buffers of videos.

      - name: Run tests
        working-directory: e2eTests
        run: ${{ matrix.command }}

      - name: Test Report
        uses: dorny/test-reporter@v1.6.0
        if: success() || failure() # run this step even if previous step failed
        with:
          name: E2E report ${{ matrix.command }} # Name of the check run which will be created
          path: e2eTests/reports/junit-*.xml # Path to test results
          reporter: jest-junit # Format of test results

      - name: Collect docker logs on failure
        if: failure()
        uses: jwalton/gh-docker-logs@v2.2.1
        with:
          dest: "./logs"

      - name: Tar logs
        if: failure()
        run: tar cvzf ./logs.tgz ./logs

      - name: Create images snapshots
        if: failure()
        run: |
          docker commit  $(docker ps | grep parachain-2110-1 | awk '{print $1}') mangata_test_run/mangata_bob_1
          docker save  --output=/tmp/mangata_bob_1.tar mangata_test_run/mangata_bob_1
          docker commit  $(docker ps | grep parachain-2110-0 | awk '{print $1}') mangata_test_run/mangata_alice_1
          docker save  --output=/tmp/mangata_alice_1.tar mangata_test_run/mangata_alice_1

      - name: Upload logs  and docker images to GitHub
        if: failure()
        uses: actions/upload-artifact@v3.1.1
        with:
          name: logsAndImages
          path: |
            ./logs.tgz
            /tmp/mangata_bob_1.tar
            /tmp/mangata_alice_1.tar

      - name: Stop mangata-node parachain
        if: always()
        working-directory: launch
        run: yarn down<|MERGE_RESOLUTION|>--- conflicted
+++ resolved
@@ -59,20 +59,15 @@
             fast: false
           - command: "yarn test-sequential-no-bootstrap"
             fast: false
-<<<<<<< HEAD
+          - command: "yarn test-seqgasless"
+            fast: false
+          - command: "yarn test-bootstrap"
+            fast: false
+          - command: "yarn test-rewards-bootstrap"
+            fast: false
           - command: "yarn test-sequential-autocompound"
             fast: true
 
-=======
-          - command: "yarn test-seqgasless"
-            fast: false
-          - command: "yarn test-bootstrap"
-            fast: false
-          - command: "yarn test-rewards-bootstrap"
-            fast: false
-          - command: "yarn test-sequential-autocompound"
-            fast: true
->>>>>>> 4efca8e7
     runs-on: [self-hosted, compile]
     timeout-minutes: 180
     env:
