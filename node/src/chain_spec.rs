--- conflicted
+++ resolved
@@ -178,16 +178,8 @@
 						18u32,
 						0u32,
 						H160::from_slice(&hex!["C7e3Bda797D2cEb740308eC40142ae235e08144A"][..]),
-<<<<<<< HEAD
 						300_000_000__000_000_000_000_000_000u128,
-						kusama_mainnet_keys::ALICE_SR25519
-							.parse::<sr25519::Public>()
-							.unwrap()
-							.into(),
-=======
-						30_000_000__000_000_000_000_000_000u128,
 						kusama_mainnet_keys::ALICE_SR25519.parse::<AccountId>().unwrap().into(),
->>>>>>> 36676777
 					),
 					(
 						b"Ether".to_vec(),
@@ -204,52 +196,23 @@
 				vec![
 					(
 						0u32,
-<<<<<<< HEAD
 						400_000_000__000_000_000_000_000_000u128,
-						kusama_mainnet_keys::SUDO_SR25519
-							.parse::<sr25519::Public>()
-							.unwrap()
-							.into(),
-					),
-					(
-						0u32,
-						100_000_000__000_000_000_000_000_000u128,
-						kusama_mainnet_keys::RELAY_SR25519
-							.parse::<sr25519::Public>()
-							.unwrap()
-							.into(),
-					),
-					(
-						0u32,
-						100_000_000__000_000_000_000_000_000u128,
-						kusama_mainnet_keys::BOB_SR25519.parse::<sr25519::Public>().unwrap().into(),
-					),
-					(
-						0u32,
-						100_000_000__000_000_000_000_000_000u128,
-						kusama_mainnet_keys::CHARLIE_SR25519
-							.parse::<sr25519::Public>()
-							.unwrap()
-							.into(),
-=======
-						40_000_000__000_000_000_000_000_000u128,
 						kusama_mainnet_keys::SUDO_SR25519.parse::<AccountId>().unwrap().into(),
 					),
 					(
 						0u32,
-						10_000_000__000_000_000_000_000_000u128,
+						100_000_000__000_000_000_000_000_000u128,
 						kusama_mainnet_keys::RELAY_SR25519.parse::<AccountId>().unwrap().into(),
 					),
 					(
 						0u32,
-						10_000_000__000_000_000_000_000_000u128,
+						100_000_000__000_000_000_000_000_000u128,
 						kusama_mainnet_keys::BOB_SR25519.parse::<AccountId>().unwrap().into(),
 					),
 					(
 						0u32,
-						10_000_000__000_000_000_000_000_000u128,
+						100_000_000__000_000_000_000_000_000u128,
 						kusama_mainnet_keys::CHARLIE_SR25519.parse::<AccountId>().unwrap().into(),
->>>>>>> 36676777
 					),
 				],
 				// Vesting Tokens
@@ -385,16 +348,8 @@
 						18u32,
 						0u32,
 						H160::from_slice(&hex!["C7e3Bda797D2cEb740308eC40142ae235e08144A"][..]),
-<<<<<<< HEAD
 						300_000_000__000_000_000_000_000_000u128,
-						public_testnet_keys::ALICE_SR25519
-							.parse::<sr25519::Public>()
-							.unwrap()
-							.into(),
-=======
-						30_000_000__000_000_000_000_000_000u128,
 						public_testnet_keys::ALICE_SR25519.parse::<AccountId>().unwrap().into(),
->>>>>>> 36676777
 					),
 					(
 						b"Ether".to_vec(),
@@ -411,52 +366,23 @@
 				vec![
 					(
 						0u32,
-<<<<<<< HEAD
 						400_000_000__000_000_000_000_000_000u128,
-						public_testnet_keys::SUDO_SR25519
-							.parse::<sr25519::Public>()
-							.unwrap()
-							.into(),
-					),
-					(
-						0u32,
-						100_000_000__000_000_000_000_000_000u128,
-						public_testnet_keys::RELAY_SR25519
-							.parse::<sr25519::Public>()
-							.unwrap()
-							.into(),
-					),
-					(
-						0u32,
-						100_000_000__000_000_000_000_000_000u128,
-						public_testnet_keys::BOB_SR25519.parse::<sr25519::Public>().unwrap().into(),
-					),
-					(
-						0u32,
-						100_000_000__000_000_000_000_000_000u128,
-						public_testnet_keys::CHARLIE_SR25519
-							.parse::<sr25519::Public>()
-							.unwrap()
-							.into(),
-=======
-						40_000_000__000_000_000_000_000_000u128,
 						public_testnet_keys::SUDO_SR25519.parse::<AccountId>().unwrap().into(),
 					),
 					(
 						0u32,
-						10_000_000__000_000_000_000_000_000u128,
+						100_000_000__000_000_000_000_000_000u128,
 						public_testnet_keys::RELAY_SR25519.parse::<AccountId>().unwrap().into(),
 					),
 					(
 						0u32,
-						10_000_000__000_000_000_000_000_000u128,
+						100_000_000__000_000_000_000_000_000u128,
 						public_testnet_keys::BOB_SR25519.parse::<AccountId>().unwrap().into(),
 					),
 					(
 						0u32,
-						10_000_000__000_000_000_000_000_000u128,
+						100_000_000__000_000_000_000_000_000u128,
 						public_testnet_keys::CHARLIE_SR25519.parse::<AccountId>().unwrap().into(),
->>>>>>> 36676777
 					),
 				],
 				// Vesting Tokens
