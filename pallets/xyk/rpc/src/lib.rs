// Copyright (C) 2021 Mangata team

use codec::Codec;
use jsonrpsee::{
	core::{async_trait, Error as JsonRpseeError, RpcResult},
	proc_macros::rpc,
	types::error::{CallError, ErrorObject},
};
use sp_api::ProvideRuntimeApi;
use sp_blockchain::HeaderBackend;
use sp_core::U256;
use sp_rpc::number::NumberOrHex;
use sp_runtime::traits::{Block as BlockT, MaybeDisplay, MaybeFromStr};
use sp_std::convert::{TryFrom, TryInto};
use std::sync::Arc;
pub use xyk_runtime_api::XykApi as XykRuntimeApi;
<<<<<<< HEAD
use xyk_runtime_api::{RpcAmountsResult, GenericXYKRpcResult, XYKRpcResult};
=======
use xyk_runtime_api::{RpcAmountsResult, RpcAssetMetadata, XYKRpcResult};
>>>>>>> b8202b86

#[rpc(client, server)]
pub trait XykApi<
	BlockHash,
	Balance,
	TokenId,
	AccountId,
	ResponseTypePrice,
	ResponseTypeAmounts,
	BalanceOutput,
	LiquidityTokens,
>
{
	#[method(name = "xyk_calculate_sell_price")]
	fn calculate_sell_price(
		&self,
		input_reserve: Balance,
		output_reserve: Balance,
		sell_amount: Balance,
		at: Option<BlockHash>,
	) -> RpcResult<ResponseTypePrice>;

	#[method(name = "xyk_calculate_buy_price")]
	fn calculate_buy_price(
		&self,
		input_reserve: Balance,
		output_reserve: Balance,
		buy_amount: Balance,
		at: Option<BlockHash>,
	) -> RpcResult<ResponseTypePrice>;

	#[method(name = "xyk_calculate_sell_price_id")]
	fn calculate_sell_price_id(
		&self,
		sold_token_id: TokenId,
		bought_token_id: TokenId,
		sell_amount: Balance,
		at: Option<BlockHash>,
	) -> RpcResult<ResponseTypePrice>;

	#[method(name = "xyk_calculate_buy_price_id")]
	fn calculate_buy_price_id(
		&self,
		sold_token_id: TokenId,
		bought_token_id: TokenId,
		buy_amount: Balance,
		at: Option<BlockHash>,
	) -> RpcResult<ResponseTypePrice>;

	#[method(name = "xyk_get_burn_amount")]
	fn get_burn_amount(
		&self,
		first_asset_id: TokenId,
		second_asset_id: TokenId,
		liquidity_asset_amount: Balance,
		at: Option<BlockHash>,
	) -> RpcResult<ResponseTypeAmounts>;

	#[method(name = "xyk_get_max_instant_burn_amount")]
	fn get_max_instant_burn_amount(
		&self,
		user: AccountId,
		liquidity_asset_id: TokenId,
		at: Option<BlockHash>,
	) -> RpcResult<ResponseTypePrice>;

	#[method(name = "xyk_get_max_instant_unreserve_amount")]
	fn get_max_instant_unreserve_amount(
		&self,
		user: AccountId,
		liquidity_asset_id: TokenId,
		at: Option<BlockHash>,
	) -> RpcResult<ResponseTypePrice>;

	#[method(name = "xyk_calculate_rewards_amount")]
	fn calculate_rewards_amount(
		&self,
		user: AccountId,
		liquidity_asset_id: TokenId,
		at: Option<BlockHash>,
	) -> RpcResult<ResponseTypePrice>;

	#[method(name = "xyk_calculate_balanced_sell_amount")]
	fn calculate_balanced_sell_amount(
		&self,
		total_amount: Balance,
		reserve_amount: Balance,
		at: Option<BlockHash>,
	) -> RpcResult<ResponseTypePrice>;

<<<<<<< HEAD
	#[method(name = "xyk_get_liq_tokens_for_trading")]
	fn get_liq_tokens_for_trading(
		&self,
		at: Option<BlockHash>,
	) -> RpcResult<LiquidityTokens>;
=======
	#[method(name = "xyk_is_buy_asset_lock_free")]
	fn is_buy_asset_lock_free(
		&self,
		path: sp_std::vec::Vec<TokenId>,
		input_amount: Balance,
		at: Option<BlockHash>,
	) -> RpcResult<Option<bool>>;

	#[method(name = "xyk_is_sell_asset_lock_free")]
	fn is_sell_asset_lock_free(
		&self,
		path: sp_std::vec::Vec<TokenId>,
		input_amount: Balance,
		at: Option<BlockHash>,
	) -> RpcResult<Option<bool>>;

	#[method(name = "xyk_get_tradeable_tokens")]
	fn get_tradeable_tokens(
		&self,
		at: Option<BlockHash>,
	) -> RpcResult<sp_std::vec::Vec<RpcAssetMetadata<TokenId>>>;
>>>>>>> b8202b86
}

pub struct Xyk<C, M> {
	client: Arc<C>,
	_marker: std::marker::PhantomData<M>,
}

impl<C, P> Xyk<C, P> {
	pub fn new(client: Arc<C>) -> Self {
		Self { client, _marker: Default::default() }
	}
}

trait TryIntoBalance<Balance> {
	fn try_into_balance(self) -> RpcResult<Balance>;
}

impl<T: TryFrom<U256>> TryIntoBalance<T> for NumberOrHex {
	fn try_into_balance(self) -> RpcResult<T> {
		self.into_u256().try_into().or(Err(JsonRpseeError::Call(CallError::Custom(
			ErrorObject::owned(
				1,
				"Unable to serve the request",
				Some(String::from("input parameter doesnt fit into u128")),
			),
		))))
	}
}

#[async_trait]
impl<C, Block, Balance, TokenId, AccountId>
	XykApiServer<
		<Block as BlockT>::Hash,
		NumberOrHex,
		TokenId,
		AccountId,
		XYKRpcResult<Balance>,
		RpcAmountsResult<Balance>,
		Balance,
	> for Xyk<C, Block>
where
	Block: BlockT,
	C: Send + Sync + 'static,
	C: ProvideRuntimeApi<Block>,
	C: HeaderBackend<Block>,
	C::Api: XykRuntimeApi<Block, Balance, TokenId, AccountId>,
	Balance: Codec + MaybeDisplay + MaybeFromStr + TryFrom<U256>,
	TokenId: Codec + MaybeDisplay + MaybeFromStr,
	AccountId: Codec + MaybeDisplay + MaybeFromStr,
{
	fn calculate_sell_price(
		&self,
		input_reserve: NumberOrHex,
		output_reserve: NumberOrHex,
		sell_amount: NumberOrHex,
		at: Option<<Block as BlockT>::Hash>,
	) -> RpcResult<XYKRpcResult<Balance>> {
		let api = self.client.runtime_api();
		let at = self.client.info().best_hash;

		let runtime_api_result = api.calculate_sell_price(
			at,
			input_reserve.try_into_balance()?,
			output_reserve.try_into_balance()?,
			sell_amount.try_into_balance()?,
		);
		runtime_api_result.map_err(|e| {
			JsonRpseeError::Call(CallError::Custom(ErrorObject::owned(
				1,
				"Unable to serve the request",
				Some(format!("{:?}", e)),
			)))
		})
	}

	fn calculate_buy_price(
		&self,
		input_reserve: NumberOrHex,
		output_reserve: NumberOrHex,
		buy_amount: NumberOrHex,
		at: Option<<Block as BlockT>::Hash>,
	) -> RpcResult<XYKRpcResult<Balance>> {
		let api = self.client.runtime_api();
		let at = self.client.info().best_hash;

		let runtime_api_result = api.calculate_buy_price(
			at,
			input_reserve.try_into_balance()?,
			output_reserve.try_into_balance()?,
			buy_amount.try_into_balance()?,
		);
		runtime_api_result.map_err(|e| {
			JsonRpseeError::Call(CallError::Custom(ErrorObject::owned(
				1,
				"Unable to serve the request",
				Some(format!("{:?}", e)),
			)))
		})
	}

	fn calculate_sell_price_id(
		&self,
		sold_token_id: TokenId,
		bought_token_id: TokenId,
		sell_amount: NumberOrHex,
		at: Option<<Block as BlockT>::Hash>,
	) -> RpcResult<XYKRpcResult<Balance>> {
		let api = self.client.runtime_api();
		let at = self.client.info().best_hash;

		let runtime_api_result = api.calculate_sell_price_id(
			at,
			sold_token_id,
			bought_token_id,
			sell_amount.try_into_balance()?,
		);
		runtime_api_result.map_err(|e| {
			JsonRpseeError::Call(CallError::Custom(ErrorObject::owned(
				1,
				"Unable to serve the request",
				Some(format!("{:?}", e)),
			)))
		})
	}

	fn calculate_buy_price_id(
		&self,
		sold_token_id: TokenId,
		bought_token_id: TokenId,
		buy_amount: NumberOrHex,
		at: Option<<Block as BlockT>::Hash>,
	) -> RpcResult<XYKRpcResult<Balance>> {
		let api = self.client.runtime_api();
		let at = self.client.info().best_hash;

		let runtime_api_result = api.calculate_buy_price_id(
			at,
			sold_token_id,
			bought_token_id,
			buy_amount.try_into_balance()?,
		);
		runtime_api_result.map_err(|e| {
			JsonRpseeError::Call(CallError::Custom(ErrorObject::owned(
				1,
				"Unable to serve the request",
				Some(format!("{:?}", e)),
			)))
		})
	}

	fn get_burn_amount(
		&self,
		first_asset_id: TokenId,
		second_asset_id: TokenId,
		liquidity_asset_amount: NumberOrHex,
		at: Option<<Block as BlockT>::Hash>,
	) -> RpcResult<RpcAmountsResult<Balance>> {
		let api = self.client.runtime_api();
		let at = self.client.info().best_hash;

		let runtime_api_result = api.get_burn_amount(
			at,
			first_asset_id,
			second_asset_id,
			liquidity_asset_amount.try_into_balance()?,
		);
		runtime_api_result.map_err(|e| {
			JsonRpseeError::Call(CallError::Custom(ErrorObject::owned(
				1,
				"Unable to serve the request",
				Some(format!("{:?}", e)),
			)))
		})
	}

	fn get_max_instant_burn_amount(
		&self,
		user: AccountId,
		liquidity_asset_id: TokenId,
		at: Option<<Block as BlockT>::Hash>,
	) -> RpcResult<XYKRpcResult<Balance>> {
		let api = self.client.runtime_api();
		let at = self.client.info().best_hash;

		api.get_max_instant_burn_amount(at, user, liquidity_asset_id).map_err(|e| {
			JsonRpseeError::Call(CallError::Custom(ErrorObject::owned(
				1,
				"Unable to serve the request",
				Some(format!("{:?}", e)),
			)))
		})
	}

	fn get_max_instant_unreserve_amount(
		&self,
		user: AccountId,
		liquidity_asset_id: TokenId,
		at: Option<<Block as BlockT>::Hash>,
	) -> RpcResult<XYKRpcResult<Balance>> {
		let api = self.client.runtime_api();
		let at = self.client.info().best_hash;

		api.get_max_instant_unreserve_amount(at, user, liquidity_asset_id).map_err(|e| {
			JsonRpseeError::Call(CallError::Custom(ErrorObject::owned(
				1,
				"Unable to serve the request",
				Some(format!("{:?}", e)),
			)))
		})
	}

	fn calculate_rewards_amount(
		&self,
		user: AccountId,
		liquidity_asset_id: TokenId,
		at: Option<<Block as BlockT>::Hash>,
	) -> RpcResult<XYKRpcResult<Balance>> {
		let api = self.client.runtime_api();
		let at = self.client.info().best_hash;

		let runtime_api_result = api.calculate_rewards_amount(at, user, liquidity_asset_id);

		runtime_api_result.map_err(|e| {
			JsonRpseeError::Call(CallError::Custom(ErrorObject::owned(
				1,
				"Unable to serve the request",
				Some(format!("{:?}", e)),
			)))
		})
	}

	fn calculate_balanced_sell_amount(
		&self,
		total_amount: NumberOrHex,
		reserve_amount: NumberOrHex,
		at: Option<<Block as BlockT>::Hash>,
	) -> RpcResult<XYKRpcResult<Balance>> {
		let api = self.client.runtime_api();
		let at = self.client.info().best_hash;

		api.calculate_balanced_sell_amount(
			at,
			total_amount.try_into_balance()?,
			reserve_amount.try_into_balance()?,
		)
		.map_err(|e| {
			JsonRpseeError::Call(CallError::Custom(ErrorObject::owned(
				1,
				"Unable to serve the request",
				Some(format!("{:?}", e)),
			)))
		})
	}

<<<<<<< HEAD
	fn get_liq_tokens_for_trading(
		&self,
		at: Option<<Block as BlockT>::Hash>,
	) -> RpcResult<GenericXYKRpcResult<Vec<TokenId>>> {
		let api = self.client.runtime_api();
		let at = BlockId::<Block>::hash(at.unwrap_or_else(||
			// If the block hash is not supplied assume the best block.
			self.client.info().best_hash));

		api.get_liq_tokens_for_trading(&at)
=======
	fn is_buy_asset_lock_free(
		&self,
		path: sp_std::vec::Vec<TokenId>,
		input_amount: NumberOrHex,
		at: Option<<Block as BlockT>::Hash>,
	) -> RpcResult<Option<bool>> {
		let api = self.client.runtime_api();
		let at = self.client.info().best_hash;

		api.is_buy_asset_lock_free(at, path, input_amount.try_into_balance()?)
>>>>>>> b8202b86
			.map_err(|e| {
				JsonRpseeError::Call(CallError::Custom(ErrorObject::owned(
					1,
					"Unable to serve the request",
					Some(format!("{:?}", e)),
				)))
			})
	}
<<<<<<< HEAD

=======
	fn is_sell_asset_lock_free(
		&self,
		path: sp_std::vec::Vec<TokenId>,
		input_amount: NumberOrHex,
		at: Option<<Block as BlockT>::Hash>,
	) -> RpcResult<Option<bool>> {
		let api = self.client.runtime_api();
		let at = self.client.info().best_hash;

		api.is_sell_asset_lock_free(at, path, input_amount.try_into_balance()?)
			.map_err(|e| {
				JsonRpseeError::Call(CallError::Custom(ErrorObject::owned(
					1,
					"Unable to serve the request",
					Some(format!("{:?}", e)),
				)))
			})
	}
	fn get_tradeable_tokens(
		&self,
		at: Option<<Block as BlockT>::Hash>,
	) -> RpcResult<Vec<RpcAssetMetadata<TokenId>>> {
		let api = self.client.runtime_api();
		let at = self.client.info().best_hash;

		api.get_tradeable_tokens(at).map_err(|e| {
			JsonRpseeError::Call(CallError::Custom(ErrorObject::owned(
				1,
				"Unable to serve the request",
				Some(format!("{:?}", e)),
			)))
		})
	}
>>>>>>> b8202b86
}<|MERGE_RESOLUTION|>--- conflicted
+++ resolved
@@ -13,12 +13,9 @@
 use sp_runtime::traits::{Block as BlockT, MaybeDisplay, MaybeFromStr};
 use sp_std::convert::{TryFrom, TryInto};
 use std::sync::Arc;
+use sp_runtime::generic::BlockId;
 pub use xyk_runtime_api::XykApi as XykRuntimeApi;
-<<<<<<< HEAD
-use xyk_runtime_api::{RpcAmountsResult, GenericXYKRpcResult, XYKRpcResult};
-=======
-use xyk_runtime_api::{RpcAmountsResult, RpcAssetMetadata, XYKRpcResult};
->>>>>>> b8202b86
+use xyk_runtime_api::{GenericXYKRpcResult, RpcAmountsResult, RpcAssetMetadata, XYKRpcResult};
 
 #[rpc(client, server)]
 pub trait XykApi<
@@ -109,13 +106,12 @@
 		at: Option<BlockHash>,
 	) -> RpcResult<ResponseTypePrice>;
 
-<<<<<<< HEAD
 	#[method(name = "xyk_get_liq_tokens_for_trading")]
 	fn get_liq_tokens_for_trading(
 		&self,
 		at: Option<BlockHash>,
 	) -> RpcResult<LiquidityTokens>;
-=======
+
 	#[method(name = "xyk_is_buy_asset_lock_free")]
 	fn is_buy_asset_lock_free(
 		&self,
@@ -137,7 +133,6 @@
 		&self,
 		at: Option<BlockHash>,
 	) -> RpcResult<sp_std::vec::Vec<RpcAssetMetadata<TokenId>>>;
->>>>>>> b8202b86
 }
 
 pub struct Xyk<C, M> {
@@ -392,7 +387,6 @@
 		})
 	}
 
-<<<<<<< HEAD
 	fn get_liq_tokens_for_trading(
 		&self,
 		at: Option<<Block as BlockT>::Hash>,
@@ -403,18 +397,6 @@
 			self.client.info().best_hash));
 
 		api.get_liq_tokens_for_trading(&at)
-=======
-	fn is_buy_asset_lock_free(
-		&self,
-		path: sp_std::vec::Vec<TokenId>,
-		input_amount: NumberOrHex,
-		at: Option<<Block as BlockT>::Hash>,
-	) -> RpcResult<Option<bool>> {
-		let api = self.client.runtime_api();
-		let at = self.client.info().best_hash;
-
-		api.is_buy_asset_lock_free(at, path, input_amount.try_into_balance()?)
->>>>>>> b8202b86
 			.map_err(|e| {
 				JsonRpseeError::Call(CallError::Custom(ErrorObject::owned(
 					1,
@@ -423,9 +405,26 @@
 				)))
 			})
 	}
-<<<<<<< HEAD
-
-=======
+
+	fn is_buy_asset_lock_free(
+		&self,
+		path: sp_std::vec::Vec<TokenId>,
+		input_amount: NumberOrHex,
+		at: Option<<Block as BlockT>::Hash>,
+	) -> RpcResult<Option<bool>> {
+		let api = self.client.runtime_api();
+		let at = self.client.info().best_hash;
+
+		api.is_buy_asset_lock_free(at, path, input_amount.try_into_balance()?)
+			.map_err(|e| {
+				JsonRpseeError::Call(CallError::Custom(ErrorObject::owned(
+					1,
+					"Unable to serve the request",
+					Some(format!("{:?}", e)),
+				)))
+			})
+	}
+
 	fn is_sell_asset_lock_free(
 		&self,
 		path: sp_std::vec::Vec<TokenId>,
@@ -444,6 +443,7 @@
 				)))
 			})
 	}
+
 	fn get_tradeable_tokens(
 		&self,
 		at: Option<<Block as BlockT>::Hash>,
@@ -459,5 +459,4 @@
 			)))
 		})
 	}
->>>>>>> b8202b86
 }