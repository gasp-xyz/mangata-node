#![cfg_attr(not(feature = "std"), no_std)]

use frame_support::{
	ensure,
	pallet_prelude::*,
	traits::{tokens::currency::MultiTokenCurrency, Get, StorageVersion},
	StorageHasher,
};
use frame_system::{ensure_signed, pallet_prelude::*};
use messages::{to_eth_u256, Origin, RequestId, UpdateType, L1};
use scale_info::prelude::{format, string::String};
use sp_core::hexdisplay::HexDisplay;
use sp_runtime::traits::SaturatedConversion;

use alloy_sol_types::SolValue;
use frame_support::traits::WithdrawReasons;
use itertools::Itertools;
use mangata_support::traits::{
	AssetRegistryProviderTrait, GetMaintenanceStatusTrait, RolldownProviderTrait,
	SequencerStakingProviderTrait,
};
use mangata_types::assets::L1Asset;
use orml_tokens::{MultiTokenCurrencyExtended, MultiTokenReservableCurrency};
use sha3::{Digest, Keccak256};
use sp_core::{H256, U256};
use sp_runtime::{serde::Serialize, traits::Convert};
use sp_std::{collections::btree_set::BTreeSet, convert::TryInto, prelude::*, vec::Vec};

pub type CurrencyIdOf<T> = <<T as Config>::Tokens as MultiTokenCurrency<
	<T as frame_system::Config>::AccountId,
>>::CurrencyId;

pub type BalanceOf<T> =
	<<T as Config>::Tokens as MultiTokenCurrency<<T as frame_system::Config>::AccountId>>::Balance;

type AccountIdOf<T> = <T as frame_system::Config>::AccountId;

const DISPUTE_PERIOD_LENGTH: u128 = 5;
const RIGHTS_MULTIPLIER: u128 = 1;

pub(crate) const LOG_TARGET: &'static str = "rolldown";

// syntactic sugar for logging.
#[macro_export]
macro_rules! log {
	($level:tt, $patter:expr $(, $values:expr)* $(,)?) => {
		log::$level!(
			target: crate::LOG_TARGET,
			concat!("[{:?}] 💸 ", $patter), <frame_system::Pallet<T>>::block_number() $(, $values)*
		)
	};
}

#[derive(Debug, PartialEq)]
pub struct EthereumAddressConverter<AccountId>(sp_std::marker::PhantomData<AccountId>);

impl Convert<[u8; 20], sp_runtime::AccountId20>
	for EthereumAddressConverter<sp_runtime::AccountId20>
{
	fn convert(eth_addr: [u8; 20]) -> sp_runtime::AccountId20 {
		eth_addr.into()
	}
}

#[cfg(test)]
mod tests;

#[cfg(test)]
mod mock;

pub mod messages;

use crate::messages::L1Update;
pub use pallet::*;

#[frame_support::pallet]
pub mod pallet {

	use crate::messages::UpdateType;

	use super::*;

	const STORAGE_VERSION: StorageVersion = StorageVersion::new(0);

	#[pallet::pallet]
	#[pallet::storage_version(STORAGE_VERSION)]
	pub struct Pallet<T>(PhantomData<T>);

	#[pallet::hooks]
	impl<T: Config> Hooks<BlockNumberFor<T>> for Pallet<T> {
		fn on_initialize(_n: BlockNumberFor<T>) -> Weight {
			Self::end_dispute_period();
			T::DbWeight::get().reads_writes(20, 20)
		}
	}

	#[derive(
		Eq, PartialEq, RuntimeDebug, Clone, Encode, Decode, MaxEncodedLen, TypeInfo, Default,
	)]
	pub struct SequencerRights {
		pub readRights: u128,
		pub cancelRights: u128,
	}

	#[derive(Eq, PartialEq, RuntimeDebug, Clone, Encode, Decode, TypeInfo, Serialize)]
	pub struct Cancel<AccountId> {
		pub requestId: RequestId,
		pub updater: AccountId,
		pub canceler: AccountId,
		pub range: messages::Range,
		pub hash: H256,
	}

	#[derive(Eq, PartialEq, RuntimeDebug, Clone, Encode, Decode, TypeInfo)]
	pub struct RequestResult {
		pub requestId: RequestId,
		pub originRequestId: u128,
		pub status: bool,
		pub updateType: UpdateType,
	}

	#[derive(Eq, PartialEq, RuntimeDebug, Clone, Encode, Decode, TypeInfo, Serialize, Default)]
	pub struct Withdrawal {
		pub requestId: RequestId,
		pub withdrawalRecipient: [u8; 20],
		pub tokenAddress: [u8; 20],
		pub amount: U256,
	}

	#[derive(Eq, PartialEq, RuntimeDebug, Clone, Encode, Decode, TypeInfo)]
	pub enum PendingUpdate<AccountId> {
		RequestResult(RequestResult),
		Cancel(Cancel<AccountId>),
		Withdrawal(Withdrawal),
	}

	#[pallet::storage]
	#[pallet::getter(fn get_sequencer_count)]
	pub type sequencer_count<T: Config> = StorageValue<_, u128, ValueQuery>;

	//TODO: multi L1
	#[pallet::storage]
	#[pallet::getter(fn get_last_processed_request_on_l2)]
	pub type last_processed_request_on_l2<T: Config> =
		StorageMap<_, Blake2_128Concat, L1, u128, ValueQuery>;

	//TODO: multi L1
	#[pallet::storage]
	#[pallet::getter(fn get_l2_origin_updates_counter)]
	pub type l2_origin_request_id<T: Config> =
		StorageMap<_, Blake2_128Concat, L1, u128, ValueQuery>;

	//TODO: multi L1
	#[pallet::storage]
	#[pallet::unbounded]
	#[pallet::getter(fn get_pending_requests)]
	pub type pending_requests<T: Config> = StorageDoubleMap<
		_,
		Blake2_128Concat,
		u128,
		Blake2_128Concat,
		L1,
		(T::AccountId, messages::L1Update),
		OptionQuery,
	>;

	#[pallet::storage]
	#[pallet::unbounded]
	pub type request_to_execute<T: Config> =
		StorageMap<_, Blake2_128Concat, u128, (L1, messages::L1Update), OptionQuery>;

	#[pallet::storage]
	#[pallet::unbounded]
	pub type request_to_execute_cnt<T: Config> = StorageValue<_, u128, ValueQuery>;

	#[pallet::storage]
	#[pallet::unbounded]
	pub type request_to_execute_last<T: Config> = StorageValue<_, u128, ValueQuery>;

	#[pallet::storage]
	#[pallet::unbounded]
	#[pallet::getter(fn get_sequencer_rights)]
	pub type sequencer_rights<T: Config> =
		StorageMap<_, Blake2_128Concat, T::AccountId, SequencerRights, OptionQuery>;

	//maps L1 and !!!! request origin id!!! to pending update
	#[pallet::storage]
	#[pallet::unbounded]
	#[pallet::getter(fn get_pending_updates)]
	pub type pending_updates<T: Config> = StorageDoubleMap<
		_,
		Blake2_128Concat,
		L1,
		Blake2_128Concat,
		RequestId,
		PendingUpdate<T::AccountId>,
		OptionQuery,
	>;

	#[pallet::storage]
	#[pallet::unbounded]
	#[pallet::getter(fn get_awaiting_cancel_resolution)]
	pub type AwaitingCancelResolution<T: Config> =
		StorageMap<_, Blake2_128Concat, T::AccountId, BTreeSet<u128>, ValueQuery>;

	#[pallet::storage]
	#[pallet::getter(fn get_last_update_by_sequencer)]
	pub type LastUpdateBySequencer<T: Config> =
		StorageMap<_, Blake2_128Concat, T::AccountId, u128, ValueQuery>;

	#[pallet::event]
	#[pallet::generate_deposit(pub(super) fn deposit_event)]
	pub enum Event<T: Config> {
		// (seuquencer, end_of_dispute_period, lastAcceptedRequestOnL1, lastProccessedRequestOnL1)
		L1ReadStored((T::AccountId, u128, messages::Range, H256)),
	}

	#[pallet::error]
	/// Errors
	pub enum Error<T> {
		OperationFailed,
		ReadRightsExhausted,
		CancelRightsExhausted,
		EmptyUpdate,
		AddressDeserializationFailure,
		RequestDoesNotExist,
		NotEnoughAssets,
		BalanceOverflow,
		L1AssetCreationFailed,
		MathOverflow,
		TooManyRequests,
		InvalidUpdate,
		L1AssetNotFound,
		WrongRequestId,
		OnlySelectedSequencerisAllowedToUpdate,
		SequencerLastUpdateStillInDisputePeriod,
		SequencerAwaitingCancelResolution,
		MultipleUpdatesInSingleBlock,
		BlockedByMaintenanceMode,
	}

	#[pallet::config]
	pub trait Config: frame_system::Config {
		type RuntimeEvent: From<Event<Self>> + IsType<<Self as frame_system::Config>::RuntimeEvent>;
		type SequencerStakingProvider: SequencerStakingProviderTrait<
			Self::AccountId,
			BalanceOf<Self>,
		>;
		type AddressConverter: Convert<[u8; 20], Self::AccountId>;
		// Dummy so that we can have the BalanceOf type here for the SequencerStakingProviderTrait
		type Tokens: MultiTokenCurrency<Self::AccountId>
			+ MultiTokenReservableCurrency<Self::AccountId>
			+ MultiTokenCurrencyExtended<Self::AccountId>;
		type AssetRegistryProvider: AssetRegistryProviderTrait<CurrencyIdOf<Self>>;
		#[pallet::constant]
		type DisputePeriodLength: Get<u128>;
		#[pallet::constant]
		type RequestsPerBlock: Get<u128>;
		type MaintenanceStatusProvider: GetMaintenanceStatusTrait;
	}

	#[pallet::genesis_config]
	pub struct GenesisConfig<T: Config> {
		pub _phantom: PhantomData<T>,
	}

	impl<T: Config> Default for GenesisConfig<T> {
		fn default() -> Self {
			GenesisConfig { _phantom: Default::default() }
		}
	}

	#[pallet::genesis_build]
	impl<T: Config> BuildGenesisConfig for GenesisConfig<T> {
		fn build(&self) {
			l2_origin_request_id::<T>::insert(L1::Ethereum, 1);
		}
	}

	#[pallet::call]
	impl<T: Config> Pallet<T> {
		#[pallet::call_index(0)]
		#[pallet::weight(T::DbWeight::get().reads_writes(1, 1).saturating_add(Weight::from_parts(40_000_000, 0)))]
		pub fn update_l2_from_l1(
			origin: OriginFor<T>,
			requests: messages::L1Update,
		) -> DispatchResult {
			let sequencer = ensure_signed(origin)?;

			ensure!(
				!T::MaintenanceStatusProvider::is_maintenance(),
				Error::<T>::BlockedByMaintenanceMode
			);

			ensure!(
				T::SequencerStakingProvider::is_selected_sequencer(&sequencer),
				Error::<T>::OnlySelectedSequencerisAllowedToUpdate
			);
			Self::validate_l1_update(L1::Ethereum, &requests)?;

			// check json length to prevent big data spam, maybe not necessary as it will be checked later and slashed
			let current_block_number =
				<frame_system::Pallet<T>>::block_number().saturated_into::<u128>();
			let dispute_period_length = Self::get_dispute_period();
			let dispute_period_end: u128 = current_block_number + dispute_period_length;

			// ensure sequencer has rights to update
			if let Some(sequencer) = sequencer_rights::<T>::get(&sequencer) {
				if sequencer.readRights == 0 {
					log!(debug, "{:?} does not have sufficient readRights", sequencer);
					return Err(Error::<T>::OperationFailed.into())
				}
			} else {
				log!(debug, "{:?} not a sequencer, CHEEKY BASTARD!", sequencer);
				return Err(Error::<T>::OperationFailed.into())
			}

			// // Decrease readRights by 1
			sequencer_rights::<T>::mutate_exists(sequencer.clone(), |maybe_sequencer| {
				if let Some(ref mut sequencer) = maybe_sequencer {
					sequencer.readRights -= 1;
				}
			});

			ensure!(
				!pending_requests::<T>::contains_key(dispute_period_end, L1::Ethereum),
				Error::<T>::MultipleUpdatesInSingleBlock
			);

			// insert pending_requests
			pending_requests::<T>::insert(
				dispute_period_end,
				L1::Ethereum,
				(sequencer.clone(), requests.clone()),
			);

			let update: messages::eth_abi::L1Update = requests.clone().into();
			let request_hash = Keccak256::digest(&update.abi_encode());

			LastUpdateBySequencer::<T>::insert(&sequencer, current_block_number);

			Pallet::<T>::deposit_event(Event::L1ReadStored((
				sequencer,
				dispute_period_end,
				requests.range().ok_or(Error::<T>::InvalidUpdate)?,
				H256::from_slice(request_hash.as_slice()),
			)));

			Ok(().into())
		}

		#[pallet::call_index(2)]
		#[pallet::weight(T::DbWeight::get().reads_writes(1, 1).saturating_add(Weight::from_parts(40_000_000, 0)))]
		pub fn force_update_l2_from_l1(
			origin: OriginFor<T>,
			update: messages::L1Update,
		) -> DispatchResultWithPostInfo {
			let _ = ensure_root(origin)?;

			ensure!(
				!T::MaintenanceStatusProvider::is_maintenance(),
				Error::<T>::BlockedByMaintenanceMode
			);

			let l1 = L1::Ethereum;
			Self::validate_l1_update(L1::Ethereum, &update)?;
			Self::schedule_requests(l1, update.into());
			Self::process_requests();
			Ok(().into())
		}

		#[pallet::call_index(3)]
		#[pallet::weight(T::DbWeight::get().reads_writes(1, 1).saturating_add(Weight::from_parts(40_000_000, 0)))]
		//EXTRINSIC2 (who canceled, dispute_period_end(u32-blocknum)))
		pub fn cancel_requests_from_l1(
			origin: OriginFor<T>,
			requests_to_cancel: u128,
		) -> DispatchResultWithPostInfo {
			let canceler = ensure_signed(origin)?;
<<<<<<< HEAD

			ensure!(
				!T::MaintenanceStatusProvider::is_maintenance(),
				Error::<T>::BlockedByMaintenanceMode
			);

			let l1 = L1::Ethereum;
=======
>>>>>>> e6333b5c

			let l1 = L1::Ethereum;
			sequencer_rights::<T>::try_mutate_exists(canceler.clone(), |maybe_sequencer| {
				if let Some(ref mut sequencer) = maybe_sequencer {
					sequencer
						.cancelRights
						.checked_sub(1)
						.and_then(|v| {
							sequencer.cancelRights = v;
							Some(v)
						})
						.ok_or(Error::<T>::CancelRightsExhausted)
				} else {
					Err(Error::<T>::CancelRightsExhausted)
				}
			})?;

			let (submitter, request) = pending_requests::<T>::take(requests_to_cancel, l1)
				.ok_or(Error::<T>::RequestDoesNotExist)?;

			let hash_of_pending_request = Self::calculate_hash_of_pending_requests(request.clone());

			let l2_request_id = l2_origin_request_id::<T>::mutate(l1, |request_id| {
				let current = request_id.clone();
				// TODO: safe math
				*request_id += 1;
				current
			});
			// create cancel request
			let cancel_request = Cancel {
				requestId: RequestId { origin: Origin::L2, id: l2_request_id },
				updater: submitter.clone(),
				canceler: canceler.clone(),
				range: request.range().ok_or(Error::<T>::InvalidUpdate)?,
				hash: hash_of_pending_request,
			};

			AwaitingCancelResolution::<T>::mutate(submitter, |v| v.insert(l2_request_id));
			AwaitingCancelResolution::<T>::mutate(canceler, |v| v.insert(l2_request_id));

			pending_updates::<T>::insert(
				l1,
				RequestId::from((Origin::L2, l2_request_id)),
				PendingUpdate::Cancel(cancel_request),
			);

			Ok(().into())
		}

		#[pallet::call_index(5)]
		#[pallet::weight(T::DbWeight::get().reads_writes(1, 1).saturating_add(Weight::from_parts(40_000_000, 0)))]
		pub fn withdraw(
			origin: OriginFor<T>,
			withdrawalRecipient: [u8; 20],
			tokenAddress: [u8; 20],
			amount: u128,
		) -> DispatchResultWithPostInfo {
			let account = ensure_signed(origin)?;

			ensure!(
				!T::MaintenanceStatusProvider::is_maintenance(),
				Error::<T>::BlockedByMaintenanceMode
			);

			let l1 = L1::Ethereum;

			let eth_asset = L1Asset::Ethereum(tokenAddress);
			let asset_id = T::AssetRegistryProvider::get_l1_asset_id(eth_asset.clone())
				.ok_or(Error::<T>::MathOverflow)?;

			// fail will occur if user has not enough balance
			<T as Config>::Tokens::ensure_can_withdraw(
				asset_id.into(),
				&account,
				amount.try_into().or(Err(Error::<T>::BalanceOverflow))?,
				WithdrawReasons::all(),
				Default::default(),
			)
			.or(Err(Error::<T>::NotEnoughAssets))?;

			// burn tokes for user
			T::Tokens::burn_and_settle(
				asset_id,
				&account,
				amount.try_into().or(Err(Error::<T>::BalanceOverflow))?,
			)?;

			let l2_request_id = l2_origin_request_id::<T>::mutate(l1, |request_id| {
				let current = request_id.clone();
				// TODO: safe math
				*request_id += 1;
				current
			});

			let request_id = RequestId { origin: Origin::L2, id: l2_request_id };
			let withdrawal_update = Withdrawal {
				requestId: request_id.clone(),
				withdrawalRecipient,
				tokenAddress,
				amount: U256::from(amount),
			};
			// add cancel request to pending updates
			pending_updates::<T>::insert(
				l1,
				request_id,
				PendingUpdate::Withdrawal(withdrawal_update),
			);

			Ok(().into())
		}

		#[pallet::call_index(4)]
		#[pallet::weight(T::DbWeight::get().reads_writes(1, 1).saturating_add(Weight::from_parts(40_000_000, 0)))]
		pub fn force_cancel_requests_from_l1(
			origin: OriginFor<T>,
			requests_to_cancel: u128,
		) -> DispatchResultWithPostInfo {
			let _ = ensure_root(origin)?;

			ensure!(
				!T::MaintenanceStatusProvider::is_maintenance(),
				Error::<T>::BlockedByMaintenanceMode
			);

			let (submitter, request) =
				pending_requests::<T>::take(requests_to_cancel, L1::Ethereum)
					.ok_or(Error::<T>::RequestDoesNotExist)?;

			sequencer_rights::<T>::mutate_exists(submitter.clone(), |maybe_sequencer| {
				match maybe_sequencer {
					&mut Some(ref mut sequencer_rights)
						if T::SequencerStakingProvider::is_active_sequencer(&submitter) =>
					{
						sequencer_rights.readRights = 1;
					},
					_ => {},
				}
			});

			Ok(().into())
		}
	}
}

impl<T: Config> Pallet<T> {
	fn get_dispute_period() -> u128 {
		T::DisputePeriodLength::get()
	}

	fn get_max_requests_per_block() -> u128 {
		T::RequestsPerBlock::get()
	}

	pub fn verify_pending_requests(hash: H256, request_id: u128) -> Option<bool> {
		let pending_requests_to_process = pending_requests::<T>::get(request_id, L1::Ethereum);
		if let Some((_, l1_update)) = pending_requests_to_process {
			let calculated_hash = Self::calculate_hash_of_pending_requests(l1_update);
			Some(hash == calculated_hash)
		} else {
			None
		}
	}

	// should run each block, check if dispute period ended, if yes, process pending requests
	fn end_dispute_period() {
		let block_number = <frame_system::Pallet<T>>::block_number().saturated_into::<u128>();

		for (l1, pending_requests_to_process) in pending_requests::<T>::iter_prefix(block_number) {
			log!(debug, "dispute end {:?}", block_number);

			let sequencer = &pending_requests_to_process.0;
			let requests = pending_requests_to_process.1.clone();

			sequencer_rights::<T>::mutate_exists(sequencer.clone(), |maybe_sequencer| {
				match maybe_sequencer {
					&mut Some(ref mut sequencer_rights)
						if T::SequencerStakingProvider::is_active_sequencer(sequencer) =>
					{
						sequencer_rights.readRights += 1;
					},
					_ => {},
				}
			});

			Self::schedule_requests(l1, requests.clone());
		}

		let _ = pending_requests::<T>::clear_prefix(
			<frame_system::Pallet<T>>::block_number().saturated_into::<u128>(),
			u32::MAX,
			None,
		);
		Self::process_requests();
	}

	fn process_single_request(l1: L1, request: messages::L1UpdateRequest) {
		if request.id() <= last_processed_request_on_l2::<T>::get(l1) {
			return
		}

		let id = l2_origin_request_id::<T>::mutate(l1, |request_id| {
			let current = request_id.clone();
			// TODO: safe math
			*request_id += 1;
			current
		});

		let l2_request_id = RequestId { origin: Origin::L2, id };

		let (status, request_type) = match request.clone() {
			messages::L1UpdateRequest::Deposit(deposit) =>
				(Self::process_deposit(&deposit).is_ok(), UpdateType::DEPOSIT),
			messages::L1UpdateRequest::CancelResolution(cancel) => (
				Self::process_cancel_resolution(l1, &cancel).is_ok(),
				UpdateType::CANCEL_RESOLUTION,
			),
			messages::L1UpdateRequest::WithdrawalResolution(withdrawal) => (
				Self::process_withdrawal_resolution(l1, &withdrawal).is_ok(),
				UpdateType::WITHDRAWAL_RESOLUTION,
			),
			messages::L1UpdateRequest::Remove(remove) =>
				(Self::process_l2_updates_to_remove(l1, &remove).is_ok(), UpdateType::INDEX_UPDATE),
		};

		pending_updates::<T>::insert(
			l1,
			request.request_id(),
			PendingUpdate::RequestResult(RequestResult {
				requestId: l2_request_id,
				originRequestId: request.id(),
				status,
				updateType: request_type,
			}),
		);

		last_processed_request_on_l2::<T>::insert(l1, request.id());
	}

	fn process_requests() {
		let mut limit = Self::get_max_requests_per_block();

		loop {
			if limit == 0 {
				return
			}
			if let Some((l1, r)) = request_to_execute::<T>::get(request_to_execute_cnt::<T>::get())
			{
				for req in r
					.into_requests()
					.into_iter()
					.filter(|request| request.id() > last_processed_request_on_l2::<T>::get(l1))
					.map(|val| Some(val))
					.chain(sp_std::iter::repeat(None))
					.take(limit.try_into().unwrap())
				{
					if let Some(request) = req {
						Self::process_single_request(l1, request);
						limit -= 1;
					} else {
						request_to_execute::<T>::remove(request_to_execute_cnt::<T>::get());
						request_to_execute_cnt::<T>::mutate(|v| *v += 1);
						break
					}
				}
			} else {
				if request_to_execute::<T>::contains_key(request_to_execute_cnt::<T>::get() + 1) {
					request_to_execute_cnt::<T>::mutate(|v| *v += 1);
				} else {
					break
				}
			}
		}
	}

	fn schedule_requests(l1: L1, update: messages::L1Update) {
		let id = request_to_execute_last::<T>::get();
		request_to_execute_last::<T>::put(id + 1);
		request_to_execute::<T>::insert(id + 1, (l1, update));
	}

	fn process_deposit(deposit_request_details: &messages::Deposit) -> Result<(), &'static str> {
		let account: T::AccountId =
			T::AddressConverter::convert(deposit_request_details.depositRecipient);

		let amount: u128 =
			deposit_request_details.amount.try_into().or(Err(Error::<T>::BalanceOverflow))?;

		// check ferried

		let eth_asset = L1Asset::Ethereum(deposit_request_details.tokenAddress);
		let asset_id = match T::AssetRegistryProvider::get_l1_asset_id(eth_asset.clone()) {
			Some(id) => id,
			None => T::AssetRegistryProvider::create_l1_asset(eth_asset)
				.or(Err(Error::<T>::L1AssetCreationFailed))?,
		};
		log!(debug, "Deposit processed successfully: {:?}", deposit_request_details);

		// ADD tokens: mint tokens for user
		T::Tokens::mint(
			asset_id,
			&account,
			amount.try_into().or(Err(Error::<T>::BalanceOverflow))?,
		)?;
		Ok(())
	}

	fn process_withdrawal_resolution(
		l1: L1,
		withdrawal_resolution: &messages::WithdrawalResolution,
	) -> Result<(), &'static str> {
		pending_updates::<T>::remove(
			l1,
			RequestId::from((Origin::L2, withdrawal_resolution.l2RequestId)),
		);
		//TODO: handle sending tokens back
		log!(debug, "Withdrawal resolution processed successfully: {:?}", withdrawal_resolution);
		Ok(())
	}

	fn process_cancel_resolution(
		l1: L1,
		cancel_resolution: &messages::CancelResolution,
	) -> Result<(), &'static str> {
		let cancel_request_id = cancel_resolution.l2RequestId;
		let cancel_justified = cancel_resolution.cancelJustified;

		let cancel_update =
			match pending_updates::<T>::get(l1, RequestId::from((Origin::L2, cancel_request_id))) {
				Some(PendingUpdate::Cancel(cancel)) => Some(cancel),
				_ => None,
			}
			.ok_or("NoCancelRequest")?;

		let updater = cancel_update.updater;
		let canceler = cancel_update.canceler;
		let (to_be_slashed, to_reward) = if cancel_justified {
			(updater.clone(), Some(canceler.clone()))
		} else {
			(canceler.clone(), None)
		};

		// return rights to canceler and updater
		// only if active sequencer
		sequencer_rights::<T>::mutate_exists(updater.clone(), |maybe_sequencer| {
			match maybe_sequencer {
				&mut Some(ref mut sequencer)
					if T::SequencerStakingProvider::is_active_sequencer(&updater) =>
				{
					sequencer.readRights += 1;
				},
				_ => {},
			}
		});
		sequencer_rights::<T>::mutate_exists(canceler.clone(), |maybe_sequencer| {
			match maybe_sequencer {
				&mut Some(ref mut sequencer)
					if T::SequencerStakingProvider::is_active_sequencer(&canceler) =>
				{
					sequencer.cancelRights += 1;
				},
				_ => {},
			}
		});

		pending_updates::<T>::remove(l1, RequestId::from((Origin::L2, cancel_request_id)));

		AwaitingCancelResolution::<T>::mutate(&updater, |v| v.remove(&cancel_request_id));
		AwaitingCancelResolution::<T>::mutate(&canceler, |v| v.remove(&cancel_request_id));

		// slash is after adding rights, since slash can reduce stake below required level and remove all rights
		T::SequencerStakingProvider::slash_sequencer(&to_be_slashed, to_reward.as_ref())?;

		log!(debug, "SLASH for: {:?}, rewarded: {:?}", to_be_slashed, to_reward);

		log!(debug, "Cancel resolutiuon processed successfully: {:?}", cancel_resolution);
		// additional checks
		Ok(())
	}

	fn process_l2_updates_to_remove(
		l1: L1,
		updates_to_remove_request_details: &messages::L2UpdatesToRemove,
	) -> Result<(), &'static str> {
		for requestId in updates_to_remove_request_details.l2UpdatesToRemove.iter() {
			pending_updates::<T>::remove(l1, RequestId { origin: Origin::L1, id: *requestId });
		}

		log!(
			debug,
			"Update removal processed successfully, removed: {:?}",
			updates_to_remove_request_details
		);
		//additional checks

		Ok(())
	}

	fn to_eth_cancel(cancel: Cancel<T::AccountId>) -> messages::eth_abi::Cancel {
		messages::eth_abi::Cancel {
			requestId: cancel.requestId.into(),
			range: cancel.range.into(),
			hash: alloy_primitives::FixedBytes::<32>::from_slice(&cancel.hash[..]),
		}
	}

	fn to_eth_request_result(request: RequestResult) -> messages::eth_abi::RequestResult {
		messages::eth_abi::RequestResult {
			requestId: request.requestId.into(),
			originRequestId: messages::to_eth_u256(request.originRequestId.into()),
			updateType: request.updateType.into(),
			status: request.status.into(),
		}
	}

	fn to_eth_withdrawal(withdrawal: Withdrawal) -> messages::eth_abi::Withdrawal {
		messages::eth_abi::Withdrawal {
			requestId: withdrawal.requestId.into(),
			withdrawalRecipient: withdrawal.withdrawalRecipient.into(),
			tokenAddress: withdrawal.tokenAddress.into(),
			amount: to_eth_u256(withdrawal.amount),
		}
	}

	fn calculate_hash_of_pending_requests(update: messages::L1Update) -> H256 {
		let update: messages::eth_abi::L1Update = update.into();
		let hash: [u8; 32] = Keccak256::digest(&update.abi_encode()[..]).into();
		H256::from(hash)
	}

	fn get_l2_update(l1: L1) -> messages::eth_abi::L2Update {
		let mut update = messages::eth_abi::L2Update {
			results: Vec::new(),
			cancels: Vec::new(),
			withdrawals: Vec::new(),
		};

		for (request_id, req) in pending_updates::<T>::iter_prefix(l1) {
			match req {
				PendingUpdate::RequestResult(result) =>
					update.results.push(Self::to_eth_request_result(result)),
				PendingUpdate::Cancel(cancel) => {
					update.cancels.push(Self::to_eth_cancel(cancel));
				},
				PendingUpdate::Withdrawal(withdrawal) => {
					update.withdrawals.push(Self::to_eth_withdrawal(withdrawal));
				},
			};
		}

		update.results.sort_by(|a, b| a.requestId.id.cmp(&b.requestId.id));
		update.cancels.sort_by(|a, b| a.requestId.id.cmp(&b.requestId.id));

		update.withdrawals.sort_by(|a, b| a.requestId.id.cmp(&b.requestId.id));

		update
	}

	fn handle_sequencer_deactivation(deactivated_sequencer: T::AccountId) {
		// lower sequencer count
		sequencer_count::<T>::put(Self::get_sequencer_count() - 1);
		// remove all rights of deactivated sequencer
		sequencer_rights::<T>::remove(deactivated_sequencer.clone());
		// remove 1 cancel right of all sequencers
		for (sequencer, sequencer_rights) in sequencer_rights::<T>::iter() {
			if sequencer_rights.cancelRights > 0 {
				sequencer_rights::<T>::mutate_exists(sequencer.clone(), |maybe_sequencer| {
					if let Some(ref mut sequencer) = maybe_sequencer {
						sequencer.cancelRights -= RIGHTS_MULTIPLIER;
					}
				});
			}
		}
	}

	fn handle_sequencer_deactivations(deactivated_sequencers: Vec<T::AccountId>) {
		let deactivated_sequencers_len = deactivated_sequencers.len() as u32;
		// lower sequencer count
		sequencer_count::<T>::put(
			Self::get_sequencer_count().saturating_sub(deactivated_sequencers_len.into()),
		);
		// remove all rights of deactivated sequencer
		for deactivated_sequencer in deactivated_sequencers {
			sequencer_rights::<T>::remove(deactivated_sequencer.clone());
		}
		sequencer_rights::<T>::translate::<SequencerRights, _>(|_k, mut v| {
			v.cancelRights = v.cancelRights.saturating_sub(
				RIGHTS_MULTIPLIER.saturating_mul(deactivated_sequencers_len.into()),
			);
			Some(v)
		});
	}

	pub fn pending_updates_proof() -> sp_core::H256 {
		let hash: [u8; 32] = Keccak256::digest(Self::l2_update_encoded().as_slice()).into();
		hash.into()
	}

	pub fn l2_update_encoded() -> Vec<u8> {
		let update = Pallet::<T>::get_l2_update(L1::Ethereum);
		update.abi_encode()
	}

	pub fn convert_eth_l1update_to_substrate_l1update(
		payload: Vec<u8>,
	) -> Result<L1Update, String> {
		messages::eth_abi::L1Update::abi_decode(payload.as_ref(), true)
			.map_err(|err| format!("Failed to decode L1Update: {}", err))
			.and_then(|update| {
				update.try_into().map_err(|err| format!("Failed to convert L1Update: {}", err))
			})
	}

	pub fn validate_l1_update(l1: L1, update: &messages::L1Update) -> DispatchResult {
		ensure!(
			!update.pendingDeposits.is_empty() ||
				!update.pendingCancelResolutions.is_empty() ||
				!update.pendingL2UpdatesToRemove.is_empty(),
			Error::<T>::EmptyUpdate
		);

		ensure!(
			update
				.pendingDeposits
				.iter()
				.map(|v| v.requestId.origin)
				.all(|v| v == Origin::L1),
			Error::<T>::InvalidUpdate
		);
		ensure!(
			update
				.pendingCancelResolutions
				.iter()
				.map(|v| v.requestId.origin)
				.all(|v| v == Origin::L1),
			Error::<T>::InvalidUpdate
		);
		ensure!(
			update
				.pendingL2UpdatesToRemove
				.iter()
				.map(|v| v.requestId.origin)
				.all(|v| v == Origin::L1),
			Error::<T>::InvalidUpdate
		);

		// check that consecutive id
		ensure!(
			update
				.pendingDeposits
				.iter()
				.map(|v| v.requestId.id)
				.into_iter()
				.tuple_windows()
				.all(|(a, b)| a < b),
			Error::<T>::InvalidUpdate
		);

		ensure!(
			update
				.pendingCancelResolutions
				.iter()
				.map(|v| v.requestId.id)
				.into_iter()
				.tuple_windows()
				.all(|(a, b)| a < b),
			Error::<T>::InvalidUpdate
		);

		ensure!(
			update
				.pendingL2UpdatesToRemove
				.iter()
				.map(|v| v.requestId.id)
				.into_iter()
				.tuple_windows()
				.all(|(a, b)| a < b),
			Error::<T>::InvalidUpdate
		);

		ensure!(
			update
				.pendingWithdrawalResolutions
				.iter()
				.map(|v| v.requestId.id)
				.into_iter()
				.tuple_windows()
				.all(|(a, b)| a < b),
			Error::<T>::InvalidUpdate
		);

		let lowest_id = [
			update.pendingDeposits.first().map(|v| v.requestId.id),
			update.pendingCancelResolutions.first().map(|v| v.requestId.id),
			update.pendingWithdrawalResolutions.first().map(|v| v.requestId.id),
			update.pendingL2UpdatesToRemove.first().map(|v| v.requestId.id),
		]
		.iter()
		.filter_map(|v| v.clone())
		.into_iter()
		.min()
		.ok_or(Error::<T>::InvalidUpdate)?;

		ensure!(lowest_id > 0u128, Error::<T>::WrongRequestId);

		ensure!(
			lowest_id <= last_processed_request_on_l2::<T>::get(l1) + 1,
			Error::<T>::WrongRequestId
		);

		let last_id = lowest_id +
			(update.pendingDeposits.len() as u128) +
			(update.pendingWithdrawalResolutions.len() as u128) +
			(update.pendingCancelResolutions.len() as u128) +
			(update.pendingL2UpdatesToRemove.len() as u128);

		ensure!(last_id > last_processed_request_on_l2::<T>::get(l1), Error::<T>::WrongRequestId);

		let mut deposit_it = update.pendingDeposits.iter();
		let mut withdrawal_it = update.pendingWithdrawalResolutions.iter();
		let mut cancel_it = update.pendingCancelResolutions.iter();
		let mut updates_it = update.pendingL2UpdatesToRemove.iter();
		let mut withdrawal = withdrawal_it.next();

		let mut deposit = deposit_it.next();
		let mut cancel = cancel_it.next();
		let mut update = updates_it.next();

		for id in (lowest_id..last_id).into_iter() {
			match (deposit, cancel, update, withdrawal) {
				(Some(d), _, _, _) if d.requestId.id == id => {
					deposit = deposit_it.next();
				},
				(_, Some(c), _, _) if c.requestId.id == id => {
					cancel = cancel_it.next();
				},
				(_, _, Some(u), _) if u.requestId.id == id => {
					update = updates_it.next();
				},
				(_, _, _, Some(w)) if w.requestId.id == id => {
					withdrawal = withdrawal_it.next();
				},
				_ => return Err(Error::<T>::InvalidUpdate.into()),
			}
		}

		Ok(().into())
	}
}

impl<T: Config> RolldownProviderTrait<AccountIdOf<T>> for Pallet<T> {
	fn new_sequencer_active(sequencer: &AccountIdOf<T>) {
		// raise sequencer count
		sequencer_count::<T>::put(Self::get_sequencer_count() + 1);
		// add rights to new sequencer
		sequencer_rights::<T>::insert(
			sequencer,
			SequencerRights {
				readRights: RIGHTS_MULTIPLIER,
				cancelRights: RIGHTS_MULTIPLIER * (sequencer_count::<T>::get().saturating_sub(2)),
			},
		);

		// add 1 cancel right of all sequencers
		for (sequencer, sequencer_rights) in sequencer_rights::<T>::iter() {
			if sequencer_count::<T>::get() > 1 {
				sequencer_rights::<T>::mutate_exists(sequencer.clone(), |maybe_sequencer| {
					if let Some(ref mut sequencer) = maybe_sequencer {
						sequencer.cancelRights += RIGHTS_MULTIPLIER;
					}
				});
			}
		}
	}

	fn sequencer_unstaking(sequencer: &AccountIdOf<T>) -> DispatchResult {
		ensure!(
			LastUpdateBySequencer::<T>::get(sequencer)
				.saturating_add(T::DisputePeriodLength::get()) <
				<frame_system::Pallet<T>>::block_number().saturated_into::<u128>(),
			Error::<T>::SequencerLastUpdateStillInDisputePeriod
		);
		ensure!(
			AwaitingCancelResolution::<T>::get(&sequencer).is_empty(),
			Error::<T>::SequencerAwaitingCancelResolution
		);

		LastUpdateBySequencer::<T>::remove(&sequencer);
		AwaitingCancelResolution::<T>::remove(&sequencer);

		Ok(())
	}

	fn handle_sequencer_deactivations(deactivated_sequencers: Vec<T::AccountId>) {
		Pallet::<T>::handle_sequencer_deactivations(deactivated_sequencers)
	}
}<|MERGE_RESOLUTION|>--- conflicted
+++ resolved
@@ -377,16 +377,11 @@
 			requests_to_cancel: u128,
 		) -> DispatchResultWithPostInfo {
 			let canceler = ensure_signed(origin)?;
-<<<<<<< HEAD
 
 			ensure!(
 				!T::MaintenanceStatusProvider::is_maintenance(),
 				Error::<T>::BlockedByMaintenanceMode
 			);
-
-			let l1 = L1::Ethereum;
-=======
->>>>>>> e6333b5c
 
 			let l1 = L1::Ethereum;
 			sequencer_rights::<T>::try_mutate_exists(canceler.clone(), |maybe_sequencer| {
