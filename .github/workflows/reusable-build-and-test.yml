name: Build and test

on:
  workflow_call:
    inputs:
      version:
        description: Version to be assigned to the built image
        required: true
        type: string
      branch:
        default: ci
        description: Branch that given job relates to, that value will be used to tag docker image mangatasolutions/mangata-node:<BRANCH_NAME>
        required: true
        type: string
      builder_image:
        default: mangatasolutions/node-builder:multi-1.77-nightly-2024-01-20
        description: Docker image used for Rust builds
        required: false
        type: string
      cache-version:
        default: 2
        description: Cache version variable to be used to invalidate cache when needed
        required: false
        type: number
      cache-enabled:
        default: true
        description: Enable cargo build cache
        required: false
        type: boolean

permissions:
  contents: read
  id-token: write

env:
  NODE_DOCKER_IMAGE_REPOSITORY: mangatasolutions/rollup-node

jobs:
  # Reference implementation source: https://docs.docker.com/build/ci/github-actions/multi-platform/#distribute-build-across-multiple-runners
  build-node-image:
    name: Build Docker image
    strategy:
      matrix:
        platform:
          - name: amd64
            runner: compile-gke
          - name: arm64
            runner: compile-gke-arm
    runs-on: ${{ matrix.platform.runner }}
    env:
      JOB_CACHE_PREFIX: docker-buildx-cache-${{ matrix.platform.name }}-${{ inputs.cache-version }}
      CACHE_ARCHIVE_NAME: cache_archive.tar.zst
    steps:
      - uses: actions/checkout@v4

      - name: Docker metadata
        id: meta
        uses: docker/metadata-action@v5
        with:
          images: ${{ env.NODE_DOCKER_IMAGE_REPOSITORY }}
          labels: |
            runtime-type=regular

      - uses: docker/setup-buildx-action@v3
      - run: curl -LJO https://github.com/reproducible-containers/buildkit-cache-dance/archive/refs/tags/v3.1.2.tar.gz && tar xvf buildkit-cache-dance-3.1.2.tar.gz
      - run: docker login -u ${{ secrets.DOCKERHUB_USERNAME }} -p ${{ secrets.DOCKERHUB_TOKEN }}

      - uses: google-github-actions/auth@v2
        id: auth
        with:
          workload_identity_provider: ${{ secrets.GCP_WORKLOAD_IDENTITY_PROVIDER }}
          service_account: ${{ secrets.GCP_SERVICE_ACCOUNT }}
      - uses: google-github-actions/setup-gcloud@v2

      - name: Download cargo build cache
        if: inputs.cache-enabled
        id: cache
        run: |
          set -x
          CACHE_KEY="${{ env.JOB_CACHE_PREFIX }}-${{ hashFiles('**/Cargo.lock') }}"
          ARCHIVE_NAME="${{ env.CACHE_ARCHIVE_NAME }}"
          CACHE_FOUND=false

          if gcloud storage cp "gs://mangata-node-ci-cache/$CACHE_KEY/$ARCHIVE_NAME" - | zstd -d | tar -xf - ; then
            echo "Injecting buildkit mount cache into Docker system"
            node ./buildkit-cache-dance-3.1.2/dist/index.js --cache-map '{"usr-local-cargo-registry": "/usr/local/cargo/registry", "usr-local-cargo-git": "/usr/local/cargo/git", "app-target": "/app/target"}'

            CACHE_FOUND=true
          fi

          echo "cache_found=$CACHE_FOUND" >> $GITHUB_OUTPUT
          echo "cache_key=$CACHE_KEY" >> $GITHUB_OUTPUT

<<<<<<< HEAD
      - name: Build and push by digest
=======
      - name: Build and export image by digest
>>>>>>> f9d308d9
        id: build
        uses: docker/build-push-action@v6
        with:
          platforms: linux/${{ matrix.platform.name }}
          labels: ${{ steps.meta.outputs.labels }}
          outputs: type=image,name=${{ env.NODE_DOCKER_IMAGE_REPOSITORY }},push-by-digest=true,name-canonical=true,push=true

      - name: Export digest
        run: |
          mkdir -p /tmp/digests
          digest="${{ steps.build.outputs.digest }}"
          touch "/tmp/digests/${digest#sha256:}"

      - name: Upload digest
        uses: actions/upload-artifact@v4
        with:
          name: digests-linux-${{ matrix.platform.name }}
          path: /tmp/digests/*
          if-no-files-found: error
          retention-days: 1

      - name: Upload cargo build cache
        if: inputs.cache-enabled && steps.cache.outputs.cache_found == 'false'
        shell: bash
        run: |
          set -x

          echo "Extracting buildkit cache from Docker system"
          node ./buildkit-cache-dance-3.1.2/dist/index.js --extract --cache-map '{"usr-local-cargo-registry": "/usr/local/cargo/registry", "usr-local-cargo-git": "/usr/local/cargo/git", "app-target": "/app/target"}'

          CACHE_KEY="${{ steps.cache.outputs.cache_key }}"
          ARCHIVE_NAME="${{ env.CACHE_ARCHIVE_NAME }}"
          CACHE_PATHS=(
            "usr-local-cargo-registry"
            "usr-local-cargo-git"
            "app-target"
          )

            SECONDS=0; tar -cf - "${CACHE_PATHS[@]}" | zstd -T0 -5 > "$ARCHIVE_NAME"
            echo "Compression completed in $SECONDS seconds" && echo "Archive size: $(du -h "$ARCHIVE_NAME" | cut -f1)"

            SECONDS=0; gcloud storage cp "$ARCHIVE_NAME" "gs://mangata-node-ci-cache/$CACHE_KEY/$ARCHIVE_NAME"
            echo "Upload completed in $SECONDS seconds"

  build-node-image-with-fast-runtime:
    name: Build fast runtime Docker image
    strategy:
      matrix:
        platform:
          - name: amd64
            runner: compile-gke
          - name: arm64
            runner: compile-gke-arm
    runs-on: ${{ matrix.platform.runner }}
    env:
      JOB_CACHE_PREFIX: docker-buildx-fast-cache-${{ matrix.platform.name }}-${{ inputs.cache-version }}
      CACHE_ARCHIVE_NAME: cache_archive.tar.zst
    steps:
      - uses: actions/checkout@v4

      - name: Docker metadata
        id: meta
        uses: docker/metadata-action@v5
        with:
          images: ${{ env.NODE_DOCKER_IMAGE_REPOSITORY }}
          labels: |
            runtime-type=fast

      - uses: docker/setup-buildx-action@v3
      - run: curl -LJO https://github.com/reproducible-containers/buildkit-cache-dance/archive/refs/tags/v3.1.2.tar.gz && tar xvf buildkit-cache-dance-3.1.2.tar.gz
      - run: docker login -u ${{ secrets.DOCKERHUB_USERNAME }} -p ${{ secrets.DOCKERHUB_TOKEN }}

      - uses: google-github-actions/auth@v2
        id: auth
        with:
          workload_identity_provider: ${{ secrets.GCP_WORKLOAD_IDENTITY_PROVIDER }}
          service_account: ${{ secrets.GCP_SERVICE_ACCOUNT }}
      - uses: google-github-actions/setup-gcloud@v2

      - name: Download cargo build cache
        if: inputs.cache-enabled
        id: cache
        run: |
          set -x
          CACHE_KEY="${{ env.JOB_CACHE_PREFIX }}-${{ hashFiles('**/Cargo.lock') }}"
          ARCHIVE_NAME="${{ env.CACHE_ARCHIVE_NAME }}"
          CACHE_FOUND=false

          if gcloud storage cp "gs://mangata-node-ci-cache/$CACHE_KEY/$ARCHIVE_NAME" - | zstd -d | tar -xf - ; then
            echo "Injecting buildkit mount cache into Docker system"
            node ./buildkit-cache-dance-3.1.2/dist/index.js --cache-map '{"usr-local-cargo-registry": "/usr/local/cargo/registry", "usr-local-cargo-git": "/usr/local/cargo/git", "app-target": "/app/target"}'

            CACHE_FOUND=true
          fi

          echo "cache_found=$CACHE_FOUND" >> $GITHUB_OUTPUT
          echo "cache_key=$CACHE_KEY" >> $GITHUB_OUTPUT

<<<<<<< HEAD
      - name: Build and push fast runtime image
=======
      - name: Build and export fast runtime image by digest
        id: build
>>>>>>> f9d308d9
        uses: docker/build-push-action@v6
        with:
          build-args: "ENABLE_FAST_RUNTIME=true"
          platforms: linux/${{ matrix.platform.name }}
          labels: ${{ steps.meta.outputs.labels }}
<<<<<<< HEAD
          tags: ${{ steps.meta.outputs.tags }}
          push: true

=======
          outputs: type=image,name=${{ env.NODE_DOCKER_IMAGE_REPOSITORY }},push-by-digest=true,name-canonical=true,push=true
      
      - name: Export digest
        run: |
          mkdir -p /tmp/digests
          digest="${{ steps.build.outputs.digest }}"
          touch "/tmp/digests/${digest#sha256:}"
      
      - name: Upload digest
        uses: actions/upload-artifact@v4
        with:
          name: fast-digests-linux-${{ matrix.platform.name }}
          path: /tmp/digests/*
          if-no-files-found: error
          retention-days: 1
      
>>>>>>> f9d308d9
      - name: Upload cargo build cache
        if: inputs.cache-enabled && steps.cache.outputs.cache_found == 'false'
        shell: bash
        run: |
          set -x

          echo "Extracting buildkit cache from Docker system"
          node ./buildkit-cache-dance-3.1.2/dist/index.js --extract --cache-map '{"usr-local-cargo-registry": "/usr/local/cargo/registry", "usr-local-cargo-git": "/usr/local/cargo/git", "app-target": "/app/target"}'

          CACHE_KEY="${{ steps.cache.outputs.cache_key }}"
          ARCHIVE_NAME="${{ env.CACHE_ARCHIVE_NAME }}"
          CACHE_PATHS=(
            "usr-local-cargo-registry"
            "usr-local-cargo-git"
            "app-target"
          )

            SECONDS=0; tar -cf - "${CACHE_PATHS[@]}" | zstd -T0 -5 > "$ARCHIVE_NAME"
            echo "Compression completed in $SECONDS seconds" && echo "Archive size: $(du -h "$ARCHIVE_NAME" | cut -f1)"

            SECONDS=0; gcloud storage cp "$ARCHIVE_NAME" "gs://mangata-node-ci-cache/$CACHE_KEY/$ARCHIVE_NAME"
            echo "Upload completed in $SECONDS seconds"

  create-docker-image-manifest-and-export-wasms:
    name: Generate multiplatform Docker image manifest
    needs: [build-node-image]
    runs-on: ubuntu-latest
    steps:
      - name: Download digests
        uses: actions/download-artifact@v4
        with:
          path: /tmp/digests
          pattern: digests-*
          merge-multiple: true

      - uses: docker/setup-buildx-action@v3
      - run: docker login -u ${{ secrets.DOCKERHUB_USERNAME }} -p ${{ secrets.DOCKERHUB_TOKEN }}

      - name: Docker meta
        id: meta
        uses: docker/metadata-action@v5
        with:
          images: ${{ env.NODE_DOCKER_IMAGE_REPOSITORY }}
          tags: |
            type=raw,value=${{ inputs.version }}
            type=raw,value=${{ inputs.branch }}

      - name: Create manifest list and push
        working-directory: /tmp/digests
        run: |
          docker buildx imagetools create $(jq -cr '.tags | map("-t " + .) | join(" ")' <<< "$DOCKER_METADATA_OUTPUT_JSON") \
            $(printf '${{ env.NODE_DOCKER_IMAGE_REPOSITORY }}@sha256:%s ' *)

      - name: Inspect image
        run: docker buildx imagetools inspect ${{ env.NODE_DOCKER_IMAGE_REPOSITORY }}:${{ steps.meta.outputs.version }}

      - name: Export WASM artifacts from built images
        run: |
          # Export WASM artifact from image with regular runtime
          container_id=$(docker create ${{ env.NODE_DOCKER_IMAGE_REPOSITORY }}:${{ inputs.version }}) && \
            docker cp $container_id:/app/rollup_runtime.compact.compressed.wasm ./rollup_runtime-${{ inputs.version }}.compact.compressed.wasm && \
            docker rm $container_id

<<<<<<< HEAD
=======
      - uses: actions/upload-artifact@v3
        with:
          name: wasm-${{ inputs.version }}
          path: ./rollup_runtime-${{ inputs.version }}.compact.compressed.wasm
  
  create-fast-docker-image-manifest-and-export-wasms:
    name: Generate multiplatform Docker image manifest for fast runtime image
    needs: [build-node-image-with-fast-runtime]
    runs-on: ubuntu-latest
    steps:
      - name: Download digests
        uses: actions/download-artifact@v4
        with:
          path: /tmp/digests
          pattern: fast-digests-*
          merge-multiple: true
  
      - uses: docker/setup-buildx-action@v3
      - run: docker login -u ${{ secrets.DOCKERHUB_USERNAME }} -p ${{ secrets.DOCKERHUB_TOKEN }}
  
      - name: Docker meta
        id: meta
        uses: docker/metadata-action@v5
        with:
          images: ${{ env.NODE_DOCKER_IMAGE_REPOSITORY }}
          tags: |
            type=raw,value=${{ inputs.version }}-fast
            type=raw,value=${{ inputs.branch }}-fast
  
      - name: Create manifest list and push
        working-directory: /tmp/digests
        run: |
          docker buildx imagetools create $(jq -cr '.tags | map("-t " + .) | join(" ")' <<< "$DOCKER_METADATA_OUTPUT_JSON") \
            $(printf '${{ env.NODE_DOCKER_IMAGE_REPOSITORY }}@sha256:%s ' *)
  
      - name: Inspect image
        run: docker buildx imagetools inspect ${{ env.NODE_DOCKER_IMAGE_REPOSITORY }}:${{ steps.meta.outputs.version }}
  
      - name: Export WASM artifacts from built images
        run: |
>>>>>>> f9d308d9
          # Export WASM artifact from image with fast runtime
          container_id_fast=$(docker create ${{ env.NODE_DOCKER_IMAGE_REPOSITORY }}:${{ inputs.version }}-fast) && \
            docker cp $container_id_fast:/app/rollup_runtime.compact.compressed.wasm ./rollup_runtime-${{ inputs.version }}-fast.compact.compressed.wasm && \
            docker rm $container_id_fast
<<<<<<< HEAD

=======
  
>>>>>>> f9d308d9
      - uses: actions/upload-artifact@v3
        with:
          name: wasm-fast-${{ inputs.version }}
          path: ./rollup_runtime-${{ inputs.version }}-fast.compact.compressed.wasm
  
  rustfmt-check:
    name: Formatting check
    runs-on: ubuntu-latest
    container:
      image: ${{ inputs.builder_image }}
    steps:
      - uses: actions/checkout@v4
      - name: Check formatting
        run: cargo fmt --all -- --check

  clippy-check:
    name: Clippy check
    runs-on: ubuntu-latest
    container:
      image: ${{ inputs.builder_image }}
    env:
      JOB_CACHE_PREFIX: mangata-node-clippy-job-cache-${{ inputs.cache-version }}
      CACHE_ARCHIVE_NAME: cache_archive.tar.zst
    steps:
      - uses: actions/checkout@v4
      - uses: google-github-actions/auth@v2
        id: auth
        with:
          workload_identity_provider: ${{ secrets.GCP_WORKLOAD_IDENTITY_PROVIDER }}
          service_account: ${{ secrets.GCP_SERVICE_ACCOUNT }}
      - uses: google-github-actions/setup-gcloud@v2

      - name: Download cargo build cache
        if: inputs.cache-enabled
        id: cache
        run: |
          set -x
          CACHE_KEY="${{ env.JOB_CACHE_PREFIX }}-${{ hashFiles('**/Cargo.lock') }}"
          ARCHIVE_NAME="${{ env.CACHE_ARCHIVE_NAME }}"
          CACHE_FOUND=false

          if gcloud storage cp "gs://mangata-node-ci-cache/$CACHE_KEY/$ARCHIVE_NAME" - | zstd -d | tar -xf - -C / ; then
            CACHE_FOUND=true
          fi

          echo "cache_found=$CACHE_FOUND" >> $GITHUB_OUTPUT
          echo "cache_key=$CACHE_KEY" >> $GITHUB_OUTPUT

      - name: Install sccache-cache only on non-release runs
        if: github.event_name != 'release' && github.event_name != 'workflow_dispatch'
        uses: mozilla-actions/sccache-action@v0.0.5
      - name: Set Rust caching env vars only on non-release run
        if: github.event_name != 'release' && github.event_name != 'workflow_dispatch'
        run: |
          echo "SCCACHE_GCS_BUCKET=mangata-node-ci-cache" >> $GITHUB_ENV
          echo "SCCACHE_GCS_RW_MODE=READ_WRITE" >> $GITHUB_ENV
          echo "SCCACHE_GCS_KEY_PREFIX=${{ env.JOB_CACHE_PREFIX }}" >> $GITHUB_ENV
          echo "RUSTC_WRAPPER=sccache" >> $GITHUB_ENV
          echo "CARGO_INCREMENTAL=0" >> $GITHUB_ENV
      - name: Run clippy
        run: cargo clippy -p pallet-xyk

      - name: Upload cargo build cache
        if: inputs.cache-enabled && steps.cache.outputs.cache_found == 'false'
        shell: bash
        run: |
          set -x
          CACHE_KEY="${{ steps.cache.outputs.cache_key }}"
          ARCHIVE_NAME="${{ env.CACHE_ARCHIVE_NAME }}"
          CACHE_PATHS=(
            "./target"
            "/usr/local/cargo/bin/"
            "/usr/local/cargo/registry/index/"
            "/usr/local/cargo/registry/cache/"
            "/usr/local/cargo/git/db/"
          )

            SECONDS=0; tar -cf - "${CACHE_PATHS[@]}" | zstd -T0 -5 > "$ARCHIVE_NAME"
            echo "Compression completed in $SECONDS seconds" && echo "Archive size: $(du -h "$ARCHIVE_NAME" | cut -f1)"

            SECONDS=0; gcloud storage cp "$ARCHIVE_NAME" "gs://mangata-node-ci-cache/$CACHE_KEY/$ARCHIVE_NAME"
            echo "Upload completed in $SECONDS seconds"

  unit-test:
    name: Unit tests
    runs-on: [compile-gke]
    container:
      image: ${{ inputs.builder_image }}
    env:
      JOB_CACHE_PREFIX: mangata-node-unit-tests-cache-${{ inputs.cache-version }}
      CACHE_ARCHIVE_NAME: cache_archive.tar.zst
    steps:
      - uses: actions/checkout@v4
      - uses: google-github-actions/auth@v2
        id: auth
        with:
          workload_identity_provider: ${{ secrets.GCP_WORKLOAD_IDENTITY_PROVIDER }}
          service_account: ${{ secrets.GCP_SERVICE_ACCOUNT }}
      - uses: google-github-actions/setup-gcloud@v2

      - name: Download cargo build cache
        if: inputs.cache-enabled
        id: cache
        run: |
          set -x
          CACHE_KEY="${{ env.JOB_CACHE_PREFIX }}-${{ hashFiles('**/Cargo.lock') }}"
          ARCHIVE_NAME="${{ env.CACHE_ARCHIVE_NAME }}"
          CACHE_FOUND=false

          if gcloud storage cp "gs://mangata-node-ci-cache/$CACHE_KEY/$ARCHIVE_NAME" - | zstd -d | tar -xf - -C / ; then
            CACHE_FOUND=true
          fi

          echo "cache_found=$CACHE_FOUND" >> $GITHUB_OUTPUT
          echo "cache_key=$CACHE_KEY" >> $GITHUB_OUTPUT

      - name: Install sccache-cache only on non-release runs
        if: github.event_name != 'release' && github.event_name != 'workflow_dispatch'
        uses: mozilla-actions/sccache-action@v0.0.5
      - name: Set Rust caching env vars only on non-release run
        if: github.event_name != 'release' && github.event_name != 'workflow_dispatch'
        run: |
          echo "SCCACHE_GCS_BUCKET=mangata-node-ci-cache" >> $GITHUB_ENV
          echo "SCCACHE_GCS_RW_MODE=READ_WRITE" >> $GITHUB_ENV
          echo "SCCACHE_GCS_KEY_PREFIX=${{ env.JOB_CACHE_PREFIX }}" >> $GITHUB_ENV
          echo "RUSTC_WRAPPER=sccache" >> $GITHUB_ENV
          echo "CARGO_INCREMENTAL=0" >> $GITHUB_ENV

      - name: Run unit tests
        run: cargo test -j2

      - name: Upload cargo build cache
        if: inputs.cache-enabled && steps.cache.outputs.cache_found == 'false'
        shell: bash
        run: |
          set -x
          CACHE_KEY="${{ steps.cache.outputs.cache_key }}"
          ARCHIVE_NAME="${{ env.CACHE_ARCHIVE_NAME }}"
          CACHE_PATHS=(
            "./target"
            "/usr/local/cargo/bin/"
            "/usr/local/cargo/registry/index/"
            "/usr/local/cargo/registry/cache/"
            "/usr/local/cargo/git/db/"
          )

            SECONDS=0; tar -cf - "${CACHE_PATHS[@]}" | zstd -T0 -5 > "$ARCHIVE_NAME"
            echo "Compression completed in $SECONDS seconds" && echo "Archive size: $(du -h "$ARCHIVE_NAME" | cut -f1)"

            SECONDS=0; gcloud storage cp "$ARCHIVE_NAME" "gs://mangata-node-ci-cache/$CACHE_KEY/$ARCHIVE_NAME"
            echo "Upload completed in $SECONDS seconds"

      - name: Fix permissions on self-hosted runner
        if: always()
        run: chown -R 1100:1100 $GITHUB_WORKSPACE

  coverage-report:
    name: Coverage report
    runs-on: [compile-gke]
    container:
      image: ${{ inputs.builder_image }}
      options: --security-opt seccomp=unconfined
    env:
      JOB_CACHE_PREFIX: mangata-node-coverage-job-cache-${{ inputs.cache-version }}
      CACHE_ARCHIVE_NAME: cache_archive.tar.zst
    steps:
      - uses: actions/checkout@v4
      - uses: google-github-actions/auth@v2
        id: auth
        with:
          workload_identity_provider: ${{ secrets.GCP_WORKLOAD_IDENTITY_PROVIDER }}
          service_account: ${{ secrets.GCP_SERVICE_ACCOUNT }}
      - uses: google-github-actions/setup-gcloud@v2

      - name: Download cargo build cache
        if: inputs.cache-enabled
        id: cache
        run: |
          set -x
          CACHE_KEY="${{ env.JOB_CACHE_PREFIX }}-${{ hashFiles('**/Cargo.lock') }}"
          ARCHIVE_NAME="${{ env.CACHE_ARCHIVE_NAME }}"
          CACHE_FOUND=false

          if gcloud storage cp "gs://mangata-node-ci-cache/$CACHE_KEY/$ARCHIVE_NAME" - | zstd -d | tar -xf - -C / ; then
            CACHE_FOUND=true
          fi

          echo "cache_found=$CACHE_FOUND" >> $GITHUB_OUTPUT
          echo "cache_key=$CACHE_KEY" >> $GITHUB_OUTPUT

      - name: Install sccache-cache only on non-release runs
        if: github.event_name != 'release' && github.event_name != 'workflow_dispatch'
        uses: mozilla-actions/sccache-action@v0.0.5
      - name: Set Rust caching env vars only on non-release run
        if: github.event_name != 'release' && github.event_name != 'workflow_dispatch'
        run: |
          echo "SCCACHE_GCS_BUCKET=mangata-node-ci-cache" >> $GITHUB_ENV
          echo "SCCACHE_GCS_RW_MODE=READ_WRITE" >> $GITHUB_ENV
          echo "SCCACHE_GCS_KEY_PREFIX=${{ env.JOB_CACHE_PREFIX }}" >> $GITHUB_ENV
          echo "RUSTC_WRAPPER=sccache" >> $GITHUB_ENV
          echo "CARGO_INCREMENTAL=0" >> $GITHUB_ENV

      - name: Install cargo-tarpaulin
        run: cargo install cargo-tarpaulin@0.26.1 --locked --force
      - name: Generate coverage report with cargo-tarpaulin
        run: cargo tarpaulin --timeout 120 --workspace -e rollup-runtime-integration-test rollup-node rollup-runtime --exclude-files **/mock.rs **/weights.rs **/weights/* --out Xml
      - name: Upload to codecov.io
        uses: codecov/codecov-action@v4
        with:
          token: ${{ secrets.ORG_CODECOV_TOKEN }}
          fail_ci_if_error: false

      - name: Upload cargo build cache
        if: inputs.cache-enabled && steps.cache.outputs.cache_found == 'false'
        shell: bash
        run: |
          set -x
          CACHE_KEY="${{ steps.cache.outputs.cache_key }}"
          ARCHIVE_NAME="${{ env.CACHE_ARCHIVE_NAME }}"
          CACHE_PATHS=(
            "./target"
            "/usr/local/cargo/bin/"
            "/usr/local/cargo/registry/index/"
            "/usr/local/cargo/registry/cache/"
            "/usr/local/cargo/git/db/"
          )

            SECONDS=0; tar -cf - "${CACHE_PATHS[@]}" | zstd -T0 -5 > "$ARCHIVE_NAME"
            echo "Compression completed in $SECONDS seconds" && echo "Archive size: $(du -h "$ARCHIVE_NAME" | cut -f1)"

            SECONDS=0; gcloud storage cp "$ARCHIVE_NAME" "gs://mangata-node-ci-cache/$CACHE_KEY/$ARCHIVE_NAME"
            echo "Upload completed in $SECONDS seconds"

      - name: Fix permissions on self-hosted runner
        if: always()
        run: chown -R 1100:1100 $GITHUB_WORKSPACE

  run-benchmarks-tests:
    name: Run benchmark tests
    runs-on: ubuntu-latest
    container:
      image: ${{ inputs.builder_image }}
    env:
      JOB_CACHE_PREFIX: mangata-node-becnhmark-tests-job-cache-${{ inputs.cache-version }}
      CACHE_ARCHIVE_NAME: cache_archive.tar.zst
    steps:
      - uses: actions/checkout@v4
      - uses: google-github-actions/auth@v2
        id: auth
        with:
          workload_identity_provider: ${{ secrets.GCP_WORKLOAD_IDENTITY_PROVIDER }}
          service_account: ${{ secrets.GCP_SERVICE_ACCOUNT }}
      - uses: google-github-actions/setup-gcloud@v2

      - name: Download cargo build cache
        if: inputs.cache-enabled
        id: cache
        run: |
          set -x
          CACHE_KEY="${{ env.JOB_CACHE_PREFIX }}-${{ hashFiles('**/Cargo.lock') }}"
          ARCHIVE_NAME="${{ env.CACHE_ARCHIVE_NAME }}"
          CACHE_FOUND=false

          if gcloud storage cp "gs://mangata-node-ci-cache/$CACHE_KEY/$ARCHIVE_NAME" - | zstd -d | tar -xf - -C / ; then
            CACHE_FOUND=true
          fi

          echo "cache_found=$CACHE_FOUND" >> $GITHUB_OUTPUT
          echo "cache_key=$CACHE_KEY" >> $GITHUB_OUTPUT

      - name: Install sccache-cache only on non-release runs
        if: github.event_name != 'release' && github.event_name != 'workflow_dispatch'
        uses: mozilla-actions/sccache-action@v0.0.5
      - name: Set Rust caching env vars only on non-release run
        if: github.event_name != 'release' && github.event_name != 'workflow_dispatch'
        run: |
          echo "SCCACHE_GCS_BUCKET=mangata-node-ci-cache" >> $GITHUB_ENV
          echo "SCCACHE_GCS_RW_MODE=READ_WRITE" >> $GITHUB_ENV
          echo "SCCACHE_GCS_KEY_PREFIX=${{ env.JOB_CACHE_PREFIX }}" >> $GITHUB_ENV
          echo "RUSTC_WRAPPER=sccache" >> $GITHUB_ENV
          echo "CARGO_INCREMENTAL=0" >> $GITHUB_ENV
      - name: Run benchmarks tests
        run: cargo test --release -j8 --features=runtime-benchmarks -p pallet-xyk -p pallet-issuance -p pallet-multipurpose-liquidity -p pallet-fee-lock
      - name: Run benchmarks tests
        run: cargo test --release -j8 --features=runtime-benchmarks -p pallet-bootstrap
      # NOTE: MGX-742
      - name: Run benchmarks tests
        run: cargo test --release -j8 --features=runtime-benchmarks -p pallet-proof-of-stake

      - name: Upload cargo build cache
        if: inputs.cache-enabled && steps.cache.outputs.cache_found == 'false'
        shell: bash
        run: |
          set -x
          CACHE_KEY="${{ steps.cache.outputs.cache_key }}"
          ARCHIVE_NAME="${{ env.CACHE_ARCHIVE_NAME }}"
          CACHE_PATHS=(
            "./target"
            "/usr/local/cargo/bin/"
            "/usr/local/cargo/registry/index/"
            "/usr/local/cargo/registry/cache/"
            "/usr/local/cargo/git/db/"
          )

            SECONDS=0; tar -cf - "${CACHE_PATHS[@]}" | zstd -T0 -5 > "$ARCHIVE_NAME"
            echo "Compression completed in $SECONDS seconds" && echo "Archive size: $(du -h "$ARCHIVE_NAME" | cut -f1)"

            SECONDS=0; gcloud storage cp "$ARCHIVE_NAME" "gs://mangata-node-ci-cache/$CACHE_KEY/$ARCHIVE_NAME"
            echo "Upload completed in $SECONDS seconds"

  # build-and-run-try-runtime:
  #   name: Run try-runtime checks
  #   runs-on: [compile-gke]
  #   container:
  #     image: ${{ inputs.builder_image }}
  #   env:
  #     JOB_CACHE_PREFIX: mangata-node-try-runtime-job-cache-${{ inputs.cache-version }}
  #     CACHE_ARCHIVE_NAME: cache_archive.tar.zst
  #   steps:
  #     - uses: actions/checkout@v4
  #     - uses: google-github-actions/auth@v2
  #       id: auth
  #       with:
  #         workload_identity_provider: ${{ secrets.GCP_WORKLOAD_IDENTITY_PROVIDER }}
  #         service_account: ${{ secrets.GCP_SERVICE_ACCOUNT }}
  #     - uses: google-github-actions/setup-gcloud@v2

  #     - name: Download cargo build cache
  #       if: inputs.cache-enabled
  #       id: cache
  #       run: |
  #         set -x
  #         CACHE_KEY="${{ env.JOB_CACHE_PREFIX }}-${{ hashFiles('**/Cargo.lock') }}"
  #         ARCHIVE_NAME="${{ env.CACHE_ARCHIVE_NAME }}"
  #         CACHE_FOUND=false

  #         if gcloud storage cp "gs://mangata-node-ci-cache/$CACHE_KEY/$ARCHIVE_NAME" - | zstd -d | tar -xf - -C / ; then
  #           CACHE_FOUND=true
  #         fi

  #         echo "cache_found=$CACHE_FOUND" >> $GITHUB_OUTPUT
  #         echo "cache_key=$CACHE_KEY" >> $GITHUB_OUTPUT

  #     - name: Install sccache-cache only on non-release runs
  #       if: github.event_name != 'release' && github.event_name != 'workflow_dispatch'
  #       uses: mozilla-actions/sccache-action@v0.0.5
  #     - name: Set Rust caching env vars only on non-release run
  #       if: github.event_name != 'release' && github.event_name != 'workflow_dispatch'
  #       run: |
  #         echo "SCCACHE_GCS_BUCKET=mangata-node-ci-cache" >> $GITHUB_ENV
  #         echo "SCCACHE_GCS_RW_MODE=READ_WRITE" >> $GITHUB_ENV
  #         echo "SCCACHE_GCS_KEY_PREFIX=${{ env.JOB_CACHE_PREFIX }}" >> $GITHUB_ENV
  #         echo "RUSTC_WRAPPER=sccache" >> $GITHUB_ENV
  #         echo "CARGO_INCREMENTAL=0" >> $GITHUB_ENV

  #     - name: Build try-runtime Rococo & Kusama node
  #       run: cargo build --release --features=try-runtime

  #     - name: Run try-runtime Kusama Mainnet
  #       run: try-runtime --runtime=target/release/wbuild/rollup-runtime/rollup_runtime.wasm on-runtime-upgrade live --uri wss://rollup-rpc.mangata.online:443

  # - name: Upload cargo build cache
  #   if: inputs.cache-enabled && steps.cache.outputs.cache_found == 'false'
  #   shell: bash
  #   run: |
  #     set -x
  #     CACHE_KEY="${{ steps.cache.outputs.cache_key }}"
  #     ARCHIVE_NAME="${{ env.CACHE_ARCHIVE_NAME }}"
  #     CACHE_PATHS=(
  #       "./target"
  #       "/usr/local/cargo/bin/"
  #       "/usr/local/cargo/registry/index/"
  #       "/usr/local/cargo/registry/cache/"
  #       "/usr/local/cargo/git/db/"
  #     )

  #           SECONDS=0; tar -cf - "${CACHE_PATHS[@]}" | zstd -T0 -5 > "$ARCHIVE_NAME"
  #           echo "Compression completed in $SECONDS seconds" && echo "Archive size: $(du -h "$ARCHIVE_NAME" | cut -f1)"

  #           SECONDS=0; gcloud storage cp "$ARCHIVE_NAME" "gs://mangata-node-ci-cache/$CACHE_KEY/$ARCHIVE_NAME"
  #           echo "Upload completed in $SECONDS seconds"

  #     - name: Fix permissions on self-hosted runner
  #       if: always()
  #       run: chown -R 1100:1100 $GITHUB_WORKSPACE

  run-benchmarks:
    name: Run runtime benchmarks
    # `performance` self-hosted runners have 8 cores and 16GB of RAM
    runs-on: [performance-gke]
    container:
      image: ${{ inputs.builder_image }}
    env:
      STEPS: 2
      REPEATS: 1
      JOB_CACHE_PREFIX: mangata-node-run-benchmarks-job-cache-${{ inputs.cache-version }}
      CACHE_ARCHIVE_NAME: cache_archive.tar.zst
    steps:
      - uses: actions/checkout@v4
      - uses: google-github-actions/auth@v2
        id: auth
        with:
          workload_identity_provider: ${{ secrets.GCP_WORKLOAD_IDENTITY_PROVIDER }}
          service_account: ${{ secrets.GCP_SERVICE_ACCOUNT }}
      - uses: google-github-actions/setup-gcloud@v2

      - name: Download cargo build cache
        if: inputs.cache-enabled
        id: cache
        run: |
          set -x
          CACHE_KEY="${{ env.JOB_CACHE_PREFIX }}-${{ hashFiles('**/Cargo.lock') }}"
          ARCHIVE_NAME="${{ env.CACHE_ARCHIVE_NAME }}"
          CACHE_FOUND=false

          if gcloud storage cp "gs://mangata-node-ci-cache/$CACHE_KEY/$ARCHIVE_NAME" - | zstd -d | tar -xf - -C / ; then
            CACHE_FOUND=true
          fi

          echo "cache_found=$CACHE_FOUND" >> $GITHUB_OUTPUT
          echo "cache_key=$CACHE_KEY" >> $GITHUB_OUTPUT

      - name: Install sccache-cache only on non-release runs
        if: github.event_name != 'release' && github.event_name != 'workflow_dispatch'
        uses: mozilla-actions/sccache-action@v0.0.5
      - name: Set Rust caching env vars only on non-release run
        if: github.event_name != 'release' && github.event_name != 'workflow_dispatch'
        run: |
          echo "SCCACHE_GCS_BUCKET=mangata-node-ci-cache" >> $GITHUB_ENV
          echo "SCCACHE_GCS_RW_MODE=READ_WRITE" >> $GITHUB_ENV
          echo "SCCACHE_GCS_KEY_PREFIX=${{ env.JOB_CACHE_PREFIX }}" >> $GITHUB_ENV
          echo "RUSTC_WRAPPER=sccache" >> $GITHUB_ENV
          echo "CARGO_INCREMENTAL=0" >> $GITHUB_ENV

      - name: Compile code
        run: cargo build --release --no-default-features --features=runtime-benchmarks

      - name: Set full benchmark params
        if: ${{ contains(github.event.pull_request.labels.*.name, 'full-benchmarks') }}
        run: |
          echo "STEPS=50" >> $GITHUB_ENV
          echo "REPEATS=20" >> $GITHUB_ENV

      - name: Run pallet benchmarks
        run: |
          mkdir ./benchmarks && target/release/rollup-node benchmark pallet \
          -l=info,runtime::collective=warn,xyk=warn \
          --chain rollup-local \
          --wasm-execution compiled \
          --pallet '*' \
          --extrinsic '*' \
          --steps ${{ env.STEPS }} \
          --repeat ${{ env.REPEATS }} \
          --template ./templates/module-weight-template.hbs \
          --output ./benchmarks/

      - name: Run block & extrinsic overhead benchmarks
        run: |
          target/release/rollup-node benchmark overhead --chain rollup-local -lblock_builder=debug --max-ext-per-block 50000 --base-path .
          cp block_weights.rs extrinsic_weights.rs ./benchmarks

      - name: Upload logs and docker images to GitHub
        if: ${{ contains(github.event.pull_request.labels.*.name, 'full-benchmarks') }}
        uses: actions/upload-artifact@v3.1.1
        with:
          name: benchmarks
          path: ./benchmarks

      - name: Upload cargo build cache
        if: inputs.cache-enabled && steps.cache.outputs.cache_found == 'false'
        shell: bash
        run: |
          set -x
          CACHE_KEY="${{ steps.cache.outputs.cache_key }}"
          ARCHIVE_NAME="${{ env.CACHE_ARCHIVE_NAME }}"
          CACHE_PATHS=(
            "./target"
            "/usr/local/cargo/bin/"
            "/usr/local/cargo/registry/index/"
            "/usr/local/cargo/registry/cache/"
            "/usr/local/cargo/git/db/"
          )

            SECONDS=0; tar -cf - "${CACHE_PATHS[@]}" | zstd -T0 -5 > "$ARCHIVE_NAME"
            echo "Compression completed in $SECONDS seconds" && echo "Archive size: $(du -h "$ARCHIVE_NAME" | cut -f1)"

            SECONDS=0; gcloud storage cp "$ARCHIVE_NAME" "gs://mangata-node-ci-cache/$CACHE_KEY/$ARCHIVE_NAME"
            echo "Upload completed in $SECONDS seconds"

      - name: Fix permissions on self-hosted runner
        if: always()
        run: chown -R 1100:1100 $GITHUB_WORKSPACE<|MERGE_RESOLUTION|>--- conflicted
+++ resolved
@@ -91,11 +91,7 @@
           echo "cache_found=$CACHE_FOUND" >> $GITHUB_OUTPUT
           echo "cache_key=$CACHE_KEY" >> $GITHUB_OUTPUT
 
-<<<<<<< HEAD
-      - name: Build and push by digest
-=======
       - name: Build and export image by digest
->>>>>>> f9d308d9
         id: build
         uses: docker/build-push-action@v6
         with:
@@ -194,30 +190,21 @@
           echo "cache_found=$CACHE_FOUND" >> $GITHUB_OUTPUT
           echo "cache_key=$CACHE_KEY" >> $GITHUB_OUTPUT
 
-<<<<<<< HEAD
-      - name: Build and push fast runtime image
-=======
       - name: Build and export fast runtime image by digest
         id: build
->>>>>>> f9d308d9
         uses: docker/build-push-action@v6
         with:
           build-args: "ENABLE_FAST_RUNTIME=true"
           platforms: linux/${{ matrix.platform.name }}
           labels: ${{ steps.meta.outputs.labels }}
-<<<<<<< HEAD
-          tags: ${{ steps.meta.outputs.tags }}
-          push: true
-
-=======
           outputs: type=image,name=${{ env.NODE_DOCKER_IMAGE_REPOSITORY }},push-by-digest=true,name-canonical=true,push=true
-      
+
       - name: Export digest
         run: |
           mkdir -p /tmp/digests
           digest="${{ steps.build.outputs.digest }}"
           touch "/tmp/digests/${digest#sha256:}"
-      
+
       - name: Upload digest
         uses: actions/upload-artifact@v4
         with:
@@ -225,8 +212,7 @@
           path: /tmp/digests/*
           if-no-files-found: error
           retention-days: 1
-      
->>>>>>> f9d308d9
+
       - name: Upload cargo build cache
         if: inputs.cache-enabled && steps.cache.outputs.cache_found == 'false'
         shell: bash
@@ -290,13 +276,11 @@
             docker cp $container_id:/app/rollup_runtime.compact.compressed.wasm ./rollup_runtime-${{ inputs.version }}.compact.compressed.wasm && \
             docker rm $container_id
 
-<<<<<<< HEAD
-=======
       - uses: actions/upload-artifact@v3
         with:
           name: wasm-${{ inputs.version }}
           path: ./rollup_runtime-${{ inputs.version }}.compact.compressed.wasm
-  
+
   create-fast-docker-image-manifest-and-export-wasms:
     name: Generate multiplatform Docker image manifest for fast runtime image
     needs: [build-node-image-with-fast-runtime]
@@ -308,10 +292,10 @@
           path: /tmp/digests
           pattern: fast-digests-*
           merge-multiple: true
-  
+
       - uses: docker/setup-buildx-action@v3
       - run: docker login -u ${{ secrets.DOCKERHUB_USERNAME }} -p ${{ secrets.DOCKERHUB_TOKEN }}
-  
+
       - name: Docker meta
         id: meta
         uses: docker/metadata-action@v5
@@ -320,33 +304,27 @@
           tags: |
             type=raw,value=${{ inputs.version }}-fast
             type=raw,value=${{ inputs.branch }}-fast
-  
+
       - name: Create manifest list and push
         working-directory: /tmp/digests
         run: |
           docker buildx imagetools create $(jq -cr '.tags | map("-t " + .) | join(" ")' <<< "$DOCKER_METADATA_OUTPUT_JSON") \
             $(printf '${{ env.NODE_DOCKER_IMAGE_REPOSITORY }}@sha256:%s ' *)
-  
+
       - name: Inspect image
         run: docker buildx imagetools inspect ${{ env.NODE_DOCKER_IMAGE_REPOSITORY }}:${{ steps.meta.outputs.version }}
-  
+
       - name: Export WASM artifacts from built images
         run: |
->>>>>>> f9d308d9
           # Export WASM artifact from image with fast runtime
           container_id_fast=$(docker create ${{ env.NODE_DOCKER_IMAGE_REPOSITORY }}:${{ inputs.version }}-fast) && \
             docker cp $container_id_fast:/app/rollup_runtime.compact.compressed.wasm ./rollup_runtime-${{ inputs.version }}-fast.compact.compressed.wasm && \
             docker rm $container_id_fast
-<<<<<<< HEAD
-
-=======
-  
->>>>>>> f9d308d9
       - uses: actions/upload-artifact@v3
         with:
           name: wasm-fast-${{ inputs.version }}
           path: ./rollup_runtime-${{ inputs.version }}-fast.compact.compressed.wasm
-  
+
   rustfmt-check:
     name: Formatting check
     runs-on: ubuntu-latest
