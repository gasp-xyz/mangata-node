--- conflicted
+++ resolved
@@ -30,15 +30,16 @@
 	pub amount: sp_core::U256,
 }
 
-impl Into<eth_abi::Withdraw> for Withdraw {
-	fn into(self) -> eth_abi::Withdraw {
-		eth_abi::Withdraw {
-			withdrawRecipient: self.depositRecipient.into(),
-			tokenAddress: self.tokenAddress.into(),
-			amount: to_eth_u256(self.amount),
-		}
-	}
-}
+// impl Into<eth_abi::Withdraw> for Withdraw {
+// 	fn into(self) -> eth_abi::Withdraw {
+// 		eth_abi::Withdraw {
+// 			l2RequestId: to_eth_u256(self.l2RequestId),
+// 			withdrawRecipient: self.depositRecipient.into(),
+// 			tokenAddress: self.tokenAddress.into(),
+// 			amount: to_eth_u256(self.amount),
+// 		}
+// 	}
+// }
 
 #[derive(Eq, PartialEq, RuntimeDebug, Clone, Encode, Decode, TypeInfo, Default, Serialize)]
 pub struct L2UpdatesToRemove {
@@ -102,7 +103,6 @@
 	fn into(self) -> eth_abi::PendingRequestType {
 		match self {
 			PendingRequestType::DEPOSIT => eth_abi::PendingRequestType::DEPOSIT,
-			PendingRequestType::WITHDRAWAL => eth_abi::PendingRequestType::WITHDRAWAL,
 			PendingRequestType::CANCEL_RESOLUTION => eth_abi::PendingRequestType::CANCEL_RESOLUTION,
 			PendingRequestType::L2_UPDATES_TO_REMOVE =>
 				eth_abi::PendingRequestType::L2_UPDATES_TO_REMOVE,
@@ -150,20 +150,10 @@
 impl Into<eth_abi::L1Update> for L1Update {
 	fn into(self) -> eth_abi::L1Update {
 		eth_abi::L1Update {
-<<<<<<< HEAD
-			lastProccessedRequestOnL1: Default::default(),
-			lastAcceptedRequestOnL1: Default::default(),
-			offset: Default::default(),
-			order: Default::default(),
-			pendingDeposits: Default::default(),
-			pendingCancelResultions: Default::default(),
-			pendingL2UpdatesToRemove: Default::default(),
-=======
 			lastProccessedRequestOnL1: to_eth_u256(self.lastProccessedRequestOnL1),
 			lastAcceptedRequestOnL1: to_eth_u256(self.lastAcceptedRequestOnL1),
 			offset: to_eth_u256(self.offset),
 			order: self.order.into_iter().map(Into::into).collect::<Vec<_>>(),
-			pendingWithdraws: self.pendingWithdraws.into_iter().map(Into::into).collect::<Vec<_>>(),
 			pendingDeposits: self.pendingDeposits.into_iter().map(Into::into).collect::<Vec<_>>(),
 			pendingCancelResultions: self
 				.pendingCancelResultions
@@ -175,7 +165,6 @@
 				.into_iter()
 				.map(Into::into)
 				.collect::<Vec<_>>(),
->>>>>>> 3b4e8b9a
 		}
 	}
 }
@@ -236,23 +225,17 @@
 			bool status;
 		}
 
-<<<<<<< HEAD
+		#[derive(Debug, PartialEq)]
 		struct Withdraw {
-			uint256 requestId;
+			uint256 l2RequestId;
 			address withdrawRecipient;
 			address tokenAddress;
 			uint256 amount;
 		}
 
-		struct Cancel {
-			uint256 requestId;
-			bytes updater;
-			bytes canceler;
-=======
 		#[derive(Debug, PartialEq)]
 		struct Cancel {
 			uint256 l2RequestId;
->>>>>>> 3b4e8b9a
 			uint256 lastProccessedRequestOnL1;
 			uint256 lastAcceptedRequestOnL1;
 			bytes32 hash;
