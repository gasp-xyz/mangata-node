#![cfg_attr(rustfmt, rustfmt_skip)]
#![allow(unused_parens)]
#![allow(unused_imports)]
#![allow(clippy::unnecessary_cast)]

use frame_support::{traits::Get, weights::{Weight, constants::RocksDbWeight}};
/// Weight functions needed for pallet_xyk.
pub trait WeightInfo {
	fn create_pool() -> Weight;
	fn sell_asset() -> Weight;
	fn buy_asset() -> Weight;
	fn mint_liquidity() -> Weight;
	fn mint_liquidity_using_vesting_native_tokens() -> Weight;
	fn burn_liquidity() -> Weight;
	fn promote_pool() -> Weight;
	fn claim_rewards_v2() -> Weight;
	fn claim_rewards_all_v2() -> Weight;
	fn activate_liquidity_v2() -> Weight;
	fn deactivate_liquidity_v2() -> Weight;
	fn rewards_migrate_v1_to_v2() -> Weight;
}

// For backwards compatibility and tests
impl WeightInfo for () {
	fn create_pool() -> Weight {
		Weight::from_ref_time(238_160_000)
			.saturating_add(RocksDbWeight::get().reads(11 as u64))
			.saturating_add(RocksDbWeight::get().writes(12 as u64))
	}
	fn sell_asset() -> Weight {
		Weight::from_ref_time(262_953_000)
			.saturating_add(RocksDbWeight::get().reads(11 as u64))
			.saturating_add(RocksDbWeight::get().writes(9 as u64))
	}
	fn buy_asset() -> Weight {
		Weight::from_ref_time(274_407_000)
			.saturating_add(RocksDbWeight::get().reads(12 as u64))
			.saturating_add(RocksDbWeight::get().writes(9 as u64))
	}
	fn mint_liquidity() -> Weight {
		Weight::from_ref_time(270_706_000)
			.saturating_add(RocksDbWeight::get().reads(14 as u64))
			.saturating_add(RocksDbWeight::get().writes(11 as u64))
	}
	fn mint_liquidity_using_vesting_native_tokens() -> Weight {
		Weight::from_ref_time(378_541_000)
			.saturating_add(RocksDbWeight::get().reads(18 as u64))
			.saturating_add(RocksDbWeight::get().writes(15 as u64))
	}
	fn burn_liquidity() -> Weight {
		Weight::from_ref_time(260_718_000)
			.saturating_add(RocksDbWeight::get().reads(14 as u64))
			.saturating_add(RocksDbWeight::get().writes(17 as u64))
	}
<<<<<<< HEAD
=======
	fn claim_rewards() -> Weight {
		Weight::from_ref_time(156_724_000)
			.saturating_add(RocksDbWeight::get().reads(8 as u64))
			.saturating_add(RocksDbWeight::get().writes(6 as u64))
	}
>>>>>>> 485f2883
	fn promote_pool() -> Weight {
		Weight::from_ref_time(36_108_000)
			.saturating_add(RocksDbWeight::get().reads(1 as u64))
			.saturating_add(RocksDbWeight::get().writes(1 as u64))
	}
<<<<<<< HEAD
	//TODO retest
	fn claim_rewards_v2() -> Weight {
		(156_724_000 as Weight)
			.saturating_add(RocksDbWeight::get().reads(8 as Weight))
			.saturating_add(RocksDbWeight::get().writes(6 as Weight))
	}

	//TODO retest
	fn claim_rewards_all_v2() -> Weight {
		(156_724_000 as Weight)
			.saturating_add(RocksDbWeight::get().reads(8 as Weight))
			.saturating_add(RocksDbWeight::get().writes(6 as Weight))
	}
	//TODO retest
	fn activate_liquidity_v2() -> Weight {
		(119_779_000 as Weight)
			.saturating_add(RocksDbWeight::get().reads(6 as Weight))
			.saturating_add(RocksDbWeight::get().writes(5 as Weight))
	}
	
	//TODO retest
	fn deactivate_liquidity_v2() -> Weight {
		(133_607_000 as Weight)
			.saturating_add(RocksDbWeight::get().reads(7 as Weight))
			.saturating_add(RocksDbWeight::get().writes(7 as Weight))
	}

	//TODO retest
	fn rewards_migrate_v1_to_v2() -> Weight {
		(133_607_000 as Weight)
			.saturating_add(RocksDbWeight::get().reads(7 as Weight))
			.saturating_add(RocksDbWeight::get().writes(7 as Weight))
=======
	fn activate_liquidity() -> Weight {
		Weight::from_ref_time(119_779_000)
			.saturating_add(RocksDbWeight::get().reads(6 as u64))
			.saturating_add(RocksDbWeight::get().writes(5 as u64))
	}
	fn deactivate_liquidity() -> Weight {
		Weight::from_ref_time(133_607_000)
			.saturating_add(RocksDbWeight::get().reads(7 as u64))
			.saturating_add(RocksDbWeight::get().writes(7 as u64))
>>>>>>> 485f2883
	}
}<|MERGE_RESOLUTION|>--- conflicted
+++ resolved
@@ -52,20 +52,11 @@
 			.saturating_add(RocksDbWeight::get().reads(14 as u64))
 			.saturating_add(RocksDbWeight::get().writes(17 as u64))
 	}
-<<<<<<< HEAD
-=======
-	fn claim_rewards() -> Weight {
-		Weight::from_ref_time(156_724_000)
-			.saturating_add(RocksDbWeight::get().reads(8 as u64))
-			.saturating_add(RocksDbWeight::get().writes(6 as u64))
-	}
->>>>>>> 485f2883
 	fn promote_pool() -> Weight {
 		Weight::from_ref_time(36_108_000)
 			.saturating_add(RocksDbWeight::get().reads(1 as u64))
 			.saturating_add(RocksDbWeight::get().writes(1 as u64))
 	}
-<<<<<<< HEAD
 	//TODO retest
 	fn claim_rewards_v2() -> Weight {
 		(156_724_000 as Weight)
@@ -98,16 +89,5 @@
 		(133_607_000 as Weight)
 			.saturating_add(RocksDbWeight::get().reads(7 as Weight))
 			.saturating_add(RocksDbWeight::get().writes(7 as Weight))
-=======
-	fn activate_liquidity() -> Weight {
-		Weight::from_ref_time(119_779_000)
-			.saturating_add(RocksDbWeight::get().reads(6 as u64))
-			.saturating_add(RocksDbWeight::get().writes(5 as u64))
-	}
-	fn deactivate_liquidity() -> Weight {
-		Weight::from_ref_time(133_607_000)
-			.saturating_add(RocksDbWeight::get().reads(7 as u64))
-			.saturating_add(RocksDbWeight::get().writes(7 as u64))
->>>>>>> 485f2883
 	}
 }