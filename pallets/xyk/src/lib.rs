//! # XYK pallet

//! Provides functions for token operations, swapping tokens, creating token pools, minting and burning liquidity and supporting public functions
//!
//! ### Token operation functions:
//! - create_pool
//! - mint_liquidity
//! - burn_liquidity
//! - sell_asset
//! - buy_asset
//!
//! ### Supporting public functions:
//! - calculate_sell_price
//! - calculate_buy_price
//! - calculate_sell_price_id
//! - calculate_buy_price_id
//! - get_liquidity_token
//! - get_burn_amount
//! - account_id
//! - settle_treasury_buy_and_burn
//!
//! # fn create_pool
//! -Sets the initial ratio/price of both assets to each other depending on amounts of each assets when creating pool.
//!
//! -Transfers assets from user to vault and makes appropriate entry to pools map, where are assets amounts kept.
//!
//! -Issues new liquidity asset in amount corresponding to amounts creating the pool, marks them as liquidity assets corresponding to this pool and transfers them to user.
//! first_token_amount
//! ### arguments
//! `origin` - sender of a fn, user creating the pool
//!
//! `first_token_id` - id of first token which will be directly inter-tradeable in a pair of first_token_id-second_token_id
//!
//! `first_token_amount` - amount of first token in which the pool will be initiated, which will set their initial ratio/price
//!
//! `second_token_id` - id of second token which will be directly inter-tradeable in a pair of first_token_id-second_token_id
//!
//! `second_token_amount` - amount of second token in which the pool will be initiated, which will set their initial ratio/price
//!
//! ### Example
//! ```ignore
//! create_pool(
//!    Origin::signed(1),
//!    0,
//!    1000,
//!    1,
//!    2000,
//! )
//! ```
//! Account_id 1 created pool with tokens 0 and 1, with amounts 1000, 2000. Initial ratio is 1:2. Liquidity token with new id created in an amount of 1500 and transfered to user 1.
//!
//! ### Errors
//! `ZeroAmount` - creating pool with 0 amount of first or second token
//!
//! `PoolAlreadyExists` - creating pool which already exists
//!
//! `NotEnoughTokens` - creating pool with amounts higher then user owns
//!
//! `SameToken` - creating pool with same token
//!
//! # fn sell_token
//! -Sells/exchanges set amount of sold token for corresponding amount by xyk formula of bought token
//! ### arguments
//! `origin` - sender of a fn, user creating the pool
//!
//! `sold_token_id` - token which will be sold
//!
//! `bought_token_id` - token which will be bought
//!
//! `sold_token_amount` - amount of token to be sold
//!
//! `min_amount_out` - minimal acceptable amount of bought token received after swap
//!
//! ### Example
//! ```ignore
//! sell_token (
//!    Origin::signed(1),
//!    0,
//!    1,
//!    1000,
//!    800,
//!)
//! ```
//! Account_id 1 sells/exchanges 1000 token 0 for corresponding amount of token 1, while requiring at least 800 token 1
//!
//! ### Errors
//! `ZeroAmount` - buying 0 tokens
//!
//! `NoSuchPool` - pool sold_token_id - bought_token_id does not exist
//!
//! `NotEnoughTokens` - selling more tokens then user owns
//!
//! `InsufficientOutputAmount` - bought tokens to receive amount is lower then required min_amount_out
//!
//! # fn buy_token
//! -Buys/exchanges set amount of bought token for corresponding amount by xyk formula of sold token
//! ### arguments
//! `origin` - sender of a fn, user creating the pool
//!
//! `sold_token_id` - token which will be sold
//!
//! `bought_token_id` - token which will be bought
//!
//! `bought_token_amount` - amount of token to be bought
//!
//! `max_amount_in` - maximal acceptable amount of sold token to pay for requested bought amount
//!
//! ### Example
//! ```ignore
//! buy_token (
//!    Origin::signed(1),
//!    0,
//!    1,
//!    1000,
//!    800,
//!)
//! ```
//! Account_id 1 buys/exchanges 1000 tokens 1 by paying corresponding amount by xyk formula of tokens 0
//!
//! ### Errors
//! `ZeroAmount` - selling 0 tokens
//!
//! `NoSuchPool` - pool sold_token_id - bought_token_id does not exist
//!
//! `NotEnoughTokens` - selling more tokens then user owns
//!
//! `InsufficientInputAmount` - sold tokens to pay is higher then maximum acceptable value of max_amount_in
//!
//! # fn mint_liquidity
//! -Adds liquidity to pool, providing both tokens in actual ratio
//! -First token amount is provided by user, second token amount is calculated by function, depending on actual ratio
//! -Mints and transfers corresponding amount of liquidity token to mintin user
//!
//! ### arguments
//! `origin` - sender of a fn, user creating the pool
//!
//! first_token_id - first token in pair
//!
//! second_token_id - second token in pair
//!
//! first_token_amount - amount of first_token_id, second token amount will be calculated
//!
//! ### Example
//! ```ignore
//! mint_liquidity (
//!    Origin::signed(1),
//!    0,
//!    1,
//!    1000,
//!)
//! ```
//! If pool token 0 - token 1 has tokens in amounts 9000:18000 (total liquidity tokens 27000)
//!
//! Account_id 1 added liquidity to pool token 0 - token 1, by providing 1000 token 0 and corresponding amount of token 1. In this case 2000, as the ratio in pool is 1:2.
//! Account_id 1 also receives corresponding liquidity tokens in corresponding amount. In this case he gets 10% of all corresponding liquidity tokens, as he is providing 10% of all provided liquidity in pool.
//! 3000 out of total 30000 liquidity tokens is now owned by Account_id 1
//!
//! ### Errors
//! `ZeroAmount` - minting with 0 tokens
//!
//! `NoSuchPool` - pool first_token_id - second_token_id does not exist
//!
//! `NotEnoughTokens` -  minting with more tokens then user owns, either first_token_id or second_token_id
//!     
//! # fn burn_liquidity
//! -Removes tokens from liquidity pool and transfers them to user, by burning user owned liquidity tokens
//! -Amount of tokens is determined by their ratio in pool and amount of liq tokens burned
//!
//! ### arguments
//! `origin` - sender of a fn, user creating the pool
//!
//! first_token_id - first token in pair
//!
//! second_token_id - second token in pair
//!
//! liquidity_token_amount - amount of liquidity token amount to burn
//!
//! ### Example
//! ```ignore
//! burn_liquidity (
//!    Origin::signed(1),
//!    0,
//!    1,
//!    3000,
//!)
//! ```
//! If pool token 0 - token 1 has tokens in amounts 10000:20000 (total liquidity tokens 30000)
//!
//! Account_id 1 is burning 3000 liquidity tokens of pool token 0 - token 1
//! As Account_id 1 is burning 10% of total liquidity tokens for this pool, user receives in this case 1000 token 0 and 2000 token 1
//!
//! ### Errors
//! `ZeroAmount` - burning 0 liquidity tokens
//!
//! `NoSuchPool` - pool first_token_id - second_token_id does not exist
//!
//! `NotEnoughTokens` -  burning more liquidity tokens than user owns
//!
//! # calculate_sell_price
//! - Supporting public function accessible through rpc call which calculates and returns bought_token_amount while providing sold_token_amount and respective reserves
//! # calculate_buy_price
//! - Supporting public function accessible through rpc call which calculates and returns sold_token_amount while providing bought_token_amount and respective reserves
//! # calculate_sell_price_id
//! - Same as calculate_sell_price, but providing token_id instead of reserves. Reserves are fetched by function.
//! # calculate_buy_price_id
//! - Same as calculate_buy_price, but providing token_id instead of reserves. Reserves are fetched by function.
//! # get_liquidity_token
//! - Supporting public function accessible through rpc call which returns liquidity_token_id while providing pair token ids
//! # get_burn_amount
//! - Supporting public function accessible through rpc call which returns amounts of tokens received by burning provided liquidity_token_amount in pool of provided token ids
//! # account_id
//! - Returns palled account_id
//! # settle_treasury_buy_and_burn
//! - Supporting function which takes tokens to alocate to treasury and tokens to be used to burn mangata
//! - First step is deciding whether we are using sold or bought token id, depending which is closer to mangata token
//! - In second step, if tokens are mangata, they are placed to treasury and removed from corresponding pool. If tokens are not mangata, but are available in mangata pool,
//!   they are swapped to mangata and placed to treasury and removed from corresponding pool. If token is not connected to mangata, token is temporarily placed to treasury and burn treasury.

#![cfg_attr(not(feature = "std"), no_std)]

use frame_support::{
    decl_error, decl_event, decl_module, decl_storage,
    dispatch::{DispatchError, DispatchResult},
    ensure,
    sp_runtime::ModuleId,
    weights::Pays,
    StorageMap,
};
use frame_system::ensure_signed;
use sp_core::U256;
// TODO documentation!
use codec::FullCodec;
use frame_support::sp_runtime::traits::AccountIdConversion;
use frame_support::traits::{ExistenceRequirement, Get, Vec, WithdrawReasons};
use frame_support::Parameter;
use mangata_primitives::{Balance, TokenId};
use orml_tokens::{MultiTokenCurrency, MultiTokenCurrencyExtended};
use pallet_assets_info as assets_info;
use sp_arithmetic::helpers_128bit::multiply_by_rational;
use sp_runtime::traits::Zero;
use sp_runtime::traits::{AtLeast32BitUnsigned, MaybeSerializeDeserialize, Member};
use sp_std::convert::TryFrom;
use sp_std::fmt::Debug;

#[cfg(test)]
mod mock;
#[cfg(test)]
mod tests;

pub(crate) const LOG_TARGET: &'static str = "xyk";

// syntactic sugar for logging.
#[macro_export]
macro_rules! log {
	($level:tt, $patter:expr $(, $values:expr)* $(,)?) => {
		frame_support::debug::$level!(
			target: crate::LOG_TARGET,
			$patter $(, $values)*
		)
	};
}

pub trait Trait: frame_system::Trait + pallet_assets_info::Trait {
    type Event: From<Event<Self>> + Into<<Self as frame_system::Trait>::Event>;
    type Currency: MultiTokenCurrencyExtended<Self::AccountId>;
    type NativeCurrencyId: Get<TokenId>;
    type TreasuryModuleId: Get<ModuleId>;
    type BnbTreasurySubAccDerive: Get<[u8; 4]>;
}

const PALLET_ID: ModuleId = ModuleId(*b"79b14c96");
// 1/100 %
const TREASURY_PERCENTAGE: u128 = 5;
const BUYANDBURN_PERCENTAGE: u128 = 5;
const FEE_PERCENTAGE: u128 = 30;
const POOL_FEE_PERCENTAGE: u128 = FEE_PERCENTAGE - TREASURY_PERCENTAGE - BUYANDBURN_PERCENTAGE;

// Keywords for asset_info
const LIQUIDITY_TOKEN_IDENTIFIER: &[u8] = b"LiquidityPoolToken";
const HEX_INDICATOR: &[u8] = b"0x";
const TOKEN_SYMBOL: &[u8] = b"TKN";
const TOKEN_SYMBOL_SEPARATOR: &[u8] = b"-";
const LIQUIDITY_TOKEN_DESCRIPTION: &[u8] = b"Generated Info for Liquidity Pool Token";
const DEFAULT_DECIMALS: u32 = 18u32;

decl_error! {
    /// Errors
    pub enum Error for Module<T: Trait> {
        VaultAlreadySet,
        PoolAlreadyExists,
        NotEnoughAssets,
        NoSuchPool,
        NoSuchLiquidityAsset,
        NotEnoughReserve,
        ZeroAmount,
        InsufficientInputAmount,
        InsufficientOutputAmount,
        SameAsset,
        AssetAlreadyExists,
        AssetDoesNotExists,
        DivisionByZero,
        UnexpectedFailure,
        NotMangataLiquidityAsset,
        SecondAssetAmountExceededExpectations,
        MathOverflow,
    }
}

decl_event!(
    pub enum Event<T>
    where
        AccountId = <T as frame_system::Trait>::AccountId,
    {
        //TODO add trading events
        PoolCreated(AccountId, TokenId, Balance, TokenId, Balance),
        AssetsSwapped(AccountId, TokenId, Balance, TokenId, Balance),
        LiquidityMinted(
            AccountId,
            TokenId,
            Balance,
            TokenId,
            Balance,
            TokenId,
            Balance,
        ),
        LiquidityBurned(
            AccountId,
            TokenId,
            Balance,
            TokenId,
            Balance,
            TokenId,
            Balance,
        ),
    }
);

// XYK exchange pallet storage.
decl_storage! {
    trait Store for Module<T: Trait> as XykStorage {

        // Pools get(fn asset_pool): map hasher(opaque_blake2_256) (TokenId, TokenId) => Balance;
        Pools get(fn asset_pool): map hasher(opaque_blake2_256) (TokenId, TokenId) => (Balance, Balance);

        LiquidityAssets get(fn liquidity_asset): map hasher(opaque_blake2_256) (TokenId, TokenId) => Option<TokenId>;
        LiquidityPools get(fn liquidity_pool): map hasher(opaque_blake2_256) TokenId => Option<(TokenId, TokenId)>;

    }
    add_extra_genesis {
        config(created_pools_for_staking): Vec<(T::AccountId, TokenId, Balance, TokenId, Balance, TokenId)>;

        build(|config: &GenesisConfig<T>| {
            config.created_pools_for_staking.iter().for_each(|(account_id, native_token_id, native_token_amount, pooled_token_id, pooled_token_amount, liquidity_token_id)| {
                if <T as Trait>::Currency::exists({*liquidity_token_id}.into()){
                    assert!(<Module<T>>::mint_liquidity( T::Origin::from(Some(account_id.clone()).into()), *native_token_id, *pooled_token_id, *native_token_amount, *pooled_token_amount).is_ok(), "Pool mint failed");
                }
                else{
                    let created_liquidity_token_id: TokenId = <T as Trait>::Currency::get_next_currency_id().into();
                    assert!(created_liquidity_token_id == *liquidity_token_id, "Assets not initialized in the expected sequence");
                    assert!(<Module<T>>::create_pool( T::Origin::from(Some(account_id.clone()).into()), *native_token_id, *native_token_amount, *pooled_token_id, *pooled_token_amount).is_ok(), "Pool creation failed");
                }
            })
        })
    }
}

// XYK extrinsics.
decl_module! {
    pub struct Module<T: Trait> for enum Call where origin: T::Origin {

        fn deposit_event() = default;

        #[weight = 10_000]
        pub fn create_pool(
            origin,
            first_asset_id: TokenId,
            first_asset_amount: Balance,
            second_asset_id: TokenId,
            second_asset_amount: Balance
        ) -> DispatchResult {

            let sender = ensure_signed(origin)?;

            <Self as XykFunctionsTrait<T::AccountId>>::create_pool(sender, first_asset_id, first_asset_amount, second_asset_id, second_asset_amount)

        }

        // you will sell your sold_asset_amount of sold_asset_id to get some amount of bought_asset_id
        #[weight = (10_000, Pays::No)]
        pub fn sell_asset (
            origin,
            sold_asset_id: TokenId,
            bought_asset_id: TokenId,
            sold_asset_amount: Balance,
            min_amount_out: Balance,
        ) -> DispatchResult {

            let sender = ensure_signed(origin)?;

            <Self as XykFunctionsTrait<T::AccountId>>::sell_asset(sender, sold_asset_id, bought_asset_id, sold_asset_amount, min_amount_out)

        }

        #[weight = (10_000, Pays::No)]
        pub fn buy_asset (
            origin,
            sold_asset_id: TokenId,
            bought_asset_id: TokenId,
            bought_asset_amount: Balance,
            max_amount_in: Balance,
        ) -> DispatchResult {

            let sender = ensure_signed(origin)?;

            <Self as XykFunctionsTrait<T::AccountId>>::buy_asset(sender, sold_asset_id, bought_asset_id, bought_asset_amount, max_amount_in)

        }

        #[weight = 10_000]
        pub fn mint_liquidity (
            origin,
            first_asset_id: TokenId,
            second_asset_id: TokenId,
            first_asset_amount: Balance,
            expected_second_asset_amount: Balance,
        ) -> DispatchResult {

            let sender = ensure_signed(origin)?;

            <Self as XykFunctionsTrait<T::AccountId>>::mint_liquidity(sender, first_asset_id, second_asset_id, first_asset_amount, expected_second_asset_amount)

        }

        #[weight = 10_000]
        pub fn burn_liquidity (
            origin,
            first_asset_id: TokenId,
            second_asset_id: TokenId,
            liquidity_asset_amount: Balance,
        ) -> DispatchResult {

            let sender = ensure_signed(origin)?;

            <Self as XykFunctionsTrait<T::AccountId>>::burn_liquidity(sender, first_asset_id, second_asset_id, liquidity_asset_amount)

        }
    }
}

impl<T: Trait> Module<T> {
    // Sets the liquidity token's info
    // May fail if liquidity_asset_id does not exsist
    // Should not fail otherwise as the parameters for the max and min length in pallet_assets_info should be set appropriately
    pub fn set_liquidity_asset_info(
        liquidity_asset_id: TokenId,
        first_asset_id: TokenId,
        second_asset_id: TokenId,
    ) -> DispatchResult {
        let mut name: Vec<u8> = Vec::<u8>::new();
        name.extend_from_slice(LIQUIDITY_TOKEN_IDENTIFIER);
        name.extend_from_slice(HEX_INDICATOR);
        for bytes in liquidity_asset_id.to_be_bytes().iter() {
            match (bytes >> 4) as u8 {
                x @ 0u8..=9u8 => name.push(x.saturating_add(48u8)),
                x => name.push(x.saturating_add(55u8)),
            }
            match (bytes & 0b0000_1111) as u8 {
                x @ 0u8..=9u8 => name.push(x.saturating_add(48u8)),
                x => name.push(x.saturating_add(55u8)),
            }
        }

        let mut symbol: Vec<u8> = Vec::<u8>::new();
        symbol.extend_from_slice(TOKEN_SYMBOL);
        symbol.extend_from_slice(HEX_INDICATOR);
        for bytes in first_asset_id.to_be_bytes().iter() {
            match (bytes >> 4) as u8 {
                x @ 0u8..=9u8 => symbol.push(x.saturating_add(48u8)),
                x => symbol.push(x.saturating_add(55u8)),
            }
            match (bytes & 0b0000_1111) as u8 {
                x @ 0u8..=9u8 => symbol.push(x.saturating_add(48u8)),
                x => symbol.push(x.saturating_add(55u8)),
            }
        }
        symbol.extend_from_slice(TOKEN_SYMBOL_SEPARATOR);
        symbol.extend_from_slice(TOKEN_SYMBOL);
        symbol.extend_from_slice(HEX_INDICATOR);
        for bytes in second_asset_id.to_be_bytes().iter() {
            match (bytes >> 4) as u8 {
                x @ 0u8..=9u8 => symbol.push(x.saturating_add(48u8)),
                x => symbol.push(x.saturating_add(55u8)),
            }
            match (bytes & 0b0000_1111) as u8 {
                x @ 0u8..=9u8 => symbol.push(x.saturating_add(48u8)),
                x => symbol.push(x.saturating_add(55u8)),
            }
        }

        let mut description: Vec<u8> = Vec::<u8>::new();
        description.extend_from_slice(LIQUIDITY_TOKEN_DESCRIPTION);

        <assets_info::Module<T>>::set_asset_info(
            liquidity_asset_id,
            Some(name),
            Some(symbol.to_vec()),
            Some(description),
            Some(DEFAULT_DECIMALS),
        )?;
        Ok(())
    }

    // Calculate amount of tokens to be bought by sellling sell_amount
    pub fn calculate_sell_price(
        input_reserve: Balance,
        output_reserve: Balance,
        sell_amount: Balance,
    ) -> Result<Balance, DispatchError> {
        let after_fee_percentage: u128 = 10000 - FEE_PERCENTAGE;
        let input_reserve_saturated: U256 = input_reserve.into();
        let output_reserve_saturated: U256 = output_reserve.into();
        let sell_amount_saturated: U256 = sell_amount.into();

        let input_amount_with_fee: U256 =
            sell_amount_saturated.saturating_mul(after_fee_percentage.into());

        let numerator: U256 = input_amount_with_fee
            .checked_mul(output_reserve_saturated)
            .ok_or_else(|| DispatchError::from(Error::<T>::MathOverflow))?;

        let denominator: U256 = input_reserve_saturated
            .saturating_mul(10000.into())
            .checked_add(input_amount_with_fee)
            .ok_or_else(|| DispatchError::from(Error::<T>::MathOverflow))?;

        let result_u256 = numerator
            .checked_div(denominator)
            .ok_or_else(|| DispatchError::from(Error::<T>::DivisionByZero))?;

        let result = Balance::try_from(result_u256)
            .map_err(|_| DispatchError::from(Error::<T>::MathOverflow))?;
        log!(
            info,
            "calculate_sell_price: ({}, {}, {}) -> {}",
            input_reserve,
            output_reserve,
            sell_amount,
            result
        );
        Ok(result)
    }

    pub fn calculate_sell_price_no_fee(
        // Callculate amount of tokens to be received by sellling sell_amount, without fee
        input_reserve: Balance,
        output_reserve: Balance,
        sell_amount: Balance,
    ) -> Result<Balance, DispatchError> {
        let input_reserve_saturated: U256 = input_reserve.into();
        let output_reserve_saturated: U256 = output_reserve.into();
        let sell_amount_saturated: U256 = sell_amount.into();

        let numerator: U256 = sell_amount_saturated.saturating_mul(output_reserve_saturated);
        let denominator: U256 = input_reserve_saturated.saturating_add(sell_amount_saturated);
        let result_u256 = numerator
            .checked_div(denominator)
            .ok_or_else(|| DispatchError::from(Error::<T>::DivisionByZero))?;
        let result = Balance::try_from(result_u256)
            .map_err(|_| DispatchError::from(Error::<T>::MathOverflow))?;
        log!(
            info,
            "calculate_sell_price_no_fee: ({}, {}, {}) -> {}",
            input_reserve,
            output_reserve,
            sell_amount,
            result
        );
        Ok(result)
    }

    // Calculate amount of tokens to be paid, when buying buy_amount
    pub fn calculate_buy_price(
        input_reserve: Balance,
        output_reserve: Balance,
        buy_amount: Balance,
    ) -> Result<Balance, DispatchError> {
        let after_fee_percentage: u128 = 10000 - FEE_PERCENTAGE;
        let input_reserve_saturated: U256 = input_reserve.into();
        let output_reserve_saturated: U256 = output_reserve.into();
        let buy_amount_saturated: U256 = buy_amount.into();

        let numerator: U256 = input_reserve_saturated
            .saturating_mul(buy_amount_saturated)
            .checked_mul(10000.into())
            .ok_or_else(|| DispatchError::from(Error::<T>::MathOverflow))?;

        let denominator: U256 = output_reserve_saturated
            .checked_sub(buy_amount_saturated)
            .ok_or_else(|| DispatchError::from(Error::<T>::NotEnoughReserve))?
            .checked_mul(after_fee_percentage.into())
            .ok_or_else(|| DispatchError::from(Error::<T>::MathOverflow))?;

        let result_u256 = numerator
            .checked_div(denominator)
            .ok_or_else(|| DispatchError::from(Error::<T>::DivisionByZero))?
            .checked_add(1.into())
            .ok_or_else(|| DispatchError::from(Error::<T>::MathOverflow))?;

        let result = Balance::try_from(result_u256)
            .map_err(|_| DispatchError::from(Error::<T>::MathOverflow))?;
        log!(
            info,
            "calculate_buy_price: ({}, {}, {}) -> {}",
            input_reserve,
            output_reserve,
            buy_amount,
            result
        );
        Ok(result)
    }

    pub fn get_liquidity_asset(
        first_asset_id: TokenId,
        second_asset_id: TokenId,
    ) -> Result<TokenId, DispatchError> {
        if LiquidityAssets::contains_key((first_asset_id, second_asset_id)) {
            LiquidityAssets::get((first_asset_id, second_asset_id))
                .ok_or_else(|| Error::<T>::UnexpectedFailure.into())
        } else {
            LiquidityAssets::get((second_asset_id, first_asset_id))
                .ok_or_else(|| Error::<T>::NoSuchPool.into())
        }
    }

    pub fn calculate_sell_price_id(
        sold_token_id: TokenId,
        bought_token_id: TokenId,
        sell_amount: Balance,
    ) -> Result<Balance, DispatchError> {
        let (input_reserve, output_reserve) =
            Module::<T>::get_reserves(sold_token_id, bought_token_id)?;

        Self::calculate_sell_price(input_reserve, output_reserve, sell_amount)
    }

    pub fn calculate_buy_price_id(
        sold_token_id: TokenId,
        bought_token_id: TokenId,
        buy_amount: Balance,
    ) -> Result<Balance, DispatchError> {
        let (input_reserve, output_reserve) =
            Module::<T>::get_reserves(sold_token_id, bought_token_id)?;

        Self::calculate_buy_price(input_reserve, output_reserve, buy_amount)
    }

    pub fn get_reserves(
        first_asset_id: TokenId,
        second_asset_id: TokenId,
    ) -> Result<(Balance, Balance), DispatchError> {
        let mut reserves = Pools::get((first_asset_id, second_asset_id));

        if Pools::contains_key((first_asset_id, second_asset_id)) {
            return Ok((reserves.0, reserves.1));
        } else if Pools::contains_key((second_asset_id, first_asset_id)) {
            reserves = Pools::get((second_asset_id, first_asset_id));
            return Ok((reserves.1, reserves.0));
        } else {
            return Err(DispatchError::from(Error::<T>::NoSuchPool));
        }
    }

    pub fn set_reserves(
        first_asset_id: TokenId,
        first_asset_amount: Balance,
        second_asset_id: TokenId,
        second_asset_amount: Balance,
    ) -> DispatchResult {
        if Pools::contains_key((first_asset_id, second_asset_id)) {
            Pools::insert(
                (first_asset_id, second_asset_id),
                (first_asset_amount, second_asset_amount),
            );
        } else if Pools::contains_key((second_asset_id, first_asset_id)) {
            Pools::insert(
                (second_asset_id, first_asset_id),
                (second_asset_amount, first_asset_amount),
            );
        } else {
            return Err(DispatchError::from(Error::<T>::NoSuchPool));
        }

        Ok(())
    }

    // Calculate first and second token amounts depending on liquidity amount to burn
    pub fn get_burn_amount(
        first_asset_id: TokenId,
        second_asset_id: TokenId,
        liquidity_asset_amount: Balance,
    ) -> Result<(Balance, Balance), DispatchError> {
        // Get token reserves and liquidity asset id
        let liquidity_asset_id = Self::get_liquidity_asset(first_asset_id, second_asset_id)?;
        let (first_asset_reserve, second_asset_reserve) =
            Module::<T>::get_reserves(first_asset_id, second_asset_id)?;

        let total_liquidity_assets: Balance =
            <T as Trait>::Currency::total_issuance(liquidity_asset_id.into()).into();

        // Calculate first and second token amount to be withdrawn
        ensure!(
            !total_liquidity_assets.is_zero(),
            Error::<T>::DivisionByZero
        );
        let first_asset_amount = multiply_by_rational(
            first_asset_reserve,
            liquidity_asset_amount,
            total_liquidity_assets,
        )
        .map_err(|_| Error::<T>::UnexpectedFailure)?;
        let second_asset_amount = multiply_by_rational(
            second_asset_reserve,
            liquidity_asset_amount,
            total_liquidity_assets,
        )
        .map_err(|_| Error::<T>::UnexpectedFailure)?;

        log!(
            info,
            "get_burn_amount: ({}, {}, {}) -> ({}, {})",
            first_asset_id,
            second_asset_id,
            liquidity_asset_amount,
            first_asset_amount,
            second_asset_amount
        );

        Ok((first_asset_amount, second_asset_amount))
    }

    //TODO if pool contains key !
    fn settle_treasury_and_burn(
        sold_asset_id: TokenId,
        burn_amount: Balance,
        treasury_amount: Balance,
    ) -> DispatchResult {
        let vault = Self::account_id();
<<<<<<< HEAD
        let mangata_id: TokenId = MANGATA_ID.saturated_into();

        // Getting token reserves

        let (input_reserve, output_reserve) =
            Module::<T>::get_reserves(sold_asset_id, bought_asset_id)?;

        // Setting initial settling token id, treasury and burn amount
        let mut settling_asset_id = bought_asset_id;
        let mut treasury_amount =
            multiply_by_rational(sold_asset_amount, TREASURY_PERCENTAGE, 10000)
                .map_err(|_| Error::<T>::UnexpectedFailure)?;
        let mut burn_amount = multiply_by_rational(sold_asset_amount, BUYANDBURN_PERCENTAGE, 10000)
            .map_err(|_| Error::<T>::UnexpectedFailure)?;

        // Check whether to settle treasury and buyburn with sold or bought asset.
        // If sold token is directly mangata, or is in pair with mangata and bought id is not and bought token is not mangata, we use sold token as settling token
        if sold_asset_id == mangata_id
            || ((Pools::contains_key((sold_asset_id, mangata_id))
                || Pools::contains_key((mangata_id, sold_asset_id)))
                && !Pools::contains_key((bought_asset_id, mangata_id))
                && !Pools::contains_key((mangata_id, bought_asset_id))
                && bought_asset_id != mangata_id)
        {
            settling_asset_id = sold_asset_id;

            // Removing settling amount from pool
            // Does not underflow because in both instances where settle_treasury_and_burn is called input_reserve is added by sold_asset_amount
            // Also treasury_amount + burn amount <= sold_asset_amount

            Module::<T>::set_reserves(
                sold_asset_id,
                input_reserve
                    .saturating_sub(burn_amount)
                    .saturating_sub(treasury_amount),
                bought_asset_id,
                output_reserve,
            )?;
        }
        // Bought token is used as settling token in rest of the cases
        else {
            // Sold amount recalculated to bought asset amount
            ensure!(!input_reserve.is_zero(), Error::<T>::DivisionByZero);
            treasury_amount = multiply_by_rational(treasury_amount, output_reserve, input_reserve)
                .unwrap_or_else(|_| Balance::max_value());
            burn_amount = multiply_by_rational(burn_amount, output_reserve, input_reserve)
                .unwrap_or_else(|_| Balance::max_value());

            // Removing settling amount from pool
            // Treasury_amount + burn amount <= output_reserve

            Module::<T>::set_reserves(
                sold_asset_id,
                input_reserve,
                bought_asset_id,
                output_reserve
                    .saturating_sub(treasury_amount)
                    .saturating_sub(burn_amount),
            )?;
        }
=======
        let mangata_id: TokenId = T::NativeCurrencyId::get();
        let treasury_account: T::AccountId = Self::treasury_account_id();
        let bnb_treasury_account: T::AccountId = Self::bnb_treasury_account_id();
>>>>>>> 71c66222

        // If settling token is mangata, treasury amount is added to treasury and burn amount is burned from corresponding pool
        if sold_asset_id == mangata_id {
            // treasury_amount of MGA is already in treasury at this point

            // MGA burned from bnb_treasury_account
            <T as Trait>::Currency::burn_and_settle(
                sold_asset_id.into(),
                &bnb_treasury_account,
                burn_amount.into(),
            )?;
        }
        //If settling token is connected to mangata, token is swapped in corresponding pool to mangata without fee
<<<<<<< HEAD
        else if Pools::contains_key((settling_asset_id, mangata_id))
            || Pools::contains_key((mangata_id, settling_asset_id))
        {
            // Getting token reserves
            let (input_reserve, output_reserve) =
                Module::<T>::get_reserves(settling_asset_id, mangata_id)?;
=======
        else if Pools::contains_key((sold_asset_id, mangata_id))
            || Pools::contains_key((mangata_id, sold_asset_id))
        {
            // Getting token reserves
            let (input_reserve, output_reserve) =
                Module::<T>::get_reserves(sold_asset_id, mangata_id)?;
>>>>>>> 71c66222

            // Calculating swapped mangata amount
            let treasury_amount_in_mangata =
                Self::calculate_sell_price_no_fee(input_reserve, output_reserve, treasury_amount)?;
            let burn_amount_in_mangata =
                Self::calculate_sell_price_no_fee(input_reserve, output_reserve, burn_amount)?;

            // Apply changes in token pools, adding treasury and burn amounts of settling token, removing  treasury and burn amounts of mangata

            Module::<T>::set_reserves(
<<<<<<< HEAD
                settling_asset_id,
=======
                sold_asset_id,
>>>>>>> 71c66222
                input_reserve
                    .saturating_add(treasury_amount)
                    .saturating_add(burn_amount),
                mangata_id,
                output_reserve
                    .saturating_sub(treasury_amount_in_mangata)
                    .saturating_sub(burn_amount_in_mangata),
            )?;

            <T as Trait>::Currency::transfer(
                sold_asset_id.into(),
                &treasury_account,
                &vault,
                treasury_amount.into(),
                ExistenceRequirement::KeepAlive,
            )?;

            <T as Trait>::Currency::transfer(
                mangata_id.into(),
                &vault,
                &treasury_account,
                treasury_amount_in_mangata.into(),
                ExistenceRequirement::KeepAlive,
            )?;

            <T as Trait>::Currency::transfer(
                sold_asset_id.into(),
                &bnb_treasury_account,
                &vault,
                burn_amount.into(),
                ExistenceRequirement::KeepAlive,
            )?;

            // Mangata burned from pool
            <T as Trait>::Currency::burn_and_settle(
                mangata_id.into(),
                &vault,
                burn_amount_in_mangata.into(),
            )?;
        }
        // Settling token has no mangata connection, settling token is added to treasuries
        else {
            // Both treasury_amount and buy_and_burn_amount of sold_asset are in their respective treasuries
        }
        Ok(())
    }

    fn account_id() -> T::AccountId {
        PALLET_ID.into_account()
    }

    fn treasury_account_id() -> T::AccountId {
        T::TreasuryModuleId::get().into_account()
    }

    fn bnb_treasury_account_id() -> T::AccountId {
        T::TreasuryModuleId::get().into_sub_account(T::BnbTreasurySubAccDerive::get())
    }
}

pub trait XykFunctionsTrait<AccountId> {
    type Balance: AtLeast32BitUnsigned
        + FullCodec
        + Copy
        + MaybeSerializeDeserialize
        + Debug
        + Default
        + From<Balance>
        + Into<Balance>;

    type CurrencyId: Parameter
        + Member
        + Copy
        + MaybeSerializeDeserialize
        + Ord
        + Default
        + AtLeast32BitUnsigned
        + FullCodec
        + From<TokenId>
        + Into<TokenId>;

    fn create_pool(
        sender: AccountId,
        first_asset_id: Self::CurrencyId,
        first_asset_amount: Self::Balance,
        second_asset_id: Self::CurrencyId,
        second_asset_amount: Self::Balance,
    ) -> DispatchResult;

    fn sell_asset(
        sender: AccountId,
        sold_asset_id: Self::CurrencyId,
        bought_asset_id: Self::CurrencyId,
        sold_asset_amount: Self::Balance,
        min_amount_out: Self::Balance,
    ) -> DispatchResult;

    fn buy_asset(
        sender: AccountId,
        sold_asset_id: Self::CurrencyId,
        bought_asset_id: Self::CurrencyId,
        bought_asset_amount: Self::Balance,
        max_amount_in: Self::Balance,
    ) -> DispatchResult;

    fn mint_liquidity(
        sender: AccountId,
        first_asset_id: Self::CurrencyId,
        second_asset_id: Self::CurrencyId,
        first_asset_amount: Self::Balance,
        expected_second_asset_amount: Self::Balance,
    ) -> DispatchResult;

    fn burn_liquidity(
        sender: AccountId,
        first_asset_id: Self::CurrencyId,
        second_asset_id: Self::CurrencyId,
        liquidity_asset_amount: Self::Balance,
    ) -> DispatchResult;

    fn get_tokens_required_for_minting(
        liquidity_asset_id: Self::CurrencyId,
        liquidity_token_amount: Self::Balance,
    ) -> Result<
        (
            Self::CurrencyId,
            Self::Balance,
            Self::CurrencyId,
            Self::Balance,
        ),
        DispatchError,
    >;
}

impl<T: Trait> XykFunctionsTrait<T::AccountId> for Module<T> {
    type Balance = Balance;

    type CurrencyId = TokenId;

    fn create_pool(
        sender: T::AccountId,
        first_asset_id: Self::CurrencyId,
        first_asset_amount: Self::Balance,
        second_asset_id: Self::CurrencyId,
        second_asset_amount: Self::Balance,
    ) -> DispatchResult {
        let vault: T::AccountId = Module::<T>::account_id();

        // Ensure pool is not created with zero amount
        ensure!(
            !first_asset_amount.is_zero() && !second_asset_amount.is_zero(),
            Error::<T>::ZeroAmount,
        );

        // Ensure pool does not exists yet
        ensure!(
            !Pools::contains_key((first_asset_id, second_asset_id)),
            Error::<T>::PoolAlreadyExists,
        );

        // Ensure pool does not exists yet
        ensure!(
            !Pools::contains_key((second_asset_id, first_asset_id)),
            Error::<T>::PoolAlreadyExists,
        );

        // Getting users token balances
        let first_asset_free_balance: Self::Balance =
            <T as Trait>::Currency::free_balance(first_asset_id.into(), &sender).into();
        let second_asset_free_balance: Self::Balance =
            <T as Trait>::Currency::free_balance(second_asset_id.into(), &sender).into();

        // Ensure user has enough withdrawable tokens to create pool in amounts required

        <T as Trait>::Currency::ensure_can_withdraw(
            first_asset_id.into(),
            &sender,
            first_asset_amount.into(),
            WithdrawReasons::all(),
            // Does not fail due to earlier ensure
            { first_asset_free_balance.saturating_sub(first_asset_amount) }.into(),
        )
        .or(Err(Error::<T>::NotEnoughAssets))?;

        <T as Trait>::Currency::ensure_can_withdraw(
            second_asset_id.into(),
            &sender,
            second_asset_amount.into(),
            WithdrawReasons::all(),
            // Does not fail due to earlier ensure
            { second_asset_free_balance.saturating_sub(second_asset_amount) }.into(),
        )
        .or(Err(Error::<T>::NotEnoughAssets))?;

        // Ensure pool is not created with same token in pair
        ensure!(first_asset_id != second_asset_id, Error::<T>::SameAsset,);

        // Liquidity token amount calculation
        let mut initial_liquidity = first_asset_amount / 2 + second_asset_amount / 2;
        if initial_liquidity == 0 {
            initial_liquidity = 1
        }

        Pools::insert(
            (first_asset_id, second_asset_id),
            (first_asset_amount, second_asset_amount),
        );

        // Pools::insert((second_asset_id, first_asset_id), second_asset_amount);

        // Moving tokens from user to vault
        <T as Trait>::Currency::transfer(
            first_asset_id.into(),
            &sender,
            &vault,
            first_asset_amount.into(),
            ExistenceRequirement::AllowDeath,
        )?;

        <T as Trait>::Currency::transfer(
            second_asset_id.into(),
            &sender,
            &vault,
            second_asset_amount.into(),
            ExistenceRequirement::AllowDeath,
        )?;

        // Creating new liquidity token and transfering it to user
        let liquidity_asset_id: Self::CurrencyId =
            <T as Trait>::Currency::create(&sender, initial_liquidity.into()).into();

        // Adding info about liquidity asset
        LiquidityAssets::insert((first_asset_id, second_asset_id), liquidity_asset_id);
        LiquidityPools::insert(liquidity_asset_id, (first_asset_id, second_asset_id));

        log!(
            info,
            "create_pool: ({:?}, {}, {}, {}, {}) -> ({}, {})",
            sender,
            first_asset_id,
            first_asset_amount,
            second_asset_id,
            second_asset_amount,
            liquidity_asset_id,
            initial_liquidity
        );

        log!(
            info,
            "pool-state: [({}, {}) -> {}, ({}, {}) -> {}]",
            first_asset_id,
            second_asset_id,
            first_asset_amount,
            second_asset_id,
            first_asset_id,
            second_asset_amount
        );
        // This, will and should, never fail
        Module::<T>::set_liquidity_asset_info(liquidity_asset_id, first_asset_id, second_asset_id)?;

        Module::<T>::deposit_event(RawEvent::PoolCreated(
            sender,
            first_asset_id,
            first_asset_amount,
            second_asset_id,
            second_asset_amount,
        ));

        Ok(())
    }

    fn sell_asset(
        sender: T::AccountId,
        sold_asset_id: Self::CurrencyId,
        bought_asset_id: Self::CurrencyId,
        sold_asset_amount: Self::Balance,
        min_amount_out: Self::Balance,
    ) -> DispatchResult {
        // Ensure not selling zero amount
        ensure!(!sold_asset_amount.is_zero(), Error::<T>::ZeroAmount,);

<<<<<<< HEAD
=======
        let buy_and_burn_amount =
            multiply_by_rational(sold_asset_amount, BUYANDBURN_PERCENTAGE, 10000)
                .map_err(|_| Error::<T>::UnexpectedFailure)?
                + 1;

        let treasury_amount = multiply_by_rational(sold_asset_amount, TREASURY_PERCENTAGE, 10000)
            .map_err(|_| Error::<T>::UnexpectedFailure)?
            + 1;

        let pool_fee_amount = multiply_by_rational(sold_asset_amount, POOL_FEE_PERCENTAGE, 10000)
            .map_err(|_| Error::<T>::UnexpectedFailure)?
            + 1;

        // for future implementation of min fee if necessary
        // let min_fee: u128 = 0;
        // if buy_and_burn_amount + treasury_amount + pool_fee_amount < min_fee {
        //     buy_and_burn_amount = min_fee * FEE_PERCENTAGE / BUYANDBURN_PERCENTAGE;
        //     treasury_amount = min_fee * FEE_PERCENTAGE / TREASURY_PERCENTAGE;
        //     pool_fee_amount = min_fee - buy_and_burn_amount - treasury_amount;
        // }

        // Get token reserves

>>>>>>> 71c66222
        let (input_reserve, output_reserve) =
            Module::<T>::get_reserves(sold_asset_id, bought_asset_id)?;

        ensure!(
            input_reserve.checked_add(sold_asset_amount).is_some(),
            Error::<T>::MathOverflow
        );

        // Calculate bought asset amount to be received by paying sold asset amount
        let bought_asset_amount =
            Module::<T>::calculate_sell_price(input_reserve, output_reserve, sold_asset_amount)?;

        // Getting users token balances
        let sold_asset_free_balance: Self::Balance =
            <T as Trait>::Currency::free_balance(sold_asset_id.into(), &sender).into();

        // Ensure user has enough tokens to sell
        <T as Trait>::Currency::ensure_can_withdraw(
            sold_asset_id.into(),
            &sender,
            sold_asset_amount.into(),
            WithdrawReasons::all(),
            // Does not fail due to earlier ensure
            { sold_asset_free_balance.saturating_sub(sold_asset_amount) }.into(),
        )
        .or(Err(Error::<T>::NotEnoughAssets))?;

        let vault = Module::<T>::account_id();
        let treasury_account: T::AccountId = Self::treasury_account_id();
        let bnb_treasury_account: T::AccountId = Self::bnb_treasury_account_id();

        // Transfer of fees, before tx can fail on min amount out
        <T as Trait>::Currency::transfer(
            sold_asset_id.into(),
            &sender,
            &vault,
            pool_fee_amount.into(),
            ExistenceRequirement::KeepAlive,
        )?;

        <T as Trait>::Currency::transfer(
            sold_asset_id.into(),
            &sender,
            &treasury_account,
            treasury_amount.into(),
            ExistenceRequirement::KeepAlive,
        )?;

        <T as Trait>::Currency::transfer(
            sold_asset_id.into(),
            &sender,
            &bnb_treasury_account,
            buy_and_burn_amount.into(),
            ExistenceRequirement::KeepAlive,
        )?;

        // Add pool fee to pool
        Module::<T>::set_reserves(
            sold_asset_id,
            input_reserve.saturating_add(pool_fee_amount),
            bought_asset_id,
            output_reserve,
        )?;

        // Settle tokens which goes to treasury and for buy and burn purpose
        Module::<T>::settle_treasury_and_burn(sold_asset_id, buy_and_burn_amount, treasury_amount)?;

        // Ensure bought token amount is higher then requested minimal amount
        ensure!(
            bought_asset_amount >= min_amount_out,
            Error::<T>::InsufficientOutputAmount,
        );

        // Transfer the rest of sold token amount from user to vault and bought token amount from vault to user
        <T as Trait>::Currency::transfer(
            sold_asset_id.into(),
            &sender,
            &vault,
            (sold_asset_amount - buy_and_burn_amount - treasury_amount - pool_fee_amount).into(),
            ExistenceRequirement::KeepAlive,
        )?;
        <T as Trait>::Currency::transfer(
            bought_asset_id.into(),
            &vault,
            &sender,
            bought_asset_amount.into(),
            ExistenceRequirement::KeepAlive,
        )?;

        // Apply changes in token pools, adding sold amount and removing bought amount
        // Neither should fall to zero let alone underflow, due to how pool destruction works
        // Won't overflow due to earlier ensure
        let input_reserve_updated =
<<<<<<< HEAD
            input_reserve.saturating_add(sold_asset_amount);
        let output_reserve_updated = output_reserve.saturating_sub(bought_asset_amount);

        Module::<T>::set_reserves(
            sold_asset_id,
            input_reserve.saturating_add(sold_asset_amount),
            bought_asset_id,
            output_reserve.saturating_sub(bought_asset_amount),
        )?;
=======
            input_reserve.saturating_add(sold_asset_amount - treasury_amount - buy_and_burn_amount);
        let output_reserve_updated = output_reserve.saturating_sub(bought_asset_amount);
>>>>>>> 71c66222

        Module::<T>::set_reserves(
            sold_asset_id,
            input_reserve_updated,
            bought_asset_id,
            output_reserve_updated,
        )?;

        log!(
            info,
            "sell_asset: ({:?}, {}, {}, {}, {}) -> {}",
            sender,
            sold_asset_id,
            bought_asset_id,
            sold_asset_amount,
            min_amount_out,
            bought_asset_amount
        );

        log!(
            info,
            "pool-state: [({}, {}) -> {}, ({}, {}) -> {}]",
            sold_asset_id,
            bought_asset_id,
            input_reserve_updated,
            bought_asset_id,
            sold_asset_id,
            output_reserve_updated
        );

        Module::<T>::deposit_event(RawEvent::AssetsSwapped(
            sender,
            sold_asset_id,
            sold_asset_amount,
            bought_asset_id,
            bought_asset_amount,
        ));

        Ok(())
    }

    fn buy_asset(
        sender: T::AccountId,
        sold_asset_id: Self::CurrencyId,
        bought_asset_id: Self::CurrencyId,
        bought_asset_amount: Self::Balance,
        max_amount_in: Self::Balance,
    ) -> DispatchResult {
        // Get token reserves
        let (input_reserve, output_reserve) =
            Module::<T>::get_reserves(sold_asset_id, bought_asset_id)?;

        // Ensure there are enough tokens in reserves
        ensure!(
            output_reserve > bought_asset_amount,
            Error::<T>::NotEnoughReserve,
        );

        // Ensure not buying zero amount
        ensure!(!bought_asset_amount.is_zero(), Error::<T>::ZeroAmount,);

        // Calculate amount to be paid from bought amount
        let sold_asset_amount =
            Module::<T>::calculate_buy_price(input_reserve, output_reserve, bought_asset_amount)?;

<<<<<<< HEAD
        // Ensure user has enought tokens to sell
        ensure!(
            <T as Trait>::Currency::free_balance(sold_asset_id.into(), &sender).into()
                >= sold_asset_amount,
            Error::<T>::NotEnoughAssets,
        );
=======
        let buy_and_burn_amount =
            multiply_by_rational(sold_asset_amount, BUYANDBURN_PERCENTAGE, 10000)
                .map_err(|_| Error::<T>::UnexpectedFailure)?
                + 1;

        let treasury_amount = multiply_by_rational(sold_asset_amount, TREASURY_PERCENTAGE, 10000)
            .map_err(|_| Error::<T>::UnexpectedFailure)?
            + 1;

        let pool_fee_amount = multiply_by_rational(sold_asset_amount, POOL_FEE_PERCENTAGE, 10000)
            .map_err(|_| Error::<T>::UnexpectedFailure)?
            + 1;

        // for future implementation of min fee if necessary
        // let min_fee: u128 = 0;
        // if buy_and_burn_amount + treasury_amount + pool_fee_amount < min_fee {
        //     buy_and_burn_amount = min_fee * FEE_PERCENTAGE / BUYANDBURN_PERCENTAGE;
        //     treasury_amount = min_fee * FEE_PERCENTAGE / TREASURY_PERCENTAGE;
        //     pool_fee_amount = min_fee - buy_and_burn_amount - treasury_amount;
        // }

        ensure!(
            input_reserve.checked_add(sold_asset_amount).is_some(),
            Error::<T>::MathOverflow
        );

        // Getting users token balances
        let sold_asset_free_balance: Self::Balance =
            <T as Trait>::Currency::free_balance(sold_asset_id.into(), &sender).into();

        // Ensure user has enough tokens to sell
        <T as Trait>::Currency::ensure_can_withdraw(
            sold_asset_id.into(),
            &sender,
            sold_asset_amount.into(),
            WithdrawReasons::all(),
            // Does not fail due to earlier ensure
            { sold_asset_free_balance.saturating_sub(sold_asset_amount) }.into(),
        )
        .or(Err(Error::<T>::NotEnoughAssets))?;

        let vault = Module::<T>::account_id();
        let treasury_account: T::AccountId = Self::treasury_account_id();
        let bnb_treasury_account: T::AccountId = Self::bnb_treasury_account_id();

        // Transfer of fees, before tx can fail on min amount out
        <T as Trait>::Currency::transfer(
            sold_asset_id.into(),
            &sender,
            &vault,
            pool_fee_amount.into(),
            ExistenceRequirement::KeepAlive,
        )?;

        <T as Trait>::Currency::transfer(
            sold_asset_id.into(),
            &sender,
            &treasury_account,
            treasury_amount.into(),
            ExistenceRequirement::KeepAlive,
        )?;

        <T as Trait>::Currency::transfer(
            sold_asset_id.into(),
            &sender,
            &bnb_treasury_account,
            buy_and_burn_amount.into(),
            ExistenceRequirement::KeepAlive,
        )?;

        // Add pool fee to pool
        Module::<T>::set_reserves(
            sold_asset_id,
            input_reserve.saturating_add(pool_fee_amount),
            bought_asset_id,
            output_reserve,
        )?;

        // Settle tokens which goes to treasury and for buy and burn purpose
        Module::<T>::settle_treasury_and_burn(sold_asset_id, buy_and_burn_amount, treasury_amount)?;
>>>>>>> 71c66222

        // Ensure paid amount is less then maximum allowed price
        ensure!(
            sold_asset_amount <= max_amount_in,
            Error::<T>::InsufficientInputAmount,
        );

        // Transfer sold token amount from user to vault and bought token amount from vault to user
        <T as Trait>::Currency::transfer(
            sold_asset_id.into(),
            &sender,
            &vault,
            (sold_asset_amount - buy_and_burn_amount - treasury_amount - pool_fee_amount).into(),
            ExistenceRequirement::KeepAlive,
        )?;
        <T as Trait>::Currency::transfer(
            bought_asset_id.into(),
            &vault,
            &sender,
            bought_asset_amount.into(),
            ExistenceRequirement::KeepAlive,
        )?;

        // Apply changes in token pools, adding sold amount and removing bought amount
        // Neither should fall to zero let alone underflow, due to how pool destruction works
        // Won't overflow due to earlier ensure
        let input_reserve_updated =
<<<<<<< HEAD
            input_reserve.saturating_add(sold_asset_amount);
        let output_reserve_updated = output_reserve.saturating_sub(bought_asset_amount);

        Module::<T>::set_reserves(
            sold_asset_id,
            input_reserve.saturating_add(sold_asset_amount),
            bought_asset_id,
            output_reserve.saturating_sub(bought_asset_amount),
        )?;

        // Settle tokens which goes to treasury and for buy and burn purpose
        Self::settle_treasury_and_burn(sold_asset_id, bought_asset_id, sold_asset_amount)?;
=======
            input_reserve.saturating_add(sold_asset_amount - treasury_amount - buy_and_burn_amount);
        let output_reserve_updated = output_reserve.saturating_sub(bought_asset_amount);
        Module::<T>::set_reserves(
            sold_asset_id,
            input_reserve_updated,
            bought_asset_id,
            output_reserve_updated,
        )?;
>>>>>>> 71c66222

        log!(
            info,
            "buy_asset: ({:?}, {}, {}, {}, {}) -> {}",
            sender,
            sold_asset_id,
            bought_asset_id,
            bought_asset_amount,
            max_amount_in,
            sold_asset_amount
        );

        log!(
            info,
            "pool-state: [({}, {}) -> {}, ({}, {}) -> {}]",
            sold_asset_id,
            bought_asset_id,
            input_reserve_updated,
            bought_asset_id,
            sold_asset_id,
            output_reserve_updated
        );

        Module::<T>::deposit_event(RawEvent::AssetsSwapped(
            sender,
            sold_asset_id,
            sold_asset_amount,
            bought_asset_id,
            bought_asset_amount,
        ));

        Ok(())
    }

    fn mint_liquidity(
        sender: T::AccountId,
        first_asset_id: Self::CurrencyId,
        second_asset_id: Self::CurrencyId,
        first_asset_amount: Self::Balance,
        expected_second_asset_amount: Self::Balance,
    ) -> DispatchResult {
        let vault = Module::<T>::account_id();

        // Ensure pool exists
        ensure!(
            (LiquidityAssets::contains_key((first_asset_id, second_asset_id))
                || LiquidityAssets::contains_key((second_asset_id, first_asset_id))),
            Error::<T>::NoSuchPool,
        );

        // TODO move ensure in get_liq_asset ?
        // Get liquidity token id
        let liquidity_asset_id = Module::<T>::get_liquidity_asset(first_asset_id, second_asset_id)?;

        // Get token reserves
        let (first_asset_reserve, second_asset_reserve) =
            Module::<T>::get_reserves(first_asset_id, second_asset_id)?;
        let total_liquidity_assets: Self::Balance =
            <T as Trait>::Currency::total_issuance(liquidity_asset_id.into()).into();

        // Calculation of required second asset amount and received liquidity token amount
        ensure!(!first_asset_reserve.is_zero(), Error::<T>::DivisionByZero);
        let second_asset_amount = multiply_by_rational(
            first_asset_amount,
            second_asset_reserve,
            first_asset_reserve,
        )
        .map_err(|_| Error::<T>::UnexpectedFailure)?
        .checked_add(1)
        .ok_or_else(|| DispatchError::from(Error::<T>::MathOverflow))?;
        let liquidity_assets_minted = multiply_by_rational(
            first_asset_amount,
            total_liquidity_assets,
            first_asset_reserve,
        )
        .map_err(|_| Error::<T>::UnexpectedFailure)?;

        ensure!(
            second_asset_amount <= expected_second_asset_amount,
            Error::<T>::SecondAssetAmountExceededExpectations,
        );

        // Ensure minting amounts are not zero
        ensure!(
            !first_asset_amount.is_zero() && !second_asset_amount.is_zero(),
            Error::<T>::ZeroAmount,
        );

<<<<<<< HEAD
        // Ensure user has enough first and second token amount
        ensure!(
            <T as Trait>::Currency::free_balance(first_asset_id.into(), &sender).into()
                >= first_asset_amount,
            Error::<T>::NotEnoughAssets,
        );
=======
        // Getting users token balances
        let first_asset_free_balance: Self::Balance =
            <T as Trait>::Currency::free_balance(first_asset_id.into(), &sender).into();
        let second_asset_free_balance: Self::Balance =
            <T as Trait>::Currency::free_balance(second_asset_id.into(), &sender).into();

        // Ensure user has enough withdrawable tokens to create pool in amounts required
>>>>>>> 71c66222

        <T as Trait>::Currency::ensure_can_withdraw(
            first_asset_id.into(),
            &sender,
            first_asset_amount.into(),
            WithdrawReasons::all(),
            // Does not fail due to earlier ensure
            { first_asset_free_balance.saturating_sub(first_asset_amount) }.into(),
        )
        .or(Err(Error::<T>::NotEnoughAssets))?;

        <T as Trait>::Currency::ensure_can_withdraw(
            second_asset_id.into(),
            &sender,
            second_asset_amount.into(),
            WithdrawReasons::all(),
            // Does not fail due to earlier ensure
            { second_asset_free_balance.saturating_sub(second_asset_amount) }.into(),
        )
        .or(Err(Error::<T>::NotEnoughAssets))?;

        // Transfer of token amounts from user to vault
        <T as Trait>::Currency::transfer(
            first_asset_id.into(),
            &sender,
            &vault,
            first_asset_amount.into(),
            ExistenceRequirement::KeepAlive,
        )?;
        <T as Trait>::Currency::transfer(
            second_asset_id.into(),
            &sender,
            &vault,
            second_asset_amount.into(),
            ExistenceRequirement::KeepAlive,
        )?;

        // Creating new liquidity tokens to user
        <T as Trait>::Currency::mint(
            liquidity_asset_id.into(),
            &sender,
            liquidity_assets_minted.into(),
        )?;

        // Apply changes in token pools, adding minted amounts
        // Won't overflow due earlier ensure
<<<<<<< HEAD
=======
        let first_asset_reserve_updated = first_asset_reserve.saturating_add(first_asset_amount);
        let second_asset_reserve_updated = second_asset_reserve.saturating_add(second_asset_amount);
        Module::<T>::set_reserves(
            first_asset_id,
            first_asset_reserve_updated,
            second_asset_id,
            second_asset_reserve_updated,
        )?;

        log!(
            info,
            "mint_liquidity: ({:?}, {}, {}, {}) -> ({}, {}, {})",
            sender,
            first_asset_id,
            second_asset_id,
            first_asset_amount,
            second_asset_amount,
            liquidity_asset_id,
            liquidity_assets_minted
        );
>>>>>>> 71c66222

        Module::<T>::set_reserves(
            first_asset_id,
            first_asset_reserve.saturating_add(first_asset_amount),
            second_asset_id,
            second_asset_reserve.saturating_add(second_asset_amount),
        )?;

        Module::<T>::deposit_event(RawEvent::LiquidityMinted(
            sender,
            first_asset_id,
            first_asset_amount,
            second_asset_id,
            second_asset_amount,
            liquidity_asset_id,
            liquidity_assets_minted,
        ));

        Ok(())
    }

    fn burn_liquidity(
        sender: T::AccountId,
        first_asset_id: Self::CurrencyId,
        second_asset_id: Self::CurrencyId,
        liquidity_asset_amount: Self::Balance,
    ) -> DispatchResult {
        let vault = Module::<T>::account_id();

        // Get token reserves and liquidity asset id
        let (first_asset_reserve, second_asset_reserve) =
            Module::<T>::get_reserves(first_asset_id, second_asset_id)?;
        let liquidity_asset_id = Module::<T>::get_liquidity_asset(first_asset_id, second_asset_id)?;

        // Ensure user has enought liquidity tokens to burn
        ensure!(
            <T as Trait>::Currency::can_slash(
                liquidity_asset_id.into(),
                &sender,
                liquidity_asset_amount.into()
            ),
            Error::<T>::NotEnoughAssets,
        );
        let new_balance: Self::Balance =
            <T as Trait>::Currency::free_balance(liquidity_asset_id.into(), &sender)
                .into()
                .checked_sub(liquidity_asset_amount)
                .ok_or_else(|| DispatchError::from(Error::<T>::NotEnoughAssets))?;

        <T as Trait>::Currency::ensure_can_withdraw(
            liquidity_asset_id.into(),
            &sender,
            liquidity_asset_amount.into(),
            WithdrawReasons::all(),
            new_balance.into(),
        )
        .or(Err(Error::<T>::NotEnoughAssets))?;

        // Calculate first and second token amounts depending on liquidity amount to burn
        let (first_asset_amount, second_asset_amount) =
            Module::<T>::get_burn_amount(first_asset_id, second_asset_id, liquidity_asset_amount)?;

        let total_liquidity_assets: Balance =
            <T as Trait>::Currency::total_issuance(liquidity_asset_id.into()).into();

        // If all liquidity assets are being burned then
        // both asset amounts must be equal to their reserve values
        // All storage values related to this pool must be destroyed
        if liquidity_asset_amount == total_liquidity_assets {
            ensure!(
                (first_asset_reserve == first_asset_amount)
                    && (second_asset_reserve == second_asset_amount),
                Error::<T>::UnexpectedFailure
            );
        } else {
            ensure!(
                (first_asset_reserve >= first_asset_amount)
                    && (second_asset_reserve >= second_asset_amount),
                Error::<T>::UnexpectedFailure
            );
        }
        // If all liquidity assets are not being burned then
        // both asset amounts must be less than their reserve values

        // Ensure not withdrawing zero amounts
        ensure!(
            !first_asset_amount.is_zero() && !second_asset_amount.is_zero(),
            Error::<T>::ZeroAmount,
        );

        // Transfer withdrawn amounts from vault to user
        <T as Trait>::Currency::transfer(
            first_asset_id.into(),
            &vault,
            &sender,
            first_asset_amount.into(),
            ExistenceRequirement::KeepAlive,
        )?;
        <T as Trait>::Currency::transfer(
            second_asset_id.into(),
            &vault,
            &sender,
            second_asset_amount.into(),
            ExistenceRequirement::KeepAlive,
        )?;

        log!(
            info,
            "burn_liquidity: ({:?}, {}, {}, {}) -> ({}, {})",
            sender,
            first_asset_id,
            second_asset_id,
            liquidity_asset_amount,
            first_asset_amount,
            second_asset_amount
        );

        if liquidity_asset_amount == total_liquidity_assets {
            log!(
                info,
                "pool-state: [({}, {}) -> Removed, ({}, {}) -> Removed]",
                first_asset_id,
                second_asset_id,
                second_asset_id,
                first_asset_id,
            );
            Pools::remove((first_asset_id, second_asset_id));
            Pools::remove((second_asset_id, first_asset_id));
            LiquidityAssets::remove((first_asset_id, second_asset_id));
            LiquidityAssets::remove((second_asset_id, first_asset_id));
            LiquidityPools::remove(liquidity_asset_id);
        } else {
            // Apply changes in token pools, removing withdrawn amounts
            // Cannot underflow due to earlier ensure
<<<<<<< HEAD

            // check was executed in get_reserves call
            Module::<T>::set_reserves(
=======
            // check was executed in get_reserves call
            let first_asset_reserve_updated =
                first_asset_reserve.saturating_sub(first_asset_amount);
            let second_asset_reserve_updated =
                second_asset_reserve.saturating_sub(second_asset_amount);
            Module::<T>::set_reserves(
                first_asset_id,
                first_asset_reserve_updated,
                second_asset_id,
                second_asset_reserve_updated,
            )?;

            log!(
                info,
                "pool-state: [({}, {}) -> {}, ({}, {}) -> {}]",
>>>>>>> 71c66222
                first_asset_id,
                first_asset_reserve.saturating_sub(first_asset_amount),
                second_asset_id,
                second_asset_reserve.saturating_sub(second_asset_amount),
            )
            .unwrap();
        }

        // Destroying burnt liquidity tokens
        <T as Trait>::Currency::burn_and_settle(
            liquidity_asset_id.into(),
            &sender,
            liquidity_asset_amount.into(),
        )?;

        Module::<T>::deposit_event(RawEvent::LiquidityBurned(
            sender,
            first_asset_id,
            first_asset_amount,
            second_asset_id,
            second_asset_amount,
            liquidity_asset_id,
            liquidity_asset_amount,
        ));

        Ok(())
    }

    // This function has not been verified
    fn get_tokens_required_for_minting(
        liquidity_asset_id: Self::CurrencyId,
        liquidity_token_amount: Self::Balance,
    ) -> Result<
        (
            Self::CurrencyId,
            Self::Balance,
            Self::CurrencyId,
            Self::Balance,
        ),
        DispatchError,
    > {
        let (first_asset_id, second_asset_id) =
            LiquidityPools::get(liquidity_asset_id).ok_or(Error::<T>::NoSuchLiquidityAsset)?;
        let (first_asset_reserve, second_asset_reserve) =
            Module::<T>::get_reserves(first_asset_id, second_asset_id)?;
        let total_liquidity_assets: Balance =
            <T as Trait>::Currency::total_issuance(liquidity_asset_id.into()).into();

        ensure!(
            !total_liquidity_assets.is_zero(),
            Error::<T>::DivisionByZero
        );
        let second_asset_amount = multiply_by_rational(
            liquidity_token_amount,
            second_asset_reserve,
            total_liquidity_assets,
        )
        .map_err(|_| Error::<T>::UnexpectedFailure)?
        .checked_add(1)
        .ok_or_else(|| DispatchError::from(Error::<T>::MathOverflow))?;
        let first_asset_amount = multiply_by_rational(
            liquidity_token_amount,
            first_asset_reserve,
            total_liquidity_assets,
        )
        .map_err(|_| Error::<T>::UnexpectedFailure)?
        .checked_add(1)
        .ok_or_else(|| DispatchError::from(Error::<T>::MathOverflow))?;

        log!(
            info,
            "get_tokens_required_for_minting: ({}, {}) -> ({}, {}, {}, {})",
            liquidity_asset_id,
            liquidity_token_amount,
            first_asset_id,
            first_asset_amount,
            second_asset_id,
            second_asset_amount,
        );

        Ok((
            first_asset_id,
            first_asset_amount,
            second_asset_id,
            second_asset_amount,
        ))
    }
}

pub trait Valuate {
    type Balance: AtLeast32BitUnsigned
        + FullCodec
        + Copy
        + MaybeSerializeDeserialize
        + Debug
        + Default
        + From<Balance>
        + Into<Balance>;

    type CurrencyId: Parameter
        + Member
        + Copy
        + MaybeSerializeDeserialize
        + Ord
        + Default
        + AtLeast32BitUnsigned
        + FullCodec
        + From<TokenId>
        + Into<TokenId>;

    fn get_liquidity_token_mga_pool(
        liquidity_token_id: Self::CurrencyId,
    ) -> Result<(Self::CurrencyId, Self::CurrencyId), DispatchError>;

    fn valuate_liquidity_token(
        liquidity_token_id: Self::CurrencyId,
        liquidity_token_amount: Self::Balance,
    ) -> Self::Balance;

    fn scale_liquidity_by_mga_valuation(
        mga_valuation: Self::Balance,
        liquidity_token_amount: Self::Balance,
        mga_token_amount: Self::Balance,
    ) -> Self::Balance;
}

impl<T: Trait> Valuate for Module<T> {
    type Balance = Balance;

    type CurrencyId = TokenId;

    fn get_liquidity_token_mga_pool(
        liquidity_token_id: Self::CurrencyId,
    ) -> Result<(Self::CurrencyId, Self::CurrencyId), DispatchError> {
        let (first_token_id, second_token_id) =
            LiquidityPools::get(liquidity_token_id).ok_or(Error::<T>::NoSuchLiquidityAsset)?;
        let native_currency_id = T::NativeCurrencyId::get();
        match native_currency_id {
            _ if native_currency_id == first_token_id => Ok((first_token_id, second_token_id)),
            _ if native_currency_id == second_token_id => Ok((second_token_id, first_token_id)),
            _ => Err(Error::<T>::NotMangataLiquidityAsset.into()),
        }
    }

    fn valuate_liquidity_token(
        liquidity_token_id: Self::CurrencyId,
        liquidity_token_amount: Self::Balance,
    ) -> Self::Balance {
        let (mga_token_id, other_token_id) =
            match Self::get_liquidity_token_mga_pool(liquidity_token_id) {
                Ok(pool) => pool,
                Err(_) => return Default::default(),
            };

        let mga_token_reserve = match Module::<T>::get_reserves(mga_token_id, other_token_id) {
            Ok(reserves) => reserves.0,
            Err(_) => return Default::default(),
        };

        let liquidity_token_reserve: Balance =
            <T as Trait>::Currency::total_issuance(liquidity_token_id.into()).into();

        if liquidity_token_reserve.is_zero() {
            return Default::default();
        }

        multiply_by_rational(
            mga_token_reserve,
            liquidity_token_amount,
            liquidity_token_reserve,
        )
        .unwrap_or_else(|_| Balance::max_value())
    }

    fn scale_liquidity_by_mga_valuation(
        mga_valuation: Self::Balance,
        liquidity_token_amount: Self::Balance,
        mga_token_amount: Self::Balance,
    ) -> Self::Balance {
        if mga_valuation.is_zero() {
            return Default::default();
        }

        multiply_by_rational(liquidity_token_amount, mga_token_amount, mga_valuation)
            .unwrap_or_else(|_| Balance::max_value())
    }
}<|MERGE_RESOLUTION|>--- conflicted
+++ resolved
@@ -745,72 +745,9 @@
         treasury_amount: Balance,
     ) -> DispatchResult {
         let vault = Self::account_id();
-<<<<<<< HEAD
-        let mangata_id: TokenId = MANGATA_ID.saturated_into();
-
-        // Getting token reserves
-
-        let (input_reserve, output_reserve) =
-            Module::<T>::get_reserves(sold_asset_id, bought_asset_id)?;
-
-        // Setting initial settling token id, treasury and burn amount
-        let mut settling_asset_id = bought_asset_id;
-        let mut treasury_amount =
-            multiply_by_rational(sold_asset_amount, TREASURY_PERCENTAGE, 10000)
-                .map_err(|_| Error::<T>::UnexpectedFailure)?;
-        let mut burn_amount = multiply_by_rational(sold_asset_amount, BUYANDBURN_PERCENTAGE, 10000)
-            .map_err(|_| Error::<T>::UnexpectedFailure)?;
-
-        // Check whether to settle treasury and buyburn with sold or bought asset.
-        // If sold token is directly mangata, or is in pair with mangata and bought id is not and bought token is not mangata, we use sold token as settling token
-        if sold_asset_id == mangata_id
-            || ((Pools::contains_key((sold_asset_id, mangata_id))
-                || Pools::contains_key((mangata_id, sold_asset_id)))
-                && !Pools::contains_key((bought_asset_id, mangata_id))
-                && !Pools::contains_key((mangata_id, bought_asset_id))
-                && bought_asset_id != mangata_id)
-        {
-            settling_asset_id = sold_asset_id;
-
-            // Removing settling amount from pool
-            // Does not underflow because in both instances where settle_treasury_and_burn is called input_reserve is added by sold_asset_amount
-            // Also treasury_amount + burn amount <= sold_asset_amount
-
-            Module::<T>::set_reserves(
-                sold_asset_id,
-                input_reserve
-                    .saturating_sub(burn_amount)
-                    .saturating_sub(treasury_amount),
-                bought_asset_id,
-                output_reserve,
-            )?;
-        }
-        // Bought token is used as settling token in rest of the cases
-        else {
-            // Sold amount recalculated to bought asset amount
-            ensure!(!input_reserve.is_zero(), Error::<T>::DivisionByZero);
-            treasury_amount = multiply_by_rational(treasury_amount, output_reserve, input_reserve)
-                .unwrap_or_else(|_| Balance::max_value());
-            burn_amount = multiply_by_rational(burn_amount, output_reserve, input_reserve)
-                .unwrap_or_else(|_| Balance::max_value());
-
-            // Removing settling amount from pool
-            // Treasury_amount + burn amount <= output_reserve
-
-            Module::<T>::set_reserves(
-                sold_asset_id,
-                input_reserve,
-                bought_asset_id,
-                output_reserve
-                    .saturating_sub(treasury_amount)
-                    .saturating_sub(burn_amount),
-            )?;
-        }
-=======
         let mangata_id: TokenId = T::NativeCurrencyId::get();
         let treasury_account: T::AccountId = Self::treasury_account_id();
         let bnb_treasury_account: T::AccountId = Self::bnb_treasury_account_id();
->>>>>>> 71c66222
 
         // If settling token is mangata, treasury amount is added to treasury and burn amount is burned from corresponding pool
         if sold_asset_id == mangata_id {
@@ -824,21 +761,12 @@
             )?;
         }
         //If settling token is connected to mangata, token is swapped in corresponding pool to mangata without fee
-<<<<<<< HEAD
-        else if Pools::contains_key((settling_asset_id, mangata_id))
-            || Pools::contains_key((mangata_id, settling_asset_id))
-        {
-            // Getting token reserves
-            let (input_reserve, output_reserve) =
-                Module::<T>::get_reserves(settling_asset_id, mangata_id)?;
-=======
         else if Pools::contains_key((sold_asset_id, mangata_id))
             || Pools::contains_key((mangata_id, sold_asset_id))
         {
             // Getting token reserves
             let (input_reserve, output_reserve) =
                 Module::<T>::get_reserves(sold_asset_id, mangata_id)?;
->>>>>>> 71c66222
 
             // Calculating swapped mangata amount
             let treasury_amount_in_mangata =
@@ -849,11 +777,7 @@
             // Apply changes in token pools, adding treasury and burn amounts of settling token, removing  treasury and burn amounts of mangata
 
             Module::<T>::set_reserves(
-<<<<<<< HEAD
-                settling_asset_id,
-=======
                 sold_asset_id,
->>>>>>> 71c66222
                 input_reserve
                     .saturating_add(treasury_amount)
                     .saturating_add(burn_amount),
@@ -1135,8 +1059,6 @@
         // Ensure not selling zero amount
         ensure!(!sold_asset_amount.is_zero(), Error::<T>::ZeroAmount,);
 
-<<<<<<< HEAD
-=======
         let buy_and_burn_amount =
             multiply_by_rational(sold_asset_amount, BUYANDBURN_PERCENTAGE, 10000)
                 .map_err(|_| Error::<T>::UnexpectedFailure)?
@@ -1160,7 +1082,6 @@
 
         // Get token reserves
 
->>>>>>> 71c66222
         let (input_reserve, output_reserve) =
             Module::<T>::get_reserves(sold_asset_id, bought_asset_id)?;
 
@@ -1254,20 +1175,8 @@
         // Neither should fall to zero let alone underflow, due to how pool destruction works
         // Won't overflow due to earlier ensure
         let input_reserve_updated =
-<<<<<<< HEAD
-            input_reserve.saturating_add(sold_asset_amount);
-        let output_reserve_updated = output_reserve.saturating_sub(bought_asset_amount);
-
-        Module::<T>::set_reserves(
-            sold_asset_id,
-            input_reserve.saturating_add(sold_asset_amount),
-            bought_asset_id,
-            output_reserve.saturating_sub(bought_asset_amount),
-        )?;
-=======
             input_reserve.saturating_add(sold_asset_amount - treasury_amount - buy_and_burn_amount);
         let output_reserve_updated = output_reserve.saturating_sub(bought_asset_amount);
->>>>>>> 71c66222
 
         Module::<T>::set_reserves(
             sold_asset_id,
@@ -1333,14 +1242,6 @@
         let sold_asset_amount =
             Module::<T>::calculate_buy_price(input_reserve, output_reserve, bought_asset_amount)?;
 
-<<<<<<< HEAD
-        // Ensure user has enought tokens to sell
-        ensure!(
-            <T as Trait>::Currency::free_balance(sold_asset_id.into(), &sender).into()
-                >= sold_asset_amount,
-            Error::<T>::NotEnoughAssets,
-        );
-=======
         let buy_and_burn_amount =
             multiply_by_rational(sold_asset_amount, BUYANDBURN_PERCENTAGE, 10000)
                 .map_err(|_| Error::<T>::UnexpectedFailure)?
@@ -1421,7 +1322,6 @@
 
         // Settle tokens which goes to treasury and for buy and burn purpose
         Module::<T>::settle_treasury_and_burn(sold_asset_id, buy_and_burn_amount, treasury_amount)?;
->>>>>>> 71c66222
 
         // Ensure paid amount is less then maximum allowed price
         ensure!(
@@ -1449,20 +1349,6 @@
         // Neither should fall to zero let alone underflow, due to how pool destruction works
         // Won't overflow due to earlier ensure
         let input_reserve_updated =
-<<<<<<< HEAD
-            input_reserve.saturating_add(sold_asset_amount);
-        let output_reserve_updated = output_reserve.saturating_sub(bought_asset_amount);
-
-        Module::<T>::set_reserves(
-            sold_asset_id,
-            input_reserve.saturating_add(sold_asset_amount),
-            bought_asset_id,
-            output_reserve.saturating_sub(bought_asset_amount),
-        )?;
-
-        // Settle tokens which goes to treasury and for buy and burn purpose
-        Self::settle_treasury_and_burn(sold_asset_id, bought_asset_id, sold_asset_amount)?;
-=======
             input_reserve.saturating_add(sold_asset_amount - treasury_amount - buy_and_burn_amount);
         let output_reserve_updated = output_reserve.saturating_sub(bought_asset_amount);
         Module::<T>::set_reserves(
@@ -1471,7 +1357,6 @@
             bought_asset_id,
             output_reserve_updated,
         )?;
->>>>>>> 71c66222
 
         log!(
             info,
@@ -1560,14 +1445,6 @@
             Error::<T>::ZeroAmount,
         );
 
-<<<<<<< HEAD
-        // Ensure user has enough first and second token amount
-        ensure!(
-            <T as Trait>::Currency::free_balance(first_asset_id.into(), &sender).into()
-                >= first_asset_amount,
-            Error::<T>::NotEnoughAssets,
-        );
-=======
         // Getting users token balances
         let first_asset_free_balance: Self::Balance =
             <T as Trait>::Currency::free_balance(first_asset_id.into(), &sender).into();
@@ -1575,7 +1452,6 @@
             <T as Trait>::Currency::free_balance(second_asset_id.into(), &sender).into();
 
         // Ensure user has enough withdrawable tokens to create pool in amounts required
->>>>>>> 71c66222
 
         <T as Trait>::Currency::ensure_can_withdraw(
             first_asset_id.into(),
@@ -1622,8 +1498,6 @@
 
         // Apply changes in token pools, adding minted amounts
         // Won't overflow due earlier ensure
-<<<<<<< HEAD
-=======
         let first_asset_reserve_updated = first_asset_reserve.saturating_add(first_asset_amount);
         let second_asset_reserve_updated = second_asset_reserve.saturating_add(second_asset_amount);
         Module::<T>::set_reserves(
@@ -1644,14 +1518,17 @@
             liquidity_asset_id,
             liquidity_assets_minted
         );
->>>>>>> 71c66222
-
-        Module::<T>::set_reserves(
+
+        log!(
+            info,
+            "pool-state: [({}, {}) -> {}, ({}, {}) -> {}]",
             first_asset_id,
-            first_asset_reserve.saturating_add(first_asset_amount),
             second_asset_id,
-            second_asset_reserve.saturating_add(second_asset_amount),
-        )?;
+            first_asset_reserve_updated,
+            second_asset_id,
+            first_asset_id,
+            second_asset_reserve_updated
+        );
 
         Module::<T>::deposit_event(RawEvent::LiquidityMinted(
             sender,
@@ -1779,11 +1656,6 @@
         } else {
             // Apply changes in token pools, removing withdrawn amounts
             // Cannot underflow due to earlier ensure
-<<<<<<< HEAD
-
-            // check was executed in get_reserves call
-            Module::<T>::set_reserves(
-=======
             // check was executed in get_reserves call
             let first_asset_reserve_updated =
                 first_asset_reserve.saturating_sub(first_asset_amount);
@@ -1799,13 +1671,13 @@
             log!(
                 info,
                 "pool-state: [({}, {}) -> {}, ({}, {}) -> {}]",
->>>>>>> 71c66222
                 first_asset_id,
-                first_asset_reserve.saturating_sub(first_asset_amount),
                 second_asset_id,
-                second_asset_reserve.saturating_sub(second_asset_amount),
-            )
-            .unwrap();
+                first_asset_reserve_updated,
+                second_asset_id,
+                first_asset_id,
+                second_asset_reserve_updated
+            );
         }
 
         // Destroying burnt liquidity tokens
