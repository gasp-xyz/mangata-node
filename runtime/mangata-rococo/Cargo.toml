--- conflicted
+++ resolved
@@ -34,7 +34,6 @@
 
 # Substrate Dependencies
 ## Substrate Primitive Dependencies
-<<<<<<< HEAD
 mangata-types = { git = "https://github.com/mangata-finance/substrate", default-features = false, branch = "mangata-dev-v0.9.36" }
 sp-api = { git = "https://github.com/mangata-finance/substrate", default-features = false, branch = "mangata-dev-v0.9.36" }
 sp-block-builder = { git = "https://github.com/mangata-finance/substrate", default-features = false, branch = "mangata-dev-v0.9.36" }
@@ -47,27 +46,10 @@
 sp-session = { git = "https://github.com/mangata-finance/substrate", default-features = false, branch = "mangata-dev-v0.9.36" }
 sp-std = { git = "https://github.com/mangata-finance/substrate", default-features = false, branch = "mangata-dev-v0.9.36" }
 sp-transaction-pool = { git = "https://github.com/mangata-finance/substrate", default-features = false, branch = "mangata-dev-v0.9.36" }
-pallet-utility = { git = "https://github.com/mangata-finance/substrate", default-features = false, branch = "mangata-dev-v0.9.36" }
+pallet-utility-mangata = { git = "https://github.com/mangata-finance/substrate", default-features = false, branch = "mangata-dev-v0.9.36" }
 sp-ver = { git = "https://github.com/mangata-finance/substrate", default-features = false, branch = "mangata-dev-v0.9.36" }
 sp-version = { git = "https://github.com/mangata-finance/substrate", default-features = false, branch = "mangata-dev-v0.9.36" }
 sp-weights = { git = "https://github.com/mangata-finance/substrate", default-features = false, branch = "mangata-dev-v0.9.36" }
-=======
-mangata-types = { git = "https://github.com/mangata-finance/substrate", default-features = false, branch = "mangata-dev" }
-sp-api = { git = "https://github.com/mangata-finance/substrate", default-features = false, branch = "mangata-dev" }
-sp-block-builder = { git = "https://github.com/mangata-finance/substrate", default-features = false, branch = "mangata-dev" }
-sp-consensus-aura = { git = "https://github.com/mangata-finance/substrate", default-features = false, branch = "mangata-dev" }
-sp-core = { git = "https://github.com/mangata-finance/substrate", default-features = false, branch = "mangata-dev" }
-sp-inherents = { git = "https://github.com/mangata-finance/substrate", default-features = false, branch = "mangata-dev" }
-sp-io = { git = "https://github.com/mangata-finance/substrate", default-features = false, branch = "mangata-dev" }
-sp-offchain = { git = "https://github.com/mangata-finance/substrate", default-features = false, branch = "mangata-dev" }
-sp-runtime = { git = "https://github.com/mangata-finance/substrate", default-features = false, branch = "mangata-dev" }
-sp-session = { git = "https://github.com/mangata-finance/substrate", default-features = false, branch = "mangata-dev" }
-sp-std = { git = "https://github.com/mangata-finance/substrate", default-features = false, branch = "mangata-dev" }
-sp-transaction-pool = { git = "https://github.com/mangata-finance/substrate", default-features = false, branch = "mangata-dev" }
-pallet-utility-mangata = { git = "https://github.com/mangata-finance/substrate", default-features = false, branch = "mangata-dev" }
-sp-ver = { git = "https://github.com/mangata-finance/substrate", default-features = false, branch = "mangata-dev" }
-sp-version = { git = "https://github.com/mangata-finance/substrate", default-features = false, branch = "mangata-dev" }
->>>>>>> 938715d0
 
 ## Substrate FRAME Dependencies
 frame-benchmarking = { git = "https://github.com/mangata-finance/substrate", default-features = false, optional = true, branch = "mangata-dev-v0.9.36" }
