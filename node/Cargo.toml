--- conflicted
+++ resolved
@@ -76,7 +76,6 @@
 sc-tracing = { git = "https://github.com/mangata-finance/substrate", branch = "mangata-dev-v0.9.17" }
 
 ## Substrate Primitive Dependencies
-<<<<<<< HEAD
 sp-api = { git = "https://github.com/mangata-finance/substrate", branch = "mangata-dev-v0.9.17" }
 sp-block-builder = { git = "https://github.com/mangata-finance/substrate", branch = "mangata-dev-v0.9.17" }
 sp-blockchain = { git = "https://github.com/mangata-finance/substrate", branch = "mangata-dev-v0.9.17" }
@@ -91,24 +90,9 @@
 sp-timestamp = { git = "https://github.com/mangata-finance/substrate", branch = "mangata-dev-v0.9.17" }
 sp-transaction-pool = { git = "https://github.com/mangata-finance/substrate", branch = "mangata-dev-v0.9.17" }
 ver-api = { git = "https://github.com/mangata-finance/substrate", branch = "mangata-dev-v0.9.17" }
-=======
-sp-api = { git = "https://github.com/mangata-finance/substrate", branch = "mangata-dev" }
-sp-block-builder = { git = "https://github.com/mangata-finance/substrate", branch = "mangata-dev" }
-sp-blockchain = { git = "https://github.com/mangata-finance/substrate", branch = "mangata-dev" }
-sp-consensus = { git = "https://github.com/mangata-finance/substrate", branch = "mangata-dev" }
-sp-consensus-aura = { git = "https://github.com/mangata-finance/substrate", branch = "mangata-dev" }
-sp-core = { git = "https://github.com/mangata-finance/substrate", branch = "mangata-dev" }
-sp-inherents = { git = "https://github.com/mangata-finance/substrate", branch = "mangata-dev" }
-sp-keystore = { git = "https://github.com/mangata-finance/substrate", branch = "mangata-dev" }
-sp-offchain = { git = "https://github.com/mangata-finance/substrate", branch = "mangata-dev" }
-sp-runtime = { git = "https://github.com/mangata-finance/substrate", branch = "mangata-dev" }
-sp-session = { git = "https://github.com/mangata-finance/substrate", branch = "mangata-dev" }
-sp-timestamp = { git = "https://github.com/mangata-finance/substrate", branch = "mangata-dev" }
-sp-transaction-pool = { git = "https://github.com/mangata-finance/substrate", branch = "mangata-dev" }
-ver-api = { git = "https://github.com/mangata-finance/substrate", branch = "mangata-dev" }
-sp-storage = { git = "https://github.com/mangata-finance/substrate", branch = "mangata-dev" }
-sp-trie = { git = "https://github.com/mangata-finance/substrate", branch = "mangata-dev" }
->>>>>>> 51fac1c8
+sp-storage = { git = "https://github.com/mangata-finance/substrate", branch = "mangata-dev-v0.9.17" }
+sp-trie = { git = "https://github.com/mangata-finance/substrate", branch = "mangata-dev-v0.9.17" }
+
 
 # Cumulus dependencies
 cumulus-client-cli = { git = 'https://github.com/mangata-finance/cumulus', branch = 'mangata-dev-v0.9.17' }
