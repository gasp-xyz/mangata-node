// Copyright (C) 2020 Mangata team
use super::*;

use crate as sequencer_staking;
use core::convert::TryFrom;
use frame_support::{
<<<<<<< HEAD
	construct_runtime, derive_impl, parameter_types,
=======
	construct_runtime, parameter_types,
>>>>>>> f9d308d9
	traits::{tokens::fungible::Mutate, Everything},
	PalletId,
};
use mangata_support::traits::{ComputeIssuance, GetIssuance};

use orml_traits::parameter_type_with_key;
use sp_runtime::{
	traits::AccountIdConversion, BuildStorage, Perbill, Percent, Permill, Saturating,
};

pub(crate) type AccountId = u64;
pub(crate) type Amount = i128;
pub(crate) type Balance = u128;
pub(crate) type TokenId = u32;
pub(crate) type ChainId = u32;

pub mod consts {
	pub const ALICE: u64 = 2;
	pub const BOB: u64 = 3;
	pub const CHARLIE: u64 = 4;
	pub const DAVE: u64 = 5;
	pub const EVE: u64 = 6;

	pub const NATIVE_TOKEN_ID: super::TokenId = 0;
	pub const DEFAULT_CHAIN_ID: u32 = 1;

	pub const TOKENS_ENDOWED: super::Balance = 10_000;
	pub const MINIMUM_STAKE: super::Balance = 1000;
	pub const SLASH_AMOUNT: super::Balance = 100;
}

type Block = frame_system::mocking::MockBlock<Test>;

construct_runtime!(
	pub enum Test {
		System: frame_system,
		Tokens: orml_tokens,
		SequencerStaking: sequencer_staking
	}
);

#[derive_impl(frame_system::config_preludes::TestDefaultConfig as frame_system::DefaultConfig)]
impl frame_system::Config for Test {
	type Block = Block;
}

parameter_types! {
	pub const HistoryLimit: u32 = 10u32;

	pub const LiquidityMiningIssuanceVaultId: PalletId = PalletId(*b"py/lqmiv");
	pub LiquidityMiningIssuanceVault: AccountId = LiquidityMiningIssuanceVaultId::get().into_account_truncating();
	pub const StakingIssuanceVaultId: PalletId = PalletId(*b"py/stkiv");
	pub StakingIssuanceVault: AccountId = StakingIssuanceVaultId::get().into_account_truncating();
	pub const SequencerIssuanceVaultId: PalletId = PalletId(*b"py/seqiv");
	pub SequencerIssuanceVault: AccountId = SequencerIssuanceVaultId::get().into_account_truncating();

	pub const TotalCrowdloanAllocation: Balance = 0;
	pub const IssuanceCap: Balance = 4_000_000_000;
	pub const LinearIssuanceBlocks: u32 = 10_000u32;
	pub const LiquidityMiningSplit: Perbill = Perbill::from_parts(555555556);
	pub const StakingSplit: Perbill = Perbill::from_parts(344444444);
	pub const SequencerSplit: Perbill = Perbill::from_parts(100000000);
	pub const ImmediateTGEReleasePercent: Percent = Percent::from_percent(20);
	pub const TGEReleasePeriod: u32 = 5_256_000u32; // 2 years
	pub const TGEReleaseBegin: u32 = 100_800u32; // Two weeks into chain start
	pub const BlocksPerRound: u32 = 5;
	pub const TargetTge:u128 = 2_000_000_000u128;

}

pub struct MockIssuance;
impl ComputeIssuance for MockIssuance {
	fn initialize() {}
	fn compute_issuance(_n: u32) {
		let issuance = Self::get_sequencer_issuance(_n).unwrap();

		let _ = TokensOf::<Test>::mint_into(&SequencerIssuanceVault::get(), issuance.into());
	}
}

impl GetIssuance<Balance> for MockIssuance {
	fn get_all_issuance(_n: u32) -> Option<(Balance, Balance, Balance)> {
		unimplemented!()
	}
	fn get_liquidity_mining_issuance(_n: u32) -> Option<Balance> {
		unimplemented!()
	}
	fn get_staking_issuance(_n: u32) -> Option<Balance> {
		unimplemented!()
	}
	fn get_sequencer_issuance(_n: u32) -> Option<Balance> {
		let to_be_issued: Balance =
			IssuanceCap::get() - TargetTge::get() - TotalCrowdloanAllocation::get();
		let linear_issuance_sessions: u32 = LinearIssuanceBlocks::get() / BlocksPerRound::get();
		let linear_issuance_per_session = to_be_issued / linear_issuance_sessions as Balance;
		let issuance = SequencerSplit::get() * linear_issuance_per_session;
		Some(issuance)
	}
}

parameter_types! {
	pub const HistoryLimit: u32 = 10u32;

	pub const LiquidityMiningIssuanceVaultId: PalletId = PalletId(*b"py/lqmiv");
	pub LiquidityMiningIssuanceVault: AccountId = LiquidityMiningIssuanceVaultId::get().into_account_truncating();
	pub const StakingIssuanceVaultId: PalletId = PalletId(*b"py/stkiv");
	pub StakingIssuanceVault: AccountId = StakingIssuanceVaultId::get().into_account_truncating();
	pub const SequencerIssuanceVaultId: PalletId = PalletId(*b"py/seqiv");
	pub SequencerIssuanceVault: AccountId = SequencerIssuanceVaultId::get().into_account_truncating();

	pub const TotalCrowdloanAllocation: Balance = 0;
	pub const IssuanceCap: Balance = 4_000_000_000;
	pub const LinearIssuanceBlocks: u32 = 10_000u32;
	pub const LiquidityMiningSplit: Perbill = Perbill::from_parts(555555556);
	pub const StakingSplit: Perbill = Perbill::from_parts(344444444);
	pub const SequencerSplit: Perbill = Perbill::from_parts(100000000);
	pub const ImmediateTGEReleasePercent: Percent = Percent::from_percent(20);
	pub const TGEReleasePeriod: u32 = 5_256_000u32; // 2 years
	pub const TGEReleaseBegin: u32 = 100_800u32; // Two weeks into chain start
	pub const BlocksPerRound: u32 = 5;
	pub const TargetTge:u128 = 2_000_000_000u128;

}

pub struct MockIssuance;
impl ComputeIssuance for MockIssuance {
	fn initialize() {}
	fn compute_issuance(_n: u32) {
		let issuance = Self::get_sequencer_issuance(_n).unwrap();

		let _ = TokensOf::<Test>::mint_into(&SequencerIssuanceVault::get(), issuance.into());
	}
}

impl GetIssuance<Balance> for MockIssuance {
	fn get_all_issuance(_n: u32) -> Option<(Balance, Balance, Balance)> {
		unimplemented!()
	}
	fn get_liquidity_mining_issuance(_n: u32) -> Option<Balance> {
		unimplemented!()
	}
	fn get_staking_issuance(_n: u32) -> Option<Balance> {
		unimplemented!()
	}
	fn get_sequencer_issuance(_n: u32) -> Option<Balance> {
		let to_be_issued: Balance =
			IssuanceCap::get() - TargetTge::get() - TotalCrowdloanAllocation::get();
		let linear_issuance_sessions: u32 = LinearIssuanceBlocks::get() / BlocksPerRound::get();
		let linear_issuance_per_session = to_be_issued / linear_issuance_sessions as Balance;
		let issuance = SequencerSplit::get() * linear_issuance_per_session;
		Some(issuance)
	}
}

parameter_type_with_key! {
	pub ExistentialDeposits: |currency_id: TokenId| -> Balance {
		match currency_id {
			_ => 0,
		}
	};
}

impl orml_tokens::Config for Test {
	type RuntimeEvent = RuntimeEvent;
	type Balance = Balance;
	type Amount = Amount;
	type CurrencyId = TokenId;
	type WeightInfo = ();
	type ExistentialDeposits = ExistentialDeposits;
	type MaxLocks = ();
	type DustRemovalWhitelist = ();
	type MaxReserves = ();
	type ReserveIdentifier = [u8; 8];
	type CurrencyHooks = ();
}

parameter_types! {
	pub const CancellerRewardPercentage: Permill = Permill::from_percent(20);
	pub const NativeTokenId: TokenId = 0;
	pub const DefaultPayoutLimit: u32 = 15;
	pub const RewardPaymentDelay: u32 = 2;
}

impl sequencer_staking::Config for Test {
	type RuntimeEvent = RuntimeEvent;
	type Currency = orml_tokens::CurrencyAdapter<Test, NativeTokenId>;
	type MinimumSequencers = frame_support::traits::ConstU32<2>;
	type RolldownProvider = MockRolldownProviderApi;
	type NoOfPastSessionsForEligibility = frame_support::traits::ConstU32<2>;
	type MaxSequencers = frame_support::traits::ConstU32<11>;
	type BlocksForSequencerUpdate = frame_support::traits::ConstU32<2>;
	type CancellerRewardPercentage = CancellerRewardPercentage;
	type ChainId = ChainId;
	type DefaultPayoutLimit = DefaultPayoutLimit;
	type SequencerIssuanceVault = SequencerIssuanceVault;
	type RewardPaymentDelay = RewardPaymentDelay;
	type Issuance = MockIssuance;
}

mockall::mock! {
	pub RolldownProviderApi {}

	impl RolldownProviderTrait<ChainId, AccountId> for RolldownProviderApi {
		fn new_sequencer_active(chain: ChainId, sequencer: &AccountId);
		fn sequencer_unstaking(chain: ChainId, sequencer: &AccountId)->DispatchResult;
		fn handle_sequencer_deactivations(chain: ChainId, deactivated_sequencers: Vec<AccountId>);
	}
}

pub struct ExtBuilder {
	ext: sp_io::TestExternalities,
}

impl ExtBuilder {
	pub fn new() -> Self {
		let mut t = frame_system::GenesisConfig::<Test>::default()
			.build_storage()
			.expect("Frame system builds valid default genesis config");

		orml_tokens::GenesisConfig::<Test> {
			tokens_endowment: vec![
				(consts::ALICE, consts::NATIVE_TOKEN_ID, consts::TOKENS_ENDOWED),
				(consts::BOB, consts::NATIVE_TOKEN_ID, consts::TOKENS_ENDOWED),
				(consts::CHARLIE, consts::NATIVE_TOKEN_ID, consts::TOKENS_ENDOWED),
				(consts::DAVE, consts::NATIVE_TOKEN_ID, consts::TOKENS_ENDOWED),
			],
			created_tokens_for_staking: Default::default(),
		}
		.assimilate_storage(&mut t)
		.expect("Tokens storage can be assimilated");

		sequencer_staking::GenesisConfig::<Test> {
			minimal_stake_amount: consts::MINIMUM_STAKE,
			slash_fine_amount: consts::SLASH_AMOUNT,
			sequencers_stake: vec![
				(consts::ALICE, consts::DEFAULT_CHAIN_ID, consts::MINIMUM_STAKE),
				(consts::BOB, consts::DEFAULT_CHAIN_ID, consts::MINIMUM_STAKE),
			],
		}
		.assimilate_storage(&mut t)
		.expect("SequencerStaking storage can be assimilated");

		let mut ext = sp_io::TestExternalities::new(t);

		Self { ext }
	}

	fn create_if_does_not_exists(&mut self, token_id: TokenId) {
		self.ext.execute_with(|| {
			while token_id >= Tokens::next_asset_id() {
				Tokens::create(RuntimeOrigin::root(), 0, 0).unwrap();
			}
		});
	}

	pub fn issue(mut self, who: AccountId, token_id: TokenId, balance: Balance) -> Self {
		self.create_if_does_not_exists(token_id);
		self.ext
			.execute_with(|| Tokens::mint(RuntimeOrigin::root(), token_id, who, balance).unwrap());
		return self
	}

	pub fn build(self) -> sp_io::TestExternalities {
		self.ext
	}
}

#[macro_use]
macro_rules! set_default_mocks {
	() => {
		let new_sequencer_active_mock = MockRolldownProviderApi::new_sequencer_active_context();
		new_sequencer_active_mock.expect().times(2).returning(|_, _| ());
	};
}
pub(crate) use set_default_mocks;

pub fn forward_to_block<T>(n: BlockNumberFor<T>)
where
	T: frame_system::Config,
	T: sequencer_staking::Config,
{
	while frame_system::Pallet::<T>::block_number() < n {
		sequencer_staking::Pallet::<T>::on_finalize(frame_system::Pallet::<T>::block_number());
		frame_system::Pallet::<T>::on_finalize(frame_system::Pallet::<T>::block_number());
		let new_block_number =
			frame_system::Pallet::<T>::block_number().saturating_add(1u32.into());
		frame_system::Pallet::<T>::set_block_number(new_block_number);

		frame_system::Pallet::<T>::on_initialize(new_block_number);
		sequencer_staking::Pallet::<T>::on_initialize(new_block_number);
	}
}

pub(crate) fn events() -> Vec<pallet::Event<Test>> {
	System::events()
		.into_iter()
		.map(|r| r.event)
		.filter_map(
			|e| if let RuntimeEvent::SequencerStaking(inner) = e { Some(inner) } else { None },
		)
		.collect::<Vec<_>>()
}

#[macro_export]
macro_rules! assert_eq_events {
	($events:expr) => {
		match &$events {
			e => similar_asserts::assert_eq!(*e, $crate::mock::events()),
		}
	};
}

#[macro_export]
macro_rules! assert_event_emitted {
	($event:expr) => {
		match &$event {
			e => {
				assert!(
					$crate::mock::events().iter().find(|x| *x == e).is_some(),
					"Event {:?} was not found in events: \n {:?}",
					e,
					crate::mock::events()
				);
			},
		}
	};
}

pub type TokensOf<Test> = <Test as crate::Config>::Currency;<|MERGE_RESOLUTION|>--- conflicted
+++ resolved
@@ -4,11 +4,7 @@
 use crate as sequencer_staking;
 use core::convert::TryFrom;
 use frame_support::{
-<<<<<<< HEAD
 	construct_runtime, derive_impl, parameter_types,
-=======
-	construct_runtime, parameter_types,
->>>>>>> f9d308d9
 	traits::{tokens::fungible::Mutate, Everything},
 	PalletId,
 };
@@ -76,61 +72,6 @@
 	pub const TGEReleaseBegin: u32 = 100_800u32; // Two weeks into chain start
 	pub const BlocksPerRound: u32 = 5;
 	pub const TargetTge:u128 = 2_000_000_000u128;
-
-}
-
-pub struct MockIssuance;
-impl ComputeIssuance for MockIssuance {
-	fn initialize() {}
-	fn compute_issuance(_n: u32) {
-		let issuance = Self::get_sequencer_issuance(_n).unwrap();
-
-		let _ = TokensOf::<Test>::mint_into(&SequencerIssuanceVault::get(), issuance.into());
-	}
-}
-
-impl GetIssuance<Balance> for MockIssuance {
-	fn get_all_issuance(_n: u32) -> Option<(Balance, Balance, Balance)> {
-		unimplemented!()
-	}
-	fn get_liquidity_mining_issuance(_n: u32) -> Option<Balance> {
-		unimplemented!()
-	}
-	fn get_staking_issuance(_n: u32) -> Option<Balance> {
-		unimplemented!()
-	}
-	fn get_sequencer_issuance(_n: u32) -> Option<Balance> {
-		let to_be_issued: Balance =
-			IssuanceCap::get() - TargetTge::get() - TotalCrowdloanAllocation::get();
-		let linear_issuance_sessions: u32 = LinearIssuanceBlocks::get() / BlocksPerRound::get();
-		let linear_issuance_per_session = to_be_issued / linear_issuance_sessions as Balance;
-		let issuance = SequencerSplit::get() * linear_issuance_per_session;
-		Some(issuance)
-	}
-}
-
-parameter_types! {
-	pub const HistoryLimit: u32 = 10u32;
-
-	pub const LiquidityMiningIssuanceVaultId: PalletId = PalletId(*b"py/lqmiv");
-	pub LiquidityMiningIssuanceVault: AccountId = LiquidityMiningIssuanceVaultId::get().into_account_truncating();
-	pub const StakingIssuanceVaultId: PalletId = PalletId(*b"py/stkiv");
-	pub StakingIssuanceVault: AccountId = StakingIssuanceVaultId::get().into_account_truncating();
-	pub const SequencerIssuanceVaultId: PalletId = PalletId(*b"py/seqiv");
-	pub SequencerIssuanceVault: AccountId = SequencerIssuanceVaultId::get().into_account_truncating();
-
-	pub const TotalCrowdloanAllocation: Balance = 0;
-	pub const IssuanceCap: Balance = 4_000_000_000;
-	pub const LinearIssuanceBlocks: u32 = 10_000u32;
-	pub const LiquidityMiningSplit: Perbill = Perbill::from_parts(555555556);
-	pub const StakingSplit: Perbill = Perbill::from_parts(344444444);
-	pub const SequencerSplit: Perbill = Perbill::from_parts(100000000);
-	pub const ImmediateTGEReleasePercent: Percent = Percent::from_percent(20);
-	pub const TGEReleasePeriod: u32 = 5_256_000u32; // 2 years
-	pub const TGEReleaseBegin: u32 = 100_800u32; // Two weeks into chain start
-	pub const BlocksPerRound: u32 = 5;
-	pub const TargetTge:u128 = 2_000_000_000u128;
-
 }
 
 pub struct MockIssuance;
