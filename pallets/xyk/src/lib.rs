//! # XYK pallet

//! Provides functions for token operations, swapping tokens, creating token pools, minting and burning liquidity and supporting public functions
//!
//! ### Token operation functions:
//! - create_pool
//! - mint_liquidity
//! - burn_liquidity
//! - sell_asset
//! - buy_asset
//!
//! ### Supporting public functions:
//! - calculate_sell_price
//! - calculate_buy_price
//! - calculate_sell_price_id
//! - calculate_buy_price_id
//! - get_liquidity_token
//! - get_burn_amount
//! - account_id
//! - settle_treasury_buy_and_burn
//!
//! # fn create_pool
//! -Sets the initial ratio/price of both assets to each other depending on amounts of each assets when creating pool.
//!
//! -Transfers assets from user to vault and makes appropriate entry to pools map, where are assets amounts kept.
//!
//! -Issues new liquidity asset in amount corresponding to amounts creating the pool, marks them as liquidity assets corresponding to this pool and transfers them to user.
//! first_token_amount
//! ### arguments
//! `origin` - sender of a fn, user creating the pool
//!
//! `first_token_id` - id of first token which will be directly inter-tradeable in a pair of first_token_id-second_token_id
//!
//! `first_token_amount` - amount of first token in which the pool will be initiated, which will set their initial ratio/price
//!
//! `second_token_id` - id of second token which will be directly inter-tradeable in a pair of first_token_id-second_token_id
//!
//! `second_token_amount` - amount of second token in which the pool will be initiated, which will set their initial ratio/price
//!
//! ### Example
//! ```
//! create_pool(
//!    Origin::signed(1),
//!    0,
//!    1000,
//!    1,
//!    2000,
//! )
//! ```
//! Account_id 1 created pool with tokens 0 and 1, with amounts 1000, 2000. Initial ratio is 1:2. Liquidity token with new id created in an amount of 3000 and transfered to user 1.
//!
//! ### Errors
//! `ZeroAmount` - creating pool with 0 amount of first or second token
//!
//! `PoolAlreadyExists` - creating pool which already exists
//!
//! `NotEnoughTokens` - creating pool with amounts higher then user owns
//!
//! `SameToken` - creating pool with same token
//!
//! # fn sell_token
//! -Sells/exchanges set amount of sold token for corresponding amount by xyk formula of bought token
//! ### arguments
//! `origin` - sender of a fn, user creating the pool
//!
//! `sold_token_id` - token which will be sold
//!
//! `bought_token_id` - token which will be bought
//!
//! `sold_token_amount` - amount of token to be sold
//!
//! `min_amount_out` - minimal acceptable amount of bought token received after swap
//!
//! ### Example
//! ```
//! sell_token (
//!    Origin::signed(1),
//!    0,
//!    1,
//!    1000,
//!    800,
//!)
//! ```
//! Account_id 1 sells/exchanges 1000 token 0 for corresponding amount of token 1, while requiring at least 800 token 1
//!
//! ### Errors
//! `ZeroAmount` - buying 0 tokens
//!
//! `NoSuchPool` - pool sold_token_id - bought_token_id does not exist
//!
//! `NotEnoughTokens` - selling more tokens then user owns
//!
//! `InsufficientOutputAmount` - bought tokens to receive amount is lower then required min_amount_out
//!
//! # fn buy_token
//! -Buys/exchanges set amount of bought token for corresponding amount by xyk formula of sold token
//! ### arguments
//! `origin` - sender of a fn, user creating the pool
//!
//! `sold_token_id` - token which will be sold
//!
//! `bought_token_id` - token which will be bought
//!
//! `bought_token_amount` - amount of token to be bought
//!
//! `max_amount_in` - maximal acceptable amount of sold token to pay for requested bought amount
//!
//! ### Example
//! ```
//! buy_token (
//!    Origin::signed(1),
//!    0,
//!    1,
//!    1000,
//!    800,
//!)
//! ```
//! Account_id 1 buys/exchanges 1000 tokens 1 by paying corresponding amount by xyk formula of tokens 0
//!
//! ### Errors
//! `ZeroAmount` - selling 0 tokens
//!
//! `NoSuchPool` - pool sold_token_id - bought_token_id does not exist
//!
//! `NotEnoughTokens` - selling more tokens then user owns
//!
//! `InsufficientInputAmount` - sold tokens to pay is higher then maximum acceptable value of max_amount_in
//!
//! # fn mint_liquidity
//! -Adds liquidity to pool, providing both tokens in actual ratio
//! -First token amount is provided by user, second token amount is calculated by function, depending on actual ratio
//! -Mints and transfers corresponding amount of liquidity token to mintin user
//!
//! ### arguments
//! `origin` - sender of a fn, user creating the pool
//!
//! first_token_id - first token in pair
//!
//! second_token_id - second token in pair
//!
//! first_token_amount - amount of first_token_id, second token amount will be calculated
//!
//! ### Example
//! ```
//! mint_liquidity (
//!    Origin::signed(1),
//!    0,
//!    1,
//!    1000,
//!)
//! ```
//! If pool token 0 - token 1 has tokens in amounts 9000:18000 (total liquidity tokens 27000)
//!
//! Account_id 1 added liquidity to pool token 0 - token 1, by providing 1000 token 0 and corresponding amount of token 1. In this case 2000, as the ratio in pool is 1:2.
//! Account_id 1 also receives corresponding liquidity tokens in corresponding amount. In this case he gets 10% of all corresponding liquidity tokens, as he is providing 10% of all provided liquidity in pool.
//! 3000 out of total 30000 liquidity tokens is now owned by Account_id 1
//!
//! ### Errors
//! `ZeroAmount` - minting with 0 tokens
//!
//! `NoSuchPool` - pool first_token_id - second_token_id does not exist
//!
//! `NotEnoughTokens` -  minting with more tokens then user owns, either first_token_id or second_token_id
//!     
//! # fn burn_liquidity
//! -Removes tokens from liquidity pool and transfers them to user, by burning user owned liquidity tokens
//! -Amount of tokens is determined by their ratio in pool and amount of liq tokens burned
//!
//! ### arguments
//! `origin` - sender of a fn, user creating the pool
//!
//! first_token_id - first token in pair
//!
//! second_token_id - second token in pair
//!
//! liquidity_token_amount - amount of liquidity token amount to burn
//!
//! ### Example
//! ```
//! burn_liquidity (
//!    Origin::signed(1),
//!    0,
//!    1,
//!    3000,
//!)
//! ```
//! If pool token 0 - token 1 has tokens in amounts 10000:20000 (total liquidity tokens 30000)
//!
//! Account_id 1 is burning 3000 liquidity tokens of pool token 0 - token 1
//! As Account_id 1 is burning 10% of total liquidity tokens for this pool, user receives in this case 1000 token 0 and 2000 token 1
//!
//! ### Errors
//! `ZeroAmount` - burning 0 liquidity tokens
//!
//! `NoSuchPool` - pool first_token_id - second_token_id does not exist
//!
//! `NotEnoughTokens` -  burning more liquidity tokens than user owns
//!
//! # calculate_sell_price
//! - Supporting public function accessible through rpc call which calculates and returns bought_token_amount while providing sold_token_amount and respective reserves
//! # calculate_buy_price
//! - Supporting public function accessible through rpc call which calculates and returns sold_token_amount while providing bought_token_amount and respective reserves
//! # calculate_sell_price_id
//! - Same as calculate_sell_price, but providing token_id instead of reserves. Reserves are fetched by function.
//! # calculate_buy_price_id
//! - Same as calculate_buy_price, but providing token_id instead of reserves. Reserves are fetched by function.
//! # get_liquidity_token
//! - Supporting public function accessible through rpc call which returns liquidity_token_id while providing pair token ids
//! # get_burn_amount
//! - Supporting public function accessible through rpc call which returns amounts of tokens received by burning provided liquidity_token_amount in pool of provided token ids
//! # account_id
//! - Returns palled account_id
//! # settle_treasury_buy_and_burn
//! - Supporting function which takes tokens to alocate to treasury and tokens to be used to burn mangata
//! - First step is deciding whether we are using sold or bought token id, depending which is closer to mangata token
//! - In second step, if tokens are mangata, they are placed to treasury and removed from corresponding pool. If tokens are not mangata, but are available in mangata pool,
//!   they are swapped to mangata and placed to treasury and removed from corresponding pool. If token is not connected to mangata, token is temporarily placed to treasury and burn treasury.

#![cfg_attr(not(feature = "std"), no_std)]

use frame_support::{
    decl_error, decl_event, decl_module, decl_storage,
    dispatch::{DispatchError, DispatchResult},
    ensure,
    sp_runtime::ModuleId,
    weights::Pays,
    StorageMap,
};
use frame_system::ensure_signed;
use sp_core::U256;
// TODO documentation!
use frame_support::sp_runtime::traits::AccountIdConversion;
use frame_support::traits::{ExistenceRequirement, WithdrawReasons};
use mangata_primitives::{Balance, TokenId};
use orml_tokens::{MultiTokenCurrency, MultiTokenCurrencyExtended};
use sp_runtime::traits::{SaturatedConversion, Zero};

#[cfg(test)]
mod mock;
#[cfg(test)]
mod tests;

pub trait Trait: frame_system::Trait {
    type Event: From<Event<Self>> + Into<<Self as frame_system::Trait>::Event>;
    type Currency: MultiTokenCurrencyExtended<Self::AccountId>;
}

const PALLET_ID: ModuleId = ModuleId(*b"79b14c96");
// 1/100 %
const TREASURY_PERCENTAGE: u128 = 5;
const BUYANDBURN_PERCENTAGE: u128 = 5;
const SWAPFEE_PERCENTAGE: u128 = 30;
const MANGATA_ID: u128 = 0;

decl_error! {
    /// Errors
    pub enum Error for Module<T: Trait> {
        VaultAlreadySet,
        PoolAlreadyExists,
        NotEnoughAssets,
        NoSuchPool,
        NoSuchLiquidityAsset,
        NotEnoughReserve,
        ZeroAmount,
        InsufficientInputAmount,
        InsufficientOutputAmount,
        SameAsset,
        AssetAlreadyExists,
        AssetDoesNotExists,
        DivisionByZero,
    }
}

decl_event!(
    pub enum Event<T>
    where
        AccountId = <T as frame_system::Trait>::AccountId,
    {
        //TODO add trading events
        PoolCreated(AccountId, TokenId, Balance, TokenId, Balance),
        AssetsSwapped(AccountId, TokenId, Balance, TokenId, Balance),
        LiquidityMinted(
            AccountId,
            TokenId,
            Balance,
            TokenId,
            Balance,
            TokenId,
            Balance,
        ),
        LiquidityBurned(
            AccountId,
            TokenId,
            Balance,
            TokenId,
            Balance,
            TokenId,
            Balance,
        ),
    }
);

// XYK exchange pallet storage.
decl_storage! {
    trait Store for Module<T: Trait> as XykStorage {

        Pools get(fn asset_pool): map hasher(opaque_blake2_256) (TokenId, TokenId) => Balance;

        LiquidityAssets get(fn liquidity_asset): map hasher(opaque_blake2_256) (TokenId, TokenId) => TokenId;
        LiquidityPools get(fn liquidity_pool): map hasher(opaque_blake2_256) TokenId => (TokenId, TokenId);
        Treasury get(fn treasury): map hasher(opaque_blake2_256) TokenId => Balance;
        TreasuryBurn get(fn treasury_burn): map hasher(opaque_blake2_256) TokenId => Balance;

        Nonce get (fn nonce): u32;

    }
}

// XYK extrinsics.
decl_module! {
    pub struct Module<T: Trait> for enum Call where origin: T::Origin {

        fn deposit_event() = default;

        #[weight = 10_000]
        fn create_pool(
            origin,
            first_asset_id: TokenId,
            first_asset_amount: Balance,
            second_asset_id: TokenId,
            second_asset_amount: Balance
        ) -> DispatchResult {

            let sender = ensure_signed(origin)?;
            let vault: T::AccountId  = Self::account_id();

            // Ensure pool is not created with zero amount
            ensure!(
                !first_asset_amount.is_zero() && !second_asset_amount.is_zero(),
                Error::<T>::ZeroAmount,
            );

            // Ensure pool does not exists yet
            ensure!(
<<<<<<< HEAD
                !<Pools>::contains_key((first_asset_id, second_asset_id)),
=======
                !Pools::contains_key((first_asset_id, second_asset_id)),
>>>>>>> c1bd145d
                Error::<T>::PoolAlreadyExists,
            );

            // Ensure pool does not exists yet
            ensure!(
<<<<<<< HEAD
                !<Pools>::contains_key((second_asset_id,first_asset_id)),
=======
                !Pools::contains_key((second_asset_id,first_asset_id)),
>>>>>>> c1bd145d
                Error::<T>::PoolAlreadyExists,
            );

            // Getting users token balances
            let first_asset_free_balance: Balance = T::Currency::free_balance(first_asset_id.into(), &sender).into();
            let second_asset_free_balance: Balance = T::Currency::free_balance(second_asset_id.into(), &sender).into();

            // Ensure user has enough withdrawable tokens to create pool in amounts required
            ensure!(
                first_asset_free_balance >= first_asset_amount,
                Error::<T>::NotEnoughAssets,
            );

            ensure!(
                second_asset_free_balance >= second_asset_amount,
                Error::<T>::NotEnoughAssets,
            );

            T::Currency::ensure_can_withdraw(first_asset_id.into(), &sender, first_asset_amount.into(),
                WithdrawReasons::all()
                ,{first_asset_free_balance - first_asset_amount}.into() ).or(Err(Error::<T>::NotEnoughAssets))?;

            T::Currency::ensure_can_withdraw(second_asset_id.into(), &sender, second_asset_amount.into(),
                WithdrawReasons::all()
                ,{second_asset_free_balance - second_asset_amount}.into()).or(Err(Error::<T>::NotEnoughAssets))?;

            // Ensure pool is not created with same token in pair
            ensure!(
                first_asset_id != second_asset_id,
                Error::<T>::SameAsset,
            );

            // Liquidity token amount calculation
            let initial_liquidity = first_asset_amount + second_asset_amount;

            Pools::insert(
                (first_asset_id, second_asset_id), first_asset_amount
            );

            Pools::insert(
                (second_asset_id, first_asset_id), second_asset_amount
            );

            // Moving tokens from user to vault
            T::Currency::transfer(
                first_asset_id.into(),
                &sender,
                &vault,
                first_asset_amount.into(),
                ExistenceRequirement::AllowDeath
            )?;

            T::Currency::transfer(
                second_asset_id.into(),
                &sender,
                &vault,
                second_asset_amount.into(),
                ExistenceRequirement::AllowDeath
            )?;

            // Creating new liquidity token and transfering it to user
            let liquidity_asset_id: TokenId = T::Currency::create(&sender, initial_liquidity.into()).into();

            // Adding info about liquidity asset
            LiquidityAssets::insert((first_asset_id, second_asset_id), liquidity_asset_id);
            LiquidityPools::insert(liquidity_asset_id, (first_asset_id, second_asset_id));


            Self::deposit_event(RawEvent::PoolCreated(sender, first_asset_id, first_asset_amount, second_asset_id, second_asset_amount));

            Ok(())

        }

        // you will sell your sold_asset_amount of sold_asset_id to get some amount of bought_asset_id
        #[weight = (10_000, Pays::No)]
        fn sell_asset (
            origin,
            sold_asset_id: TokenId,
            bought_asset_id: TokenId,
            sold_asset_amount: Balance,
            min_amount_out: Balance,
        ) -> DispatchResult {

            let sender = ensure_signed(origin)?;

            // Ensure pool exists
            ensure!(
                Pools::contains_key((sold_asset_id,bought_asset_id)),
                Error::<T>::NoSuchPool,
            );

            // Ensure not selling zero amount
            ensure!(
                !sold_asset_amount.is_zero(),
                Error::<T>::ZeroAmount,
            );

            // Get token reserves
            let input_reserve = Pools::get((sold_asset_id, bought_asset_id));
            let output_reserve = Pools::get((bought_asset_id, sold_asset_id));

            // Calculate bought asset amount to be received by paying sold asset amount
            let bought_asset_amount = Self::calculate_sell_price(
                input_reserve,
                output_reserve,
                sold_asset_amount,
            )?;

            // Ensure user has enought tokens to sell
            ensure!(
                T::Currency::free_balance(sold_asset_id.into(), &sender).into() >= sold_asset_amount,
                Error::<T>::NotEnoughAssets,
            );

            // Ensure bought token amount is higher then requested minimal amount
            ensure!(
                bought_asset_amount >= min_amount_out,
                Error::<T>::InsufficientOutputAmount,
            );

            let vault = Self::account_id();

            // Transfer sold token amount from user to vault and bought token amount from vault to user
            T::Currency::transfer(
                sold_asset_id.into(),
                &sender,
                &vault,
                sold_asset_amount.into(),
                ExistenceRequirement::KeepAlive,
            )?;
            T::Currency::transfer(
                bought_asset_id.into(),
                &vault,
                &sender,
                bought_asset_amount.into(),
                ExistenceRequirement::KeepAlive,
            )?;

            // Apply changes in token pools, adding sold amount and removing bought amount
            Pools::insert(
                (sold_asset_id, bought_asset_id),
                input_reserve + sold_asset_amount,
            );
            Pools::insert(
                (bought_asset_id, sold_asset_id),
                output_reserve - bought_asset_amount,
            );

            // Settle tokens which goes to treasury and for buy and burn purpose
            Self::settle_treasury_and_burn(
                sold_asset_id,
                bought_asset_id,
                sold_asset_amount
            )?;

            Self::deposit_event(RawEvent::AssetsSwapped(sender,sold_asset_id, sold_asset_amount, bought_asset_id, bought_asset_amount));

            Ok(())
        }

        #[weight = (10_000, Pays::No)]
        fn buy_asset (
            origin,
            sold_asset_id: TokenId,
            bought_asset_id: TokenId,
            bought_asset_amount: Balance,
            max_amount_in: Balance,
        ) -> DispatchResult {

            let sender = ensure_signed(origin)?;

            // Ensure pool exists
            ensure!(
                Pools::contains_key((sold_asset_id,bought_asset_id)),
                Error::<T>::NoSuchPool,
            );

            // Get token reserves
            let input_reserve = Pools::get((sold_asset_id, bought_asset_id));
            let output_reserve = Pools::get((bought_asset_id, sold_asset_id));

            // Ensure there are enough tokens in reserves
            ensure!(
                output_reserve > bought_asset_amount,
                Error::<T>::NotEnoughReserve,
            );

            // Ensure not buying zero amount
            ensure!(
                !bought_asset_amount.is_zero(),
                Error::<T>::ZeroAmount,
            );

            // Calculate amount to be paid from bought amount
            let sold_asset_amount = Self::calculate_buy_price(
                input_reserve,
                output_reserve,
                bought_asset_amount,
            );

            // Ensure user has enought tokens to sell
            ensure!(
                T::Currency::free_balance(sold_asset_id.into(), &sender).into() >= sold_asset_amount,
                Error::<T>::NotEnoughAssets,
            );

            // Ensure paid amount is less then maximum allowed price
            ensure!(
                sold_asset_amount <= max_amount_in,
                Error::<T>::InsufficientInputAmount,
            );

            let vault = Self::account_id();

            // Transfer sold token amount from user to vault and bought token amount from vault to user
            T::Currency::transfer(
                sold_asset_id.into(),
                &sender,
                &vault,
                sold_asset_amount.into(),
                ExistenceRequirement::KeepAlive,
            )?;
            T::Currency::transfer(
                bought_asset_id.into(),
                &vault,
                &sender,
                bought_asset_amount.into(),
                ExistenceRequirement::KeepAlive,
            )?;

            // Apply changes in token pools, adding sold amount and removing bought amount
            Pools::insert(
                (sold_asset_id, bought_asset_id),
                input_reserve + sold_asset_amount,
            );
            Pools::insert(
                (bought_asset_id, sold_asset_id),
                output_reserve - bought_asset_amount,
            );

            // Settle tokens which goes to treasury and for buy and burn purpose
            Self::settle_treasury_and_burn(
                sold_asset_id,
                bought_asset_id,
                sold_asset_amount
            )?;

            Self::deposit_event(RawEvent::AssetsSwapped(sender,sold_asset_id, sold_asset_amount, bought_asset_id, bought_asset_amount));

            Ok(())
        }

        #[weight = 10_000]
        fn mint_liquidity (
            origin,
            first_asset_id: TokenId,
            second_asset_id: TokenId,
            first_asset_amount: Balance,
        ) -> DispatchResult {

            let sender = ensure_signed(origin)?;
            let vault = Self::account_id();

            // Ensure pool exists
            ensure!(
                (LiquidityAssets::contains_key((first_asset_id, second_asset_id)) || LiquidityAssets::contains_key((second_asset_id, first_asset_id))),
                Error::<T>::NoSuchPool,
            );

            // Get liquidity token id
            let liquidity_asset_id = Self::get_liquidity_asset(
                 first_asset_id,
                 second_asset_id
            );

            // Ensure pool exists
            ensure!(
                (Pools::contains_key((first_asset_id, second_asset_id)) || Pools::contains_key((second_asset_id, first_asset_id))),
                Error::<T>::NoSuchPool,
            );

            // Get token reserves
            let first_asset_reserve = Pools::get((first_asset_id, second_asset_id));
            let second_asset_reserve = Pools::get((second_asset_id, first_asset_id));
            let total_liquidity_assets: Balance = T::Currency::total_issuance(liquidity_asset_id.into()).into();

            // Conversion to U256
            let first_asset_amount_u256: U256 = first_asset_amount.saturated_into::<u128>().into();
            let first_asset_reserve_u256: U256 = first_asset_reserve.saturated_into::<u128>().into();
            let second_asset_reserve_u256: U256 = second_asset_reserve.saturated_into::<u128>().into();
            let total_liquidity_assets_u256: U256 = total_liquidity_assets.saturated_into::<u128>().into();

            // Calculation of required second asset amount and received liquidity token amount
            let second_asset_amount_u256: U256 = first_asset_amount_u256 * second_asset_reserve_u256 / first_asset_reserve_u256 + 1;
            let liquidity_assets_minted_u256: U256 = first_asset_amount_u256 * total_liquidity_assets_u256 / first_asset_reserve_u256;

            // Conversion to Balance
            let second_asset_amount = second_asset_amount_u256.saturated_into::<u128>()
                .saturated_into::<Balance>();
            let liquidity_assets_minted = liquidity_assets_minted_u256.saturated_into::<u128>()
                .saturated_into::<Balance>();

            // Ensure minting amounts are not zero
            ensure!(
                !first_asset_amount.is_zero() && !second_asset_amount.is_zero(),
                Error::<T>::ZeroAmount,
            );

            // Ensure user has enought first adn second token amount
            ensure!(
                T::Currency::free_balance(first_asset_id.into(), &sender).into() >= first_asset_amount,
                Error::<T>::NotEnoughAssets,
            );

            ensure!(
                T::Currency::free_balance(second_asset_id.into(), &sender).into() >= second_asset_amount,
                Error::<T>::NotEnoughAssets,
            );

            // Transfer of token amounts from user to vault
            T::Currency::transfer(
                first_asset_id.into(),
                &sender,
                &vault,
                first_asset_amount.into(),
                ExistenceRequirement::KeepAlive,
            )?;
            T::Currency::transfer(
                second_asset_id.into(),
                &sender,
                &vault,
                second_asset_amount.into(),
                ExistenceRequirement::KeepAlive,
            )?;

            // Creating new liquidity tokens to user
            T::Currency::mint(liquidity_asset_id.into(),&sender, liquidity_assets_minted.into())?;

            // Apply changes in token pools, adding minted amounts
            Pools::insert(
                (&first_asset_id, &second_asset_id),
                first_asset_reserve + first_asset_amount,
            );
            Pools::insert(
                (&second_asset_id, &first_asset_id),
                second_asset_reserve + second_asset_amount,
            );


           Self::deposit_event(RawEvent::LiquidityMinted(sender,first_asset_id, first_asset_amount, second_asset_id, second_asset_amount,liquidity_asset_id, second_asset_amount));

            Ok(())
        }

        #[weight = 10_000]
        fn burn_liquidity (
            origin,
            first_asset_id: TokenId,
            second_asset_id: TokenId,
            liquidity_asset_amount: Balance,
        ) -> DispatchResult {

            let sender = ensure_signed(origin)?;
            let vault = Self::account_id();

            // Ensure pool exists
            ensure!(
                Pools::contains_key((first_asset_id, second_asset_id)),
                Error::<T>::NoSuchPool,
            );

            // Get token reserves and liquidity asset id
            let first_asset_reserve = Pools::get((first_asset_id, second_asset_id));
            let second_asset_reserve = Pools::get((second_asset_id, first_asset_id));
            let liquidity_asset_id = Self::get_liquidity_asset(first_asset_id, second_asset_id);

            // Ensure user has enought liquidity tokens to burn
            ensure!(
                T::Currency::can_slash(liquidity_asset_id.into(), &sender, liquidity_asset_amount.into()),
                Error::<T>::NotEnoughAssets,
            );
            let new_balance: Balance = T::Currency::free_balance(liquidity_asset_id.into(), &sender).into() - liquidity_asset_amount;

            // ??
            T::Currency::ensure_can_withdraw(liquidity_asset_id.into(),
                &sender,
                liquidity_asset_amount.into(),
                WithdrawReasons::all(),
                new_balance.into()).or(Err(Error::<T>::NotEnoughAssets))?;

            // Calculate first and second token amounts depending on liquidity amount to burn
            let (first_asset_amount, second_asset_amount) =  Self::get_burn_amount(first_asset_id, second_asset_id, liquidity_asset_amount);

            // Ensure not withdrawing zero amounts
            ensure!(
                !first_asset_amount.is_zero() && !second_asset_amount.is_zero(),
                Error::<T>::ZeroAmount,
            );

            // Transfer withdrawn amounts from vault to user
            T::Currency::transfer(
                first_asset_id.into(),
                &vault,
                &sender,
                first_asset_amount.into(),
                ExistenceRequirement::KeepAlive,
            )?;
            T::Currency::transfer(
                second_asset_id.into(),
                &vault,
                &sender,
                second_asset_amount.into(),
                ExistenceRequirement::KeepAlive,
            )?;

            // Apply changes in token pools, removing withdrawn amounts
            Pools::insert(
                (&first_asset_id, &second_asset_id),
                first_asset_reserve - first_asset_amount,
            );
            Pools::insert(
                (&second_asset_id, &first_asset_id),
                second_asset_reserve - second_asset_amount,
            );

            // Destroying token pool, if no tokens left
            if (first_asset_reserve - first_asset_amount == 0.saturated_into::<Balance>())
                || (second_asset_reserve - second_asset_amount == 0.saturated_into::<Balance>()) {
                Pools::remove((first_asset_id, second_asset_id));
                Pools::remove((second_asset_id, first_asset_id));
            }

            // Destroying burnt liquidity tokens
            T::Currency::burn_and_settle(liquidity_asset_id.into(), &sender, liquidity_asset_amount.into())?;

            Self::deposit_event(RawEvent::LiquidityBurned(sender, first_asset_id, first_asset_amount, second_asset_id, second_asset_amount,liquidity_asset_id, second_asset_amount));

            Ok(())
        }
    }
}

impl<T: Trait> Module<T> {
    // Callculate amount of tokens to be bought by sellling sell_amount
    pub fn calculate_sell_price(
        input_reserve: Balance,
        output_reserve: Balance,
        sell_amount: Balance,
    ) -> Result<Balance, DispatchError> {
        let input_reserve_saturated: U256 = input_reserve.saturated_into::<u128>().into();
        let output_reserve_saturated: U256 = output_reserve.saturated_into::<u128>().into();
        let sell_amount_saturated: U256 = sell_amount.saturated_into::<u128>().into();

        let input_amount_with_fee: U256 = sell_amount_saturated * 997;
        let numerator: U256 = input_amount_with_fee * output_reserve_saturated;
        let denominator: U256 = input_reserve_saturated * 1000 + input_amount_with_fee;
        let result = numerator
            .checked_div(denominator)
            .ok_or_else(|| DispatchError::from(Error::<T>::DivisionByZero))?;
        Ok(result.saturated_into::<u128>().saturated_into::<Balance>())
    }

    pub fn calculate_sell_price_no_fee(
        // Callculate amount of tokens to be received by sellling sell_amount, without fee
        input_reserve: Balance,
        output_reserve: Balance,
        sell_amount: Balance,
    ) -> Result<Balance, DispatchError> {
        let input_reserve_saturated: U256 = input_reserve.saturated_into::<u128>().into();
        let output_reserve_saturated: U256 = output_reserve.saturated_into::<u128>().into();
        let sell_amount_saturated: U256 = sell_amount.saturated_into::<u128>().into();

        let numerator: U256 = sell_amount_saturated * output_reserve_saturated;
        let denominator: U256 = input_reserve_saturated + sell_amount_saturated;
        let result = numerator
            .checked_div(denominator)
            .ok_or_else(|| DispatchError::from(Error::<T>::DivisionByZero))?;
        Ok(result.saturated_into::<u128>().saturated_into::<Balance>())
    }

    // Callculate amount of tokens to be paid, when buying buy_amount
    pub fn calculate_buy_price(
        input_reserve: Balance,
        output_reserve: Balance,
        buy_amount: Balance,
    ) -> Balance {
        let input_reserve_saturated: U256 = input_reserve.saturated_into::<u128>().into();
        let output_reserve_saturated: U256 = output_reserve.saturated_into::<u128>().into();
        let buy_amount_saturated: U256 = buy_amount.saturated_into::<u128>().into();

        let numerator: U256 = input_reserve_saturated * buy_amount_saturated * 1000;
        let denominator: U256 = (output_reserve_saturated - buy_amount_saturated) * 997;
        let result: U256 = numerator / denominator + 1;

        result.saturated_into::<u128>().saturated_into::<Balance>()
    }

    pub fn get_liquidity_asset(first_asset_id: TokenId, second_asset_id: TokenId) -> TokenId {
        if LiquidityAssets::contains_key((first_asset_id, second_asset_id)) {
            LiquidityAssets::get((first_asset_id, second_asset_id))
        } else {
            LiquidityAssets::get((second_asset_id, first_asset_id))
        }
    }

    // Calculate first and second token amounts depending on liquidity amount to burn
    pub fn get_burn_amount(
        first_asset_id: TokenId,
        second_asset_id: TokenId,
        liquidity_asset_amount: Balance,
    ) -> (Balance, Balance) {
        // Get token reserves and liquidity asset id
        let liquidity_asset_id = Self::get_liquidity_asset(first_asset_id, second_asset_id);
        let first_asset_reserve_u256: U256 = Pools::get((first_asset_id, second_asset_id))
            .saturated_into::<u128>()
            .into();
        let second_asset_reserve_u256: U256 = Pools::get((second_asset_id, first_asset_id))
            .saturated_into::<u128>()
            .into();
        let total_liquidity_assets_u256: U256 =
            T::Currency::total_issuance(liquidity_asset_id.into())
                .saturated_into::<u128>()
                .into();
        let liquidity_asset_amount_u256: U256 =
            liquidity_asset_amount.saturated_into::<u128>().into();

        // Calculate first and second token amount to be withdrawn
        let first_asset_amount_u256 =
            first_asset_reserve_u256 * liquidity_asset_amount_u256 / total_liquidity_assets_u256;
        let second_asset_amount_u256 =
            second_asset_reserve_u256 * liquidity_asset_amount_u256 / total_liquidity_assets_u256;

        // Conversion to Balance
        let second_asset_amount = second_asset_amount_u256
            .saturated_into::<u128>()
            .saturated_into::<Balance>();
        let first_asset_amount = first_asset_amount_u256
            .saturated_into::<u128>()
            .saturated_into::<Balance>();

        (first_asset_amount, second_asset_amount)
    }

    //TODO U256?
    fn settle_treasury_and_burn(
        sold_asset_id: TokenId,
        bought_asset_id: TokenId,
        sold_asset_amount: Balance,
    ) -> DispatchResult {
        let vault = Self::account_id();
        let mangata_id = MANGATA_ID.saturated_into::<TokenId>();

        // Getting token reserves
        let input_reserve = Pools::get((sold_asset_id, bought_asset_id));
        let output_reserve = Pools::get((bought_asset_id, sold_asset_id));

        // Setting initial settling token id, treasury and burn amount
        let mut settling_asset_id = bought_asset_id;
        let mut treasury_amount = sold_asset_amount
            * TREASURY_PERCENTAGE.saturated_into::<Balance>()
            / 10000.saturated_into::<Balance>();
        let mut burn_amount = sold_asset_amount * BUYANDBURN_PERCENTAGE.saturated_into::<Balance>()
            / 10000.saturated_into::<Balance>();

        // Check whether to settle treasury and buyburn with sold or bought asset.
        // If sold token is directly mangata, or is in pair with mangata and bought id is not and bought token is not mangata, we use sold token as settling token
        if sold_asset_id == mangata_id
            || (Pools::contains_key((sold_asset_id, mangata_id))
                && !Pools::contains_key((bought_asset_id, mangata_id))
                && bought_asset_id != mangata_id)
        {
            settling_asset_id = sold_asset_id;

            // Removing settling amount from pool
            Pools::insert(
                (&sold_asset_id, &bought_asset_id),
                input_reserve - burn_amount - treasury_amount,
            );
        }
        // Bought token is used as settling token in rest of the cases
        else {
            // Sold amount recalculated to bought asset amount
            treasury_amount = treasury_amount * output_reserve / input_reserve;
            burn_amount = burn_amount * output_reserve / input_reserve;

            // Removing settling amount from pool
            Pools::insert(
                (&bought_asset_id, &sold_asset_id),
                output_reserve - treasury_amount - burn_amount,
            );
        }

        // If settling token is mangata, treasury amount is added to treasury and burn amount is burned from corresponding pool
        if settling_asset_id == mangata_id {
            // Mangata insert to treasury
            Treasury::insert(mangata_id, Treasury::get(mangata_id) + treasury_amount);

            // Mangata burned from pool
            T::Currency::burn_and_settle(mangata_id.into(), &vault, burn_amount.into())?;
        }
        //If settling token is connected to mangata, token is swapped in corresponding pool to mangata without fee
        else if Pools::contains_key((settling_asset_id, mangata_id)) {
            // Getting token reserves
            let input_reserve = Pools::get((settling_asset_id, mangata_id));
            let output_reserve = Pools::get((mangata_id, settling_asset_id));

            // Calculating swapped mangata amount
            let treasury_amount_in_mangata =
                Self::calculate_sell_price_no_fee(input_reserve, output_reserve, treasury_amount)?;
            let burn_amount_in_mangata =
                Self::calculate_sell_price_no_fee(input_reserve, output_reserve, burn_amount)?;

            // Apply changes in token pools, adding treasury and burn amounts of settling token, removing  treasury and burn amounts of mangata
            Pools::insert(
                (settling_asset_id, mangata_id),
                input_reserve + treasury_amount + burn_amount,
            );
            Pools::insert(
                (mangata_id, settling_asset_id),
                output_reserve - treasury_amount_in_mangata - burn_amount_in_mangata,
            );

            // Mangata insert to treasury
            Treasury::insert(
                mangata_id,
                Treasury::get(mangata_id) + treasury_amount_in_mangata,
            );

            // Mangata burned from pool
            T::Currency::burn_and_settle(mangata_id.into(), &vault, burn_amount_in_mangata.into())?;
        }
        // Settling token has no mangata connection, settling token is added to treasuries
        else {
            // Settling token insert to treasury
            Treasury::insert(
                settling_asset_id,
                Treasury::get(settling_asset_id) + treasury_amount,
            );
            // Settling token insert to treasury for later burn
            TreasuryBurn::insert(
                settling_asset_id,
                TreasuryBurn::get(settling_asset_id) + burn_amount,
            );
        }
        Ok(())
    }

    fn account_id() -> T::AccountId {
        PALLET_ID.into_account()
    }
}<|MERGE_RESOLUTION|>--- conflicted
+++ resolved
@@ -342,21 +342,13 @@
 
             // Ensure pool does not exists yet
             ensure!(
-<<<<<<< HEAD
-                !<Pools>::contains_key((first_asset_id, second_asset_id)),
-=======
                 !Pools::contains_key((first_asset_id, second_asset_id)),
->>>>>>> c1bd145d
                 Error::<T>::PoolAlreadyExists,
             );
 
             // Ensure pool does not exists yet
             ensure!(
-<<<<<<< HEAD
-                !<Pools>::contains_key((second_asset_id,first_asset_id)),
-=======
                 !Pools::contains_key((second_asset_id,first_asset_id)),
->>>>>>> c1bd145d
                 Error::<T>::PoolAlreadyExists,
             );
 
