--- conflicted
+++ resolved
@@ -932,13 +932,9 @@
 							info!("previous block has extrinsics");
 							let extrinsics_hash = BlakeTwo256::hash(&body.clone().encode());
 							let mut shuffled_extrinsics = previous_block_extrinsics.clone();
-<<<<<<< HEAD
+							info!("seed: {:?}", extrinsics_hash.to_fixed_bytes());
 							let mut rng: StdRng =
 								SeedableRng::from_seed(extrinsics_hash.to_fixed_bytes());
-=======
-							info!("seed: {:?}", extrinsics_hash.to_fixed_bytes());
-							let mut rng: StdRng = SeedableRng::from_seed(extrinsics_hash.to_fixed_bytes());
->>>>>>> 35193516
 							shuffled_extrinsics.shuffle(&mut rng);
 							runtime_api.execute_block_with_context(
 								&at,
