//! # XYK pallet

//! Provides functions for token operations, swapping tokens, creating token pools, minting and burning liquidity and supporting public functions
//!
//! ### Token operation functions:
//! - create_pool
//! - mint_liquidity
//! - burn_liquidity
//! - sell_asset
//! - buy_asset
//!
//! ### Supporting public functions:
//! - calculate_sell_price
//! - calculate_buy_price
//! - calculate_sell_price_id
//! - calculate_buy_price_id
//! - get_liquidity_token
//! - get_burn_amount
//! - account_id
//! - settle_treasury_buy_and_burn
//!
//! # fn create_pool
//! -Sets the initial ratio/price of both assets to each other depending on amounts of each assets when creating pool.
//!
//! -Transfers assets from user to vault and makes appropriate entry to pools map, where are assets amounts kept.
//!
//! -Issues new liquidity asset in amount corresponding to amounts creating the pool, marks them as liquidity assets corresponding to this pool and transfers them to user.
//! first_token_amount
//! ### arguments
//! `origin` - sender of a fn, user creating the pool
//!
//! `first_token_id` - id of first token which will be directly inter-tradeable in a pair of first_token_id-second_token_id
//!
//! `first_token_amount` - amount of first token in which the pool will be initiated, which will set their initial ratio/price
//!
//! `second_token_id` - id of second token which will be directly inter-tradeable in a pair of first_token_id-second_token_id
//!
//! `second_token_amount` - amount of second token in which the pool will be initiated, which will set their initial ratio/price
//!
//! ### Example
//! ```ignore
//! create_pool(
//!    Origin::signed(1),
//!    0,
//!    1000,
//!    1,
//!    2000,
//! )
//! ```
//! Account_id 1 created pool with tokens 0 and 1, with amounts 1000, 2000. Initial ratio is 1:2. Liquidity token with new id created in an amount of 3000 and transfered to user 1.
//!
//! ### Errors
//! `ZeroAmount` - creating pool with 0 amount of first or second token
//!
//! `PoolAlreadyExists` - creating pool which already exists
//!
//! `NotEnoughTokens` - creating pool with amounts higher then user owns
//!
//! `SameToken` - creating pool with same token
//!
//! # fn sell_token
//! -Sells/exchanges set amount of sold token for corresponding amount by xyk formula of bought token
//! ### arguments
//! `origin` - sender of a fn, user creating the pool
//!
//! `sold_token_id` - token which will be sold
//!
//! `bought_token_id` - token which will be bought
//!
//! `sold_token_amount` - amount of token to be sold
//!
//! `min_amount_out` - minimal acceptable amount of bought token received after swap
//!
//! ### Example
//! ```ignore
//! sell_token (
//!    Origin::signed(1),
//!    0,
//!    1,
//!    1000,
//!    800,
//!)
//! ```
//! Account_id 1 sells/exchanges 1000 token 0 for corresponding amount of token 1, while requiring at least 800 token 1
//!
//! ### Errors
//! `ZeroAmount` - buying 0 tokens
//!
//! `NoSuchPool` - pool sold_token_id - bought_token_id does not exist
//!
//! `NotEnoughTokens` - selling more tokens then user owns
//!
//! `InsufficientOutputAmount` - bought tokens to receive amount is lower then required min_amount_out
//!
//! # fn buy_token
//! -Buys/exchanges set amount of bought token for corresponding amount by xyk formula of sold token
//! ### arguments
//! `origin` - sender of a fn, user creating the pool
//!
//! `sold_token_id` - token which will be sold
//!
//! `bought_token_id` - token which will be bought
//!
//! `bought_token_amount` - amount of token to be bought
//!
//! `max_amount_in` - maximal acceptable amount of sold token to pay for requested bought amount
//!
//! ### Example
//! ```ignore
//! buy_token (
//!    Origin::signed(1),
//!    0,
//!    1,
//!    1000,
//!    800,
//!)
//! ```
//! Account_id 1 buys/exchanges 1000 tokens 1 by paying corresponding amount by xyk formula of tokens 0
//!
//! ### Errors
//! `ZeroAmount` - selling 0 tokens
//!
//! `NoSuchPool` - pool sold_token_id - bought_token_id does not exist
//!
//! `NotEnoughTokens` - selling more tokens then user owns
//!
//! `InsufficientInputAmount` - sold tokens to pay is higher then maximum acceptable value of max_amount_in
//!
//! # fn mint_liquidity
//! -Adds liquidity to pool, providing both tokens in actual ratio
//! -First token amount is provided by user, second token amount is calculated by function, depending on actual ratio
//! -Mints and transfers corresponding amount of liquidity token to mintin user
//!
//! ### arguments
//! `origin` - sender of a fn, user creating the pool
//!
//! first_token_id - first token in pair
//!
//! second_token_id - second token in pair
//!
//! first_token_amount - amount of first_token_id, second token amount will be calculated
//!
//! ### Example
//! ```ignore
//! mint_liquidity (
//!    Origin::signed(1),
//!    0,
//!    1,
//!    1000,
//!)
//! ```
//! If pool token 0 - token 1 has tokens in amounts 9000:18000 (total liquidity tokens 27000)
//!
//! Account_id 1 added liquidity to pool token 0 - token 1, by providing 1000 token 0 and corresponding amount of token 1. In this case 2000, as the ratio in pool is 1:2.
//! Account_id 1 also receives corresponding liquidity tokens in corresponding amount. In this case he gets 10% of all corresponding liquidity tokens, as he is providing 10% of all provided liquidity in pool.
//! 3000 out of total 30000 liquidity tokens is now owned by Account_id 1
//!
//! ### Errors
//! `ZeroAmount` - minting with 0 tokens
//!
//! `NoSuchPool` - pool first_token_id - second_token_id does not exist
//!
//! `NotEnoughTokens` -  minting with more tokens then user owns, either first_token_id or second_token_id
//!     
//! # fn burn_liquidity
//! -Removes tokens from liquidity pool and transfers them to user, by burning user owned liquidity tokens
//! -Amount of tokens is determined by their ratio in pool and amount of liq tokens burned
//!
//! ### arguments
//! `origin` - sender of a fn, user creating the pool
//!
//! first_token_id - first token in pair
//!
//! second_token_id - second token in pair
//!
//! liquidity_token_amount - amount of liquidity token amount to burn
//!
//! ### Example
//! ```ignore
//! burn_liquidity (
//!    Origin::signed(1),
//!    0,
//!    1,
//!    3000,
//!)
//! ```
//! If pool token 0 - token 1 has tokens in amounts 10000:20000 (total liquidity tokens 30000)
//!
//! Account_id 1 is burning 3000 liquidity tokens of pool token 0 - token 1
//! As Account_id 1 is burning 10% of total liquidity tokens for this pool, user receives in this case 1000 token 0 and 2000 token 1
//!
//! ### Errors
//! `ZeroAmount` - burning 0 liquidity tokens
//!
//! `NoSuchPool` - pool first_token_id - second_token_id does not exist
//!
//! `NotEnoughTokens` -  burning more liquidity tokens than user owns
//!
//! # calculate_sell_price
//! - Supporting public function accessible through rpc call which calculates and returns bought_token_amount while providing sold_token_amount and respective reserves
//! # calculate_buy_price
//! - Supporting public function accessible through rpc call which calculates and returns sold_token_amount while providing bought_token_amount and respective reserves
//! # calculate_sell_price_id
//! - Same as calculate_sell_price, but providing token_id instead of reserves. Reserves are fetched by function.
//! # calculate_buy_price_id
//! - Same as calculate_buy_price, but providing token_id instead of reserves. Reserves are fetched by function.
//! # get_liquidity_token
//! - Supporting public function accessible through rpc call which returns liquidity_token_id while providing pair token ids
//! # get_burn_amount
//! - Supporting public function accessible through rpc call which returns amounts of tokens received by burning provided liquidity_token_amount in pool of provided token ids
//! # account_id
//! - Returns palled account_id
//! # settle_treasury_buy_and_burn
//! - Supporting function which takes tokens to alocate to treasury and tokens to be used to burn mangata
//! - First step is deciding whether we are using sold or bought token id, depending which is closer to mangata token
//! - In second step, if tokens are mangata, they are placed to treasury and removed from corresponding pool. If tokens are not mangata, but are available in mangata pool,
//!   they are swapped to mangata and placed to treasury and removed from corresponding pool. If token is not connected to mangata, token is temporarily placed to treasury and burn treasury.

#![cfg_attr(not(feature = "std"), no_std)]

use frame_support::{
    decl_error, decl_event, decl_module, decl_storage,
    dispatch::{DispatchError, DispatchResult},
    ensure,
    sp_runtime::ModuleId,
    weights::Pays,
    StorageMap,
};
use frame_system::ensure_signed;
use sp_core::U256;
// TODO documentation!
use codec::FullCodec;
use frame_support::sp_runtime::traits::AccountIdConversion;
use frame_support::traits::{ExistenceRequirement, Get, WithdrawReasons};
use frame_support::Parameter;
use mangata_primitives::{Balance, TokenId};
use orml_tokens::{MultiTokenCurrency, MultiTokenCurrencyExtended};
use sp_arithmetic::helpers_128bit::multiply_by_rational;
use sp_runtime::traits::{AtLeast32BitUnsigned, MaybeSerializeDeserialize, Member};
use sp_runtime::traits::{SaturatedConversion, Zero};
use sp_std::convert::TryFrom;
use sp_std::fmt::Debug;

#[cfg(test)]
mod mock;
#[cfg(test)]
mod tests;

pub trait Trait: frame_system::Trait {
    type Event: From<Event<Self>> + Into<<Self as frame_system::Trait>::Event>;
    type Currency: MultiTokenCurrencyExtended<Self::AccountId>;
    type NativeCurrencyId: Get<TokenId>;
}

const PALLET_ID: ModuleId = ModuleId(*b"79b14c96");
// 1/100 %
const TREASURY_PERCENTAGE: u128 = 5;
const BUYANDBURN_PERCENTAGE: u128 = 5;
const SWAPFEE_PERCENTAGE: u128 = 30;
const MANGATA_ID: u128 = 0;

decl_error! {
    /// Errors
    pub enum Error for Module<T: Trait> {
        VaultAlreadySet,
        PoolAlreadyExists,
        NotEnoughAssets,
        NoSuchPool,
        NoSuchLiquidityAsset,
        NotEnoughReserve,
        ZeroAmount,
        InsufficientInputAmount,
        InsufficientOutputAmount,
        SameAsset,
        AssetAlreadyExists,
        AssetDoesNotExists,
        DivisionByZero,
        UnexpectedFailure,
        NotMangataLiquidityAsset,
<<<<<<< HEAD
        SecondAssetAmountExceededExpectations,
=======
        MathOverflow,
>>>>>>> f259805b
    }
}

decl_event!(
    pub enum Event<T>
    where
        AccountId = <T as frame_system::Trait>::AccountId,
    {
        //TODO add trading events
        PoolCreated(AccountId, TokenId, Balance, TokenId, Balance),
        AssetsSwapped(AccountId, TokenId, Balance, TokenId, Balance),
        LiquidityMinted(
            AccountId,
            TokenId,
            Balance,
            TokenId,
            Balance,
            TokenId,
            Balance,
        ),
        LiquidityBurned(
            AccountId,
            TokenId,
            Balance,
            TokenId,
            Balance,
            TokenId,
            Balance,
        ),
    }
);

// XYK exchange pallet storage.
decl_storage! {
    trait Store for Module<T: Trait> as XykStorage {

        Pools get(fn asset_pool): map hasher(opaque_blake2_256) (TokenId, TokenId) => Balance;

        LiquidityAssets get(fn liquidity_asset): map hasher(opaque_blake2_256) (TokenId, TokenId) => Option<TokenId>;
        LiquidityPools get(fn liquidity_pool): map hasher(opaque_blake2_256) TokenId => Option<(TokenId, TokenId)>;
        Treasury get(fn treasury): map hasher(opaque_blake2_256) TokenId => Balance;
        TreasuryBurn get(fn treasury_burn): map hasher(opaque_blake2_256) TokenId => Balance;

        Nonce get (fn nonce): u32;

    }
    add_extra_genesis {
        config(created_pools_for_staking): Vec<(T::AccountId, TokenId, Balance, TokenId, Balance, TokenId)>;

        build(|config: &GenesisConfig<T>| {
            config.created_pools_for_staking.iter().for_each(|(account_id, native_token_id, native_token_amount, pooled_token_id, pooled_token_amount, liquidity_token_id)| {
                if T::Currency::exists({*liquidity_token_id}.into()){
                    assert!(<Module<T>>::mint_liquidity( T::Origin::from(Some(account_id.clone()).into()), *native_token_id, *pooled_token_id, *native_token_amount, *pooled_token_amount).is_ok(), "Pool mint failed");
                }
                else{
                    let created_liquidity_token_id: TokenId = T::Currency::get_next_currency_id().into();
                    assert!(created_liquidity_token_id == *liquidity_token_id, "Assets not initialized in the expected sequence");
                    assert!(<Module<T>>::create_pool( T::Origin::from(Some(account_id.clone()).into()), *native_token_id, *native_token_amount, *pooled_token_id, *pooled_token_amount).is_ok(), "Pool creation failed");
                }
            })
        })
    }
}

// XYK extrinsics.
decl_module! {
    pub struct Module<T: Trait> for enum Call where origin: T::Origin {

        fn deposit_event() = default;

        #[weight = 10_000]
        pub fn create_pool(
            origin,
            first_asset_id: TokenId,
            first_asset_amount: Balance,
            second_asset_id: TokenId,
            second_asset_amount: Balance
        ) -> DispatchResult {

            let sender = ensure_signed(origin)?;

            <Self as XykFunctionsTrait<T::AccountId>>::create_pool(sender, first_asset_id.into(), first_asset_amount.into(), second_asset_id.into(), second_asset_amount.into())

        }

        // you will sell your sold_asset_amount of sold_asset_id to get some amount of bought_asset_id
        #[weight = (10_000, Pays::No)]
        pub fn sell_asset (
            origin,
            sold_asset_id: TokenId,
            bought_asset_id: TokenId,
            sold_asset_amount: Balance,
            min_amount_out: Balance,
        ) -> DispatchResult {

            let sender = ensure_signed(origin)?;

            <Self as XykFunctionsTrait<T::AccountId>>::sell_asset(sender, sold_asset_id.into(), bought_asset_id.into(), sold_asset_amount.into(), min_amount_out.into())

        }

        #[weight = (10_000, Pays::No)]
        pub fn buy_asset (
            origin,
            sold_asset_id: TokenId,
            bought_asset_id: TokenId,
            bought_asset_amount: Balance,
            max_amount_in: Balance,
        ) -> DispatchResult {

            let sender = ensure_signed(origin)?;

            <Self as XykFunctionsTrait<T::AccountId>>::buy_asset(sender, sold_asset_id.into(), bought_asset_id.into(), bought_asset_amount.into(), max_amount_in.into())

        }

        #[weight = 10_000]
        pub fn mint_liquidity (
            origin,
            first_asset_id: TokenId,
            second_asset_id: TokenId,
            first_asset_amount: Balance,
            expected_second_asset_amount: Balance,
        ) -> DispatchResult {

            let sender = ensure_signed(origin)?;

            <Self as XykFunctionsTrait<T::AccountId>>::mint_liquidity(sender, first_asset_id.into(), second_asset_id.into(), first_asset_amount.into(), expected_second_asset_amount.into())

        }

        #[weight = 10_000]
        pub fn burn_liquidity (
            origin,
            first_asset_id: TokenId,
            second_asset_id: TokenId,
            liquidity_asset_amount: Balance,
        ) -> DispatchResult {

            let sender = ensure_signed(origin)?;

            <Self as XykFunctionsTrait<T::AccountId>>::burn_liquidity(sender, first_asset_id.into(), second_asset_id.into(), liquidity_asset_amount.into())

        }
    }
}

impl<T: Trait> Module<T> {
    // Callculate amount of tokens to be bought by sellling sell_amount
    pub fn calculate_sell_price(
        input_reserve: Balance,
        output_reserve: Balance,
        sell_amount: Balance,
    ) -> Result<Balance, DispatchError> {
        let input_reserve_saturated: U256 = input_reserve.into();
        let output_reserve_saturated: U256 = output_reserve.into();
        let sell_amount_saturated: U256 = sell_amount.into();

        let input_amount_with_fee: U256 = sell_amount_saturated.saturating_mul(997.into());
        let numerator: U256 = input_amount_with_fee
            .checked_mul(output_reserve_saturated)
            .ok_or_else(|| DispatchError::from(Error::<T>::MathOverflow))?;
        let denominator: U256 = input_reserve_saturated
            .saturating_mul(1000.into())
            .checked_add(input_amount_with_fee.into())
            .ok_or_else(|| DispatchError::from(Error::<T>::MathOverflow))?;
        let result_u256 = numerator
            .checked_div(denominator)
            .ok_or_else(|| DispatchError::from(Error::<T>::DivisionByZero))?;
        Ok(Balance::try_from(result_u256)
            .map_err(|_| DispatchError::from(Error::<T>::MathOverflow))?)
    }

    pub fn calculate_sell_price_no_fee(
        // Callculate amount of tokens to be received by sellling sell_amount, without fee
        input_reserve: Balance,
        output_reserve: Balance,
        sell_amount: Balance,
    ) -> Result<Balance, DispatchError> {
        let input_reserve_saturated: U256 = input_reserve.into();
        let output_reserve_saturated: U256 = output_reserve.into();
        let sell_amount_saturated: U256 = sell_amount.into();

        let numerator: U256 = sell_amount_saturated.saturating_mul(output_reserve_saturated);
        let denominator: U256 = input_reserve_saturated.saturating_add(sell_amount_saturated);
        let result = numerator
            .checked_div(denominator)
            .ok_or_else(|| DispatchError::from(Error::<T>::DivisionByZero))?;
        Ok(Balance::try_from(result).map_err(|_| DispatchError::from(Error::<T>::MathOverflow))?)
    }

    // Callculate amount of tokens to be paid, when buying buy_amount
    pub fn calculate_buy_price(
        input_reserve: Balance,
        output_reserve: Balance,
        buy_amount: Balance,
    ) -> Result<Balance, DispatchError> {
        let input_reserve_saturated: U256 = input_reserve.into();
        let output_reserve_saturated: U256 = output_reserve.into();
        let buy_amount_saturated: U256 = buy_amount.into();

        let numerator: U256 = input_reserve_saturated
            .saturating_mul(buy_amount_saturated)
            .checked_mul(1000.into())
            .ok_or_else(|| DispatchError::from(Error::<T>::MathOverflow))?;
        let denominator: U256 = output_reserve_saturated
            .checked_sub(buy_amount_saturated)
            .ok_or_else(|| DispatchError::from(Error::<T>::NotEnoughReserve))?
            .checked_mul(997.into())
            .ok_or_else(|| DispatchError::from(Error::<T>::MathOverflow))?;
        let result_u256 = numerator
            .checked_div(denominator)
            .ok_or_else(|| DispatchError::from(Error::<T>::DivisionByZero))?
            .checked_add(1.into())
            .ok_or_else(|| DispatchError::from(Error::<T>::MathOverflow))?;

        Ok(Balance::try_from(result_u256)
            .map_err(|_| DispatchError::from(Error::<T>::MathOverflow))?)
    }

    pub fn get_liquidity_asset(
        first_asset_id: TokenId,
        second_asset_id: TokenId,
    ) -> Result<TokenId, DispatchError> {
        if LiquidityAssets::contains_key((first_asset_id, second_asset_id)) {
            LiquidityAssets::get((first_asset_id, second_asset_id))
                .ok_or_else(|| Error::<T>::UnexpectedFailure.into())
        } else {
            LiquidityAssets::get((second_asset_id, first_asset_id))
                .ok_or_else(|| Error::<T>::NoSuchPool.into())
        }
    }

    pub fn calculate_sell_price_id(
        sold_token_id: TokenId,
        bought_token_id: TokenId,
        sell_amount: Balance,
    ) -> Result<Balance, DispatchError> {
        let input_reserve = Pools::get((sold_token_id, bought_token_id));
        let output_reserve = Pools::get((bought_token_id, sold_token_id));

        Self::calculate_sell_price(input_reserve, output_reserve, sell_amount)
    }

    pub fn calculate_buy_price_id(
        sold_token_id: TokenId,
        bought_token_id: TokenId,
        buy_amount: Balance,
    ) -> Result<Balance, DispatchError> {
        let input_reserve = Pools::get((sold_token_id, bought_token_id));
        let output_reserve = Pools::get((bought_token_id, sold_token_id));

        Self::calculate_buy_price(input_reserve, output_reserve, buy_amount)
    }

    // Calculate first and second token amounts depending on liquidity amount to burn
    pub fn get_burn_amount(
        first_asset_id: TokenId,
        second_asset_id: TokenId,
        liquidity_asset_amount: Balance,
    ) -> Result<(Balance, Balance), DispatchError> {
        // Get token reserves and liquidity asset id
        let liquidity_asset_id = Self::get_liquidity_asset(first_asset_id, second_asset_id)?;
        let first_asset_reserve: Balance = Pools::get((first_asset_id, second_asset_id)).into();
        let second_asset_reserve: Balance = Pools::get((second_asset_id, first_asset_id)).into();
        let total_liquidity_assets: Balance =
            T::Currency::total_issuance(liquidity_asset_id.into()).into();

        // Calculate first and second token amount to be withdrawn
        ensure!(
            !total_liquidity_assets.is_zero(),
            Error::<T>::DivisionByZero
        );
        let first_asset_amount = multiply_by_rational(
            first_asset_reserve,
            liquidity_asset_amount,
            total_liquidity_assets,
        )
        .map_err(|_| Error::<T>::UnexpectedFailure)?
        .into();
        let second_asset_amount = multiply_by_rational(
            second_asset_reserve,
            liquidity_asset_amount,
            total_liquidity_assets,
        )
        .map_err(|_| Error::<T>::UnexpectedFailure)?
        .into();

        Ok((first_asset_amount, second_asset_amount))
    }

    fn settle_treasury_and_burn(
        sold_asset_id: TokenId,
        bought_asset_id: TokenId,
        sold_asset_amount: Balance,
    ) -> DispatchResult {
        let vault = Self::account_id();
        let mangata_id: TokenId = MANGATA_ID.saturated_into();

        // Getting token reserves
        let input_reserve = Pools::get((sold_asset_id, bought_asset_id));
        let output_reserve = Pools::get((bought_asset_id, sold_asset_id));

        // Setting initial settling token id, treasury and burn amount
        let mut settling_asset_id = bought_asset_id;
        let mut treasury_amount =
            multiply_by_rational(sold_asset_amount, TREASURY_PERCENTAGE, 10000)
                .map_err(|_| Error::<T>::UnexpectedFailure)?;
        let mut burn_amount = multiply_by_rational(sold_asset_amount, BUYANDBURN_PERCENTAGE, 10000)
            .map_err(|_| Error::<T>::UnexpectedFailure)?;

        // Check whether to settle treasury and buyburn with sold or bought asset.
        // If sold token is directly mangata, or is in pair with mangata and bought id is not and bought token is not mangata, we use sold token as settling token
        if sold_asset_id == mangata_id
            || (Pools::contains_key((sold_asset_id, mangata_id))
                && !Pools::contains_key((bought_asset_id, mangata_id))
                && bought_asset_id != mangata_id)
        {
            settling_asset_id = sold_asset_id;

            // Removing settling amount from pool
            // Does not underflow because in both instances where settle_treasury_and_burn is called input_reserve is added by sold_asset_amount
            // Also treasury_amount + burn amount <= sold_asset_amount
            Pools::insert(
                (&sold_asset_id, &bought_asset_id),
                input_reserve
                    .saturating_sub(burn_amount)
                    .saturating_sub(treasury_amount),
            );
        }
        // Bought token is used as settling token in rest of the cases
        else {
            // Sold amount recalculated to bought asset amount
            ensure!(!input_reserve.is_zero(), Error::<T>::DivisionByZero);
            treasury_amount = multiply_by_rational(treasury_amount, output_reserve, input_reserve)
                .unwrap_or_else(|_| Balance::max_value());
            burn_amount = multiply_by_rational(burn_amount, output_reserve, input_reserve)
                .unwrap_or_else(|_| Balance::max_value());

            // Removing settling amount from pool
            // Treasury_amount + burn amount <= output_reserve
            Pools::insert(
                (&bought_asset_id, &sold_asset_id),
                output_reserve
                    .saturating_sub(treasury_amount)
                    .saturating_sub(burn_amount),
            );
        }

        // If settling token is mangata, treasury amount is added to treasury and burn amount is burned from corresponding pool
        if settling_asset_id == mangata_id {
            // Mangata insert to treasury
            Treasury::insert(
                mangata_id,
                Treasury::get(mangata_id).saturating_add(treasury_amount),
            );

            // Mangata burned from pool
            T::Currency::burn_and_settle(mangata_id.into(), &vault, burn_amount.into())?;
        }
        //If settling token is connected to mangata, token is swapped in corresponding pool to mangata without fee
        else if Pools::contains_key((settling_asset_id, mangata_id)) {
            // Getting token reserves
            let input_reserve = Pools::get((settling_asset_id, mangata_id));
            let output_reserve = Pools::get((mangata_id, settling_asset_id));

            // Calculating swapped mangata amount
            let treasury_amount_in_mangata =
                Self::calculate_sell_price_no_fee(input_reserve, output_reserve, treasury_amount)?;
            let burn_amount_in_mangata =
                Self::calculate_sell_price_no_fee(input_reserve, output_reserve, burn_amount)?;

            // Apply changes in token pools, adding treasury and burn amounts of settling token, removing  treasury and burn amounts of mangata
            Pools::insert(
                (settling_asset_id, mangata_id),
                input_reserve
                    .saturating_add(treasury_amount)
                    .saturating_add(burn_amount),
            );
            Pools::insert(
                (mangata_id, settling_asset_id),
                output_reserve
                    .saturating_sub(treasury_amount_in_mangata)
                    .saturating_sub(burn_amount_in_mangata),
            );

            // Mangata insert to treasury
            Treasury::insert(
                mangata_id,
                Treasury::get(mangata_id).saturating_add(treasury_amount_in_mangata),
            );

            // Mangata burned from pool
            T::Currency::burn_and_settle(mangata_id.into(), &vault, burn_amount_in_mangata.into())?;
        }
        // Settling token has no mangata connection, settling token is added to treasuries
        else {
            // Settling token insert to treasury
            Treasury::insert(
                settling_asset_id,
                Treasury::get(settling_asset_id).saturating_add(treasury_amount),
            );
            // Settling token insert to treasury for later burn
            TreasuryBurn::insert(
                settling_asset_id,
                TreasuryBurn::get(settling_asset_id).saturating_add(burn_amount),
            );
        }
        Ok(())
    }

    fn account_id() -> T::AccountId {
        PALLET_ID.into_account()
    }
}

pub trait XykFunctionsTrait<AccountId> {
    type Balance: AtLeast32BitUnsigned
        + FullCodec
        + Copy
        + MaybeSerializeDeserialize
        + Debug
        + Default
        + From<Balance>
        + Into<Balance>;

    type CurrencyId: Parameter
        + Member
        + Copy
        + MaybeSerializeDeserialize
        + Ord
        + Default
        + AtLeast32BitUnsigned
        + FullCodec
        + From<TokenId>
        + Into<TokenId>;

    fn create_pool(
        sender: AccountId,
        first_asset_id: Self::CurrencyId,
        first_asset_amount: Self::Balance,
        second_asset_id: Self::CurrencyId,
        second_asset_amount: Self::Balance,
    ) -> DispatchResult;

    fn sell_asset(
        sender: AccountId,
        sold_asset_id: Self::CurrencyId,
        bought_asset_id: Self::CurrencyId,
        sold_asset_amount: Self::Balance,
        min_amount_out: Self::Balance,
    ) -> DispatchResult;

    fn buy_asset(
        sender: AccountId,
        sold_asset_id: Self::CurrencyId,
        bought_asset_id: Self::CurrencyId,
        bought_asset_amount: Self::Balance,
        max_amount_in: Self::Balance,
    ) -> DispatchResult;

    fn mint_liquidity(
        sender: AccountId,
        first_asset_id: Self::CurrencyId,
        second_asset_id: Self::CurrencyId,
        first_asset_amount: Self::Balance,
        expected_second_asset_amount: Self::Balance,
    ) -> DispatchResult;

    fn burn_liquidity(
        sender: AccountId,
        first_asset_id: Self::CurrencyId,
        second_asset_id: Self::CurrencyId,
        liquidity_asset_amount: Self::Balance,
    ) -> DispatchResult;

    fn get_tokens_required_for_minting(
        liquidity_asset_id: Self::CurrencyId,
        liquidity_token_amount: Self::Balance,
    ) -> Result<
        (
            Self::CurrencyId,
            Self::Balance,
            Self::CurrencyId,
            Self::Balance,
        ),
        DispatchError,
    >;
}

impl<T: Trait> XykFunctionsTrait<T::AccountId> for Module<T> {
    type Balance = Balance;

    type CurrencyId = TokenId;

    fn create_pool(
        sender: T::AccountId,
        first_asset_id: Self::CurrencyId,
        first_asset_amount: Self::Balance,
        second_asset_id: Self::CurrencyId,
        second_asset_amount: Self::Balance,
    ) -> DispatchResult {
        let vault: T::AccountId = Module::<T>::account_id();

        // Ensure pool is not created with zero amount
        ensure!(
            !first_asset_amount.is_zero() && !second_asset_amount.is_zero(),
            Error::<T>::ZeroAmount,
        );

        // Ensure pool does not exists yet
        ensure!(
            !Pools::contains_key((first_asset_id, second_asset_id)),
            Error::<T>::PoolAlreadyExists,
        );

        // Ensure pool does not exists yet
        ensure!(
            !Pools::contains_key((second_asset_id, first_asset_id)),
            Error::<T>::PoolAlreadyExists,
        );

        // Getting users token balances
        let first_asset_free_balance: Self::Balance =
            T::Currency::free_balance(first_asset_id.into(), &sender).into();
        let second_asset_free_balance: Self::Balance =
            T::Currency::free_balance(second_asset_id.into(), &sender).into();

        // Ensure user has enough withdrawable tokens to create pool in amounts required
        ensure!(
            first_asset_free_balance >= first_asset_amount,
            Error::<T>::NotEnoughAssets,
        );

        ensure!(
            second_asset_free_balance >= second_asset_amount,
            Error::<T>::NotEnoughAssets,
        );

        T::Currency::ensure_can_withdraw(
            first_asset_id.into(),
            &sender,
            first_asset_amount.into(),
            WithdrawReasons::all(),
            // Does not fail due to earlier ensure
            { first_asset_free_balance.saturating_sub(first_asset_amount) }.into(),
        )
        .or(Err(Error::<T>::NotEnoughAssets))?;

        T::Currency::ensure_can_withdraw(
            second_asset_id.into(),
            &sender,
            second_asset_amount.into(),
            WithdrawReasons::all(),
            // Does not fail due to earlier ensure
            { second_asset_free_balance.saturating_sub(second_asset_amount) }.into(),
        )
        .or(Err(Error::<T>::NotEnoughAssets))?;

        // Ensure pool is not created with same token in pair
        ensure!(first_asset_id != second_asset_id, Error::<T>::SameAsset,);

        // Liquidity token amount calculation
        let initial_liquidity = first_asset_amount
            .checked_add(second_asset_amount)
            .ok_or_else(|| DispatchError::from(Error::<T>::MathOverflow))?;

        Pools::insert((first_asset_id, second_asset_id), first_asset_amount);

        Pools::insert((second_asset_id, first_asset_id), second_asset_amount);

        // Moving tokens from user to vault
        T::Currency::transfer(
            first_asset_id.into(),
            &sender,
            &vault,
            first_asset_amount.into(),
            ExistenceRequirement::AllowDeath,
        )?;

        T::Currency::transfer(
            second_asset_id.into(),
            &sender,
            &vault,
            second_asset_amount.into(),
            ExistenceRequirement::AllowDeath,
        )?;

        // Creating new liquidity token and transfering it to user
        let liquidity_asset_id: Self::CurrencyId =
            T::Currency::create(&sender, initial_liquidity.into()).into();

        // Adding info about liquidity asset
        LiquidityAssets::insert((first_asset_id, second_asset_id), liquidity_asset_id);
        LiquidityPools::insert(liquidity_asset_id, (first_asset_id, second_asset_id));

        Module::<T>::deposit_event(RawEvent::PoolCreated(
            sender,
            first_asset_id,
            first_asset_amount,
            second_asset_id,
            second_asset_amount,
        ));

        Ok(())
    }

    fn sell_asset(
        sender: T::AccountId,
        sold_asset_id: Self::CurrencyId,
        bought_asset_id: Self::CurrencyId,
        sold_asset_amount: Self::Balance,
        min_amount_out: Self::Balance,
    ) -> DispatchResult {
        // Ensure pool exists
        ensure!(
            Pools::contains_key((sold_asset_id, bought_asset_id)),
            Error::<T>::NoSuchPool,
        );

        // Ensure not selling zero amount
        ensure!(!sold_asset_amount.is_zero(), Error::<T>::ZeroAmount,);

        // Get token reserves
        let input_reserve = Pools::get((sold_asset_id, bought_asset_id));
        let output_reserve = Pools::get((bought_asset_id, sold_asset_id));

        ensure!(
            input_reserve.checked_add(sold_asset_amount).is_some(),
            Error::<T>::MathOverflow
        );

        // Calculate bought asset amount to be received by paying sold asset amount
        let bought_asset_amount =
            Module::<T>::calculate_sell_price(input_reserve, output_reserve, sold_asset_amount)?;

        // Ensure user has enough tokens to sell
        ensure!(
            T::Currency::free_balance(sold_asset_id.into(), &sender).into() >= sold_asset_amount,
            Error::<T>::NotEnoughAssets,
        );

        // Ensure bought token amount is higher then requested minimal amount
        ensure!(
            bought_asset_amount >= min_amount_out,
            Error::<T>::InsufficientOutputAmount,
        );

        let vault = Module::<T>::account_id();

        // Transfer sold token amount from user to vault and bought token amount from vault to user
        T::Currency::transfer(
            sold_asset_id.into(),
            &sender,
            &vault,
            sold_asset_amount.into(),
            ExistenceRequirement::KeepAlive,
        )?;
        T::Currency::transfer(
            bought_asset_id.into(),
            &vault,
            &sender,
            bought_asset_amount.into(),
            ExistenceRequirement::KeepAlive,
        )?;

        // Apply changes in token pools, adding sold amount and removing bought amount
        // Neither should fall to zero let alone underflow, due to how pool destruction works
        // Won't overflow due to earlier ensure
        Pools::insert(
            (sold_asset_id, bought_asset_id),
            input_reserve.saturating_add(sold_asset_amount),
        );
        Pools::insert(
            (bought_asset_id, sold_asset_id),
            output_reserve.saturating_sub(bought_asset_amount),
        );

        // Settle tokens which goes to treasury and for buy and burn purpose
        Module::<T>::settle_treasury_and_burn(sold_asset_id, bought_asset_id, sold_asset_amount)?;

        Module::<T>::deposit_event(RawEvent::AssetsSwapped(
            sender,
            sold_asset_id,
            sold_asset_amount,
            bought_asset_id,
            bought_asset_amount,
        ));

        Ok(())
    }

    fn buy_asset(
        sender: T::AccountId,
        sold_asset_id: Self::CurrencyId,
        bought_asset_id: Self::CurrencyId,
        bought_asset_amount: Self::Balance,
        max_amount_in: Self::Balance,
    ) -> DispatchResult {
        // Ensure pool exists
        ensure!(
            Pools::contains_key((sold_asset_id, bought_asset_id)),
            Error::<T>::NoSuchPool,
        );

        // Get token reserves
        let input_reserve = Pools::get((sold_asset_id, bought_asset_id));
        let output_reserve = Pools::get((bought_asset_id, sold_asset_id));

        // Ensure there are enough tokens in reserves
        ensure!(
            output_reserve > bought_asset_amount,
            Error::<T>::NotEnoughReserve,
        );

        // Ensure not buying zero amount
        ensure!(!bought_asset_amount.is_zero(), Error::<T>::ZeroAmount,);

        // Calculate amount to be paid from bought amount
        let sold_asset_amount =
            Module::<T>::calculate_buy_price(input_reserve, output_reserve, bought_asset_amount)?;

        ensure!(
            input_reserve.checked_add(sold_asset_amount).is_some(),
            Error::<T>::MathOverflow
        );

        // Ensure user has enought tokens to sell
        ensure!(
            T::Currency::free_balance(sold_asset_id.into(), &sender).into() >= sold_asset_amount,
            Error::<T>::NotEnoughAssets,
        );

        // Ensure paid amount is less then maximum allowed price
        ensure!(
            sold_asset_amount <= max_amount_in,
            Error::<T>::InsufficientInputAmount,
        );

        let vault = Module::<T>::account_id();

        // Transfer sold token amount from user to vault and bought token amount from vault to user
        T::Currency::transfer(
            sold_asset_id.into(),
            &sender,
            &vault,
            sold_asset_amount.into(),
            ExistenceRequirement::KeepAlive,
        )?;
        T::Currency::transfer(
            bought_asset_id.into(),
            &vault,
            &sender,
            bought_asset_amount.into(),
            ExistenceRequirement::KeepAlive,
        )?;

        // Apply changes in token pools, adding sold amount and removing bought amount
        // Neither should fall to zero let alone underflow, due to how pool destruction works
        // Won't overflow due to earlier ensure
        Pools::insert(
            (sold_asset_id, bought_asset_id),
            input_reserve.saturating_add(sold_asset_amount),
        );
        Pools::insert(
            (bought_asset_id, sold_asset_id),
            output_reserve.saturating_sub(bought_asset_amount),
        );

        // Settle tokens which goes to treasury and for buy and burn purpose
        Self::settle_treasury_and_burn(sold_asset_id, bought_asset_id, sold_asset_amount)?;

        Module::<T>::deposit_event(RawEvent::AssetsSwapped(
            sender,
            sold_asset_id,
            sold_asset_amount,
            bought_asset_id,
            bought_asset_amount,
        ));

        Ok(())
    }


    fn mint_liquidity(
        sender: T::AccountId,
        first_asset_id: Self::CurrencyId,
        second_asset_id: Self::CurrencyId,
        first_asset_amount: Self::Balance,
        expected_second_asset_amount: Self::Balance,
    ) -> DispatchResult {
        let vault = Module::<T>::account_id();

        // Ensure pool exists
        ensure!(
            (LiquidityAssets::contains_key((first_asset_id, second_asset_id))
                || LiquidityAssets::contains_key((second_asset_id, first_asset_id))),
            Error::<T>::NoSuchPool,
        );

        // Get liquidity token id
        let liquidity_asset_id = Module::<T>::get_liquidity_asset(first_asset_id, second_asset_id)?;

        // Ensure pool exists
        ensure!(
            (Pools::contains_key((first_asset_id, second_asset_id))
                || Pools::contains_key((second_asset_id, first_asset_id))),
            Error::<T>::NoSuchPool,
        );

        // Get token reserves
        let first_asset_reserve = Pools::get((first_asset_id, second_asset_id));
        let second_asset_reserve = Pools::get((second_asset_id, first_asset_id));
        let total_liquidity_assets: Self::Balance =
            T::Currency::total_issuance(liquidity_asset_id.into()).into();

        // Calculation of required second asset amount and received liquidity token amount
        ensure!(!first_asset_reserve.is_zero(), Error::<T>::DivisionByZero);
        let second_asset_amount = multiply_by_rational(
            first_asset_amount,
            second_asset_reserve,
            first_asset_reserve,
        )
        .map_err(|_| Error::<T>::UnexpectedFailure)?
        .checked_add(1)
        .ok_or_else(|| DispatchError::from(Error::<T>::MathOverflow))?;
        let liquidity_assets_minted = multiply_by_rational(
            first_asset_amount,
            total_liquidity_assets,
            first_asset_reserve,
        )
        .map_err(|_| Error::<T>::UnexpectedFailure)?;


        ensure!(
            second_asset_amount <= expected_second_asset_amount,
            Error::<T>::SecondAssetAmountExceededExpectations,
        );
        
        // Ensure minting amounts are not zero
        ensure!(
            !first_asset_amount.is_zero() && !second_asset_amount.is_zero(),
            Error::<T>::ZeroAmount,
        );

        ensure!(
            first_asset_reserve
                .checked_add(first_asset_amount)
                .is_some(),
            Error::<T>::MathOverflow
        );
        ensure!(
            second_asset_reserve
                .checked_add(second_asset_amount)
                .is_some(),
            Error::<T>::MathOverflow
        );

        // Ensure user has enough first and second token amount
        ensure!(
            T::Currency::free_balance(first_asset_id.into(), &sender).into() >= first_asset_amount,
            Error::<T>::NotEnoughAssets,
        );

        ensure!(
            T::Currency::free_balance(second_asset_id.into(), &sender).into()
                >= second_asset_amount,
            Error::<T>::NotEnoughAssets,
        );

        // Transfer of token amounts from user to vault
        T::Currency::transfer(
            first_asset_id.into(),
            &sender,
            &vault,
            first_asset_amount.into(),
            ExistenceRequirement::KeepAlive,
        )?;
        T::Currency::transfer(
            second_asset_id.into(),
            &sender,
            &vault,
            second_asset_amount.into(),
            ExistenceRequirement::KeepAlive,
        )?;

        // Creating new liquidity tokens to user
        T::Currency::mint(
            liquidity_asset_id.into(),
            &sender,
            liquidity_assets_minted.into(),
        )?;

        // Apply changes in token pools, adding minted amounts
        // Won't overflow due earlier ensure
        Pools::insert(
            (&first_asset_id, &second_asset_id),
            first_asset_reserve.saturating_add(first_asset_amount),
        );
        Pools::insert(
            (&second_asset_id, &first_asset_id),
            second_asset_reserve.saturating_add(second_asset_amount),
        );

        Module::<T>::deposit_event(RawEvent::LiquidityMinted(
            sender,
            first_asset_id,
            first_asset_amount,
            second_asset_id,
            second_asset_amount,
            liquidity_asset_id,
            second_asset_amount,
        ));

        Ok(())
    }

    fn burn_liquidity(
        sender: T::AccountId,
        first_asset_id: Self::CurrencyId,
        second_asset_id: Self::CurrencyId,
        liquidity_asset_amount: Self::Balance,
    ) -> DispatchResult {
        let vault = Module::<T>::account_id();

        // Ensure pool exists
        ensure!(
            Pools::contains_key((first_asset_id, second_asset_id)),
            Error::<T>::NoSuchPool,
        );

        // Get token reserves and liquidity asset id
        let first_asset_reserve = Pools::get((first_asset_id, second_asset_id));
        let second_asset_reserve = Pools::get((second_asset_id, first_asset_id));
        let liquidity_asset_id = Module::<T>::get_liquidity_asset(first_asset_id, second_asset_id)?;

        // Ensure user has enought liquidity tokens to burn
        ensure!(
            T::Currency::can_slash(
                liquidity_asset_id.into(),
                &sender,
                liquidity_asset_amount.into()
            ),
            Error::<T>::NotEnoughAssets,
        );
        let new_balance: Self::Balance =
            T::Currency::free_balance(liquidity_asset_id.into(), &sender)
                .into()
                .checked_sub(liquidity_asset_amount)
                .ok_or_else(|| DispatchError::from(Error::<T>::NotEnoughAssets))?;

        T::Currency::ensure_can_withdraw(
            liquidity_asset_id.into(),
            &sender,
            liquidity_asset_amount.into(),
            WithdrawReasons::all(),
            new_balance.into(),
        )
        .or(Err(Error::<T>::NotEnoughAssets))?;

        // Calculate first and second token amounts depending on liquidity amount to burn
        let (first_asset_amount, second_asset_amount) =
            Module::<T>::get_burn_amount(first_asset_id, second_asset_id, liquidity_asset_amount)?;

        let total_liquidity_assets: Balance =
            T::Currency::total_issuance(liquidity_asset_id.into()).into();

        // If all liquidity assets are being burned then
        // both asset amounts must be equal to their reserve values
        // All storage values related to this pool must be destroyed
        if liquidity_asset_amount == total_liquidity_assets {
            ensure!(
                (first_asset_reserve == first_asset_amount)
                    && (second_asset_reserve == second_asset_amount),
                Error::<T>::UnexpectedFailure
            );
        } else {
            ensure!(
                (first_asset_reserve >= first_asset_amount)
                    && (second_asset_reserve >= second_asset_amount),
                Error::<T>::UnexpectedFailure
            );
        }
        // If all liquidity assets are not being burned then
        // both asset amounts must be less than their reserve values

        // Ensure not withdrawing zero amounts
        ensure!(
            !first_asset_amount.is_zero() && !second_asset_amount.is_zero(),
            Error::<T>::ZeroAmount,
        );

        // Transfer withdrawn amounts from vault to user
        T::Currency::transfer(
            first_asset_id.into(),
            &vault,
            &sender,
            first_asset_amount.into(),
            ExistenceRequirement::KeepAlive,
        )?;
        T::Currency::transfer(
            second_asset_id.into(),
            &vault,
            &sender,
            second_asset_amount.into(),
            ExistenceRequirement::KeepAlive,
        )?;

        if liquidity_asset_amount == total_liquidity_assets {
            Pools::remove((first_asset_id, second_asset_id));
            Pools::remove((second_asset_id, first_asset_id));
            LiquidityAssets::remove((first_asset_id, second_asset_id));
            LiquidityAssets::remove((second_asset_id, first_asset_id));
            LiquidityPools::remove(liquidity_asset_id);
        } else {
            // Apply changes in token pools, removing withdrawn amounts
            // Cannot underflow due to earlier ensure
            Pools::insert(
                (&first_asset_id, &second_asset_id),
                first_asset_reserve.saturating_sub(first_asset_amount),
            );
            Pools::insert(
                (&second_asset_id, &first_asset_id),
                second_asset_reserve.saturating_sub(second_asset_amount),
            );
        }

        // Destroying burnt liquidity tokens
        T::Currency::burn_and_settle(
            liquidity_asset_id.into(),
            &sender,
            liquidity_asset_amount.into(),
        )?;

        Module::<T>::deposit_event(RawEvent::LiquidityBurned(
            sender,
            first_asset_id,
            first_asset_amount,
            second_asset_id,
            second_asset_amount,
            liquidity_asset_id,
            second_asset_amount,
        ));

        Ok(())
    }

    // This function has not been verified
    fn get_tokens_required_for_minting(
        liquidity_asset_id: Self::CurrencyId,
        liquidity_token_amount: Self::Balance,
    ) -> Result<
        (
            Self::CurrencyId,
            Self::Balance,
            Self::CurrencyId,
            Self::Balance,
        ),
        DispatchError,
    > {
        let (first_asset_id, second_asset_id) = LiquidityPools::get(liquidity_asset_id)
            .ok_or_else(|| Error::<T>::NoSuchLiquidityAsset)?;
        let first_asset_reserve = Pools::get((first_asset_id, second_asset_id));
        let second_asset_reserve = Pools::get((second_asset_id, first_asset_id));
        let total_liquidity_assets: Balance =
            T::Currency::total_issuance(liquidity_asset_id.into()).into();

        ensure!(
            !total_liquidity_assets.is_zero(),
            Error::<T>::DivisionByZero
        );
        let second_asset_amount = multiply_by_rational(
            liquidity_token_amount,
            second_asset_reserve,
            total_liquidity_assets,
        )
        .map_err(|_| Error::<T>::UnexpectedFailure)?
        .checked_add(1)
        .ok_or_else(|| DispatchError::from(Error::<T>::MathOverflow))?;
        let first_asset_amount = multiply_by_rational(
            liquidity_token_amount,
            first_asset_reserve,
            total_liquidity_assets,
        )
        .map_err(|_| Error::<T>::UnexpectedFailure)?
        .checked_add(1)
        .ok_or_else(|| DispatchError::from(Error::<T>::MathOverflow))?;

        Ok((
            first_asset_id,
            first_asset_amount,
            second_asset_id,
            second_asset_amount,
        ))
    }
}

pub trait Valuate {
    type Balance: AtLeast32BitUnsigned
        + FullCodec
        + Copy
        + MaybeSerializeDeserialize
        + Debug
        + Default
        + From<Balance>
        + Into<Balance>;

    type CurrencyId: Parameter
        + Member
        + Copy
        + MaybeSerializeDeserialize
        + Ord
        + Default
        + AtLeast32BitUnsigned
        + FullCodec
        + From<TokenId>
        + Into<TokenId>;

    fn get_liquidity_token_mng_pool(
        liquidity_token_id: Self::CurrencyId,
    ) -> Result<(Self::CurrencyId, Self::CurrencyId), DispatchError>;

    fn valuate_liquidity_token(
        liquidity_token_id: Self::CurrencyId,
        liquidity_token_amount: Self::Balance,
    ) -> Self::Balance;

    fn scale_liquidity_by_mng_valuation(
        mng_valuation: Self::Balance,
        liquidity_token_amount: Self::Balance,
        mng_token_amount: Self::Balance,
    ) -> Self::Balance;
}

impl<T: Trait> Valuate for Module<T> {
    type Balance = Balance;

    type CurrencyId = TokenId;

    fn get_liquidity_token_mng_pool(
        liquidity_token_id: Self::CurrencyId,
    ) -> Result<(Self::CurrencyId, Self::CurrencyId), DispatchError> {
        let (first_token_id, second_token_id) = LiquidityPools::get(liquidity_token_id)
            .ok_or_else(|| Error::<T>::NoSuchLiquidityAsset)?;
        let native_currency_id = T::NativeCurrencyId::get();
        match native_currency_id {
            _ if native_currency_id == first_token_id => Ok((first_token_id, second_token_id)),
            _ if native_currency_id == second_token_id => Ok((second_token_id, first_token_id)),
            _ => Err(Error::<T>::NotMangataLiquidityAsset.into()),
        }
    }

    fn valuate_liquidity_token(
        liquidity_token_id: Self::CurrencyId,
        liquidity_token_amount: Self::Balance,
    ) -> Self::Balance {
        let (mng_token_id, other_token_id) =
            match Self::get_liquidity_token_mng_pool(liquidity_token_id) {
                Ok(pool) => pool,
                Err(_) => return Default::default(),
            };
        let mng_token_reserve = Pools::get((mng_token_id, other_token_id));
        let liquidity_token_reserve: Balance =
            T::Currency::total_issuance(liquidity_token_id.into()).into();

        if liquidity_token_reserve.is_zero() {
            return Default::default();
        }

        multiply_by_rational(
            mng_token_reserve,
            liquidity_token_amount,
            liquidity_token_reserve,
        )
        .unwrap_or_else(|_| Balance::max_value())
    }

    fn scale_liquidity_by_mng_valuation(
        mng_valuation: Self::Balance,
        liquidity_token_amount: Self::Balance,
        mng_token_amount: Self::Balance,
    ) -> Self::Balance {
        if mng_valuation.is_zero() {
            return Default::default();
        }

        multiply_by_rational(liquidity_token_amount, mng_token_amount, mng_valuation)
            .unwrap_or_else(|_| Balance::max_value())
    }
}<|MERGE_RESOLUTION|>--- conflicted
+++ resolved
@@ -277,11 +277,8 @@
         DivisionByZero,
         UnexpectedFailure,
         NotMangataLiquidityAsset,
-<<<<<<< HEAD
         SecondAssetAmountExceededExpectations,
-=======
         MathOverflow,
->>>>>>> f259805b
     }
 }
 
