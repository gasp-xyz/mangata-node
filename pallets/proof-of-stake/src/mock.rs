--- conflicted
+++ resolved
@@ -3,41 +3,20 @@
 use super::*;
 use mangata_support::traits::GetMaintenanceStatusTrait;
 
-<<<<<<< HEAD
-use sp_core::H256;
-
-use pallet_xyk::AssetMetadataMutationTrait;
-use sp_runtime::{
-	testing::Header,
-	traits::{AccountIdConversion, BlakeTwo256, IdentityLookup},
-};
-
-=======
->>>>>>> 935d846a
 use crate as pos;
 use core::convert::TryFrom;
 use frame_support::{
 	construct_runtime, parameter_types,
-<<<<<<< HEAD
-	traits::{tokens::currency::MultiTokenCurrency, ConstU128, ConstU32, Contains, Everything},
-=======
 	traits::{
-		tokens::currency::MultiTokenCurrency, ConstU32, Contains, Everything, WithdrawReasons,
+		tokens::currency::MultiTokenCurrency, ConstU32,ConstU128, Contains, Everything, WithdrawReasons,
 	},
->>>>>>> 935d846a
 	PalletId,
 };
 use frame_system as system;
 pub use mangata_support::traits::ProofOfStakeRewardsApi;
 use orml_tokens::{MultiTokenCurrencyAdapter, MultiTokenCurrencyExtended};
-<<<<<<< HEAD
-use orml_traits::{asset_registry::AssetMetadata, parameter_type_with_key};
-use sp_runtime::{Perbill, Percent, Saturating};
-use std::{collections::HashMap, sync::Mutex};
-=======
 use orml_traits::parameter_type_with_key;
-use sp_runtime::{traits::AccountIdConversion, BuildStorage, Perbill, Percent};
->>>>>>> 935d846a
+use sp_runtime::{traits::AccountIdConversion, BuildStorage, Perbill, Percent, Saturating};
 
 pub const NATIVE_CURRENCY_ID: u32 = 0;
 
@@ -49,26 +28,13 @@
 type Block = frame_system::mocking::MockBlock<Test>;
 
 construct_runtime!(
-<<<<<<< HEAD
-	pub enum Test where
-		Block = Block,
-		NodeBlock = Block,
-		UncheckedExtrinsic = UncheckedExtrinsic,
-	{
-		System: frame_system::{Pallet, Call, Storage, Config, Event<T>},
-		Tokens: orml_tokens::{Pallet, Storage, Call, Event<T>, Config<T>},
-		ProofOfStake: pos::{Pallet, Call, Storage, Event<T>},
-		Vesting: pallet_vesting_mangata::{Pallet, Call, Storage, Event<T>},
-		Issuance: pallet_issuance::{Pallet, Event<T>, Storage},
-		Xyk: pallet_xyk::{Pallet, Event<T>, Storage},
-=======
 	pub enum Test {
 		System: frame_system,
 		Tokens: orml_tokens,
 		ProofOfStake: pos,
 		Vesting: pallet_vesting_mangata,
 		Issuance: pallet_issuance,
->>>>>>> 935d846a
+		Xyk: pallet_xyk,
 	}
 );
 
@@ -212,7 +178,6 @@
 	}
 }
 
-<<<<<<< HEAD
 pub struct MockAssetRegister;
 
 lazy_static::lazy_static! {
@@ -308,8 +273,6 @@
 }
 
 #[cfg(not(feature = "runtime-benchmarks"))]
-=======
->>>>>>> 935d846a
 impl pos::Config for Test {
 	type RuntimeEvent = RuntimeEvent;
 	type ActivationReservesProvider = TokensActivationPassthrough<Test>;
