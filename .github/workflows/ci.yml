name: Continous Integration

# available flags:
## skip-e2e-tests: skip running e2e tests
## skip-build : run the test with latest version.
## skip-publish: skip publish

on:
  pull_request:
    branches:
      - develop
  push:
    branches: [ develop ]

  workflow_dispatch:
    # For manually trigger
    inputs:
        e2eBranch:
          description: 'Name of the e2e target branch'
          required: false
          default: 'main'

        parachainDocker:
          description: 'Name of the parachain docker reference'
          required: false
          default: "mangatasolutions/mangata-node:rococo-latest"

        skipBuild:
          description: "Skip build phase"
          type: boolean
          required: true
          default: false

env:
  DOCKER_BUILDER_IMAGE: mangatasolutions/node-builder:0.2
  DISABLE_TTY: 1
  SKIP_HUSKY: 1

jobs:
  init:
    name: Global init
    runs-on: ubuntu-latest
    outputs:
      GLOBAL_VERSION: ${{ steps.set_ver.outputs.GLOBAL_VERSION }}
    steps:
      - name: Set global version
        id: set_ver
        run: echo "::set-output name=GLOBAL_VERSION::${{ github.sha }}"
  
  rustfmt-check:
    name: Formatting check
    if:  ${{ github.event.inputs.skipBuild != 'true' }}
    runs-on: ubuntu-latest
    steps:
      -
        name: Checkout
        uses: actions/checkout@v2
      -
        name: Set up Docker Buildx
        uses: docker/setup-buildx-action@v1
      -
        name: Login to Docker Hub
        uses: docker/login-action@v1
        with:
          username: ${{ secrets.DOCKERHUB_USERNAME }}
          password: ${{ secrets.DOCKERHUB_TOKEN }}
      - name: Pull builder image
        run: |
          docker pull ${{ env.DOCKER_BUILDER_IMAGE }}
      -
        name: Check formatting
        run: |
          ./docker-cargo.sh fetch || ./docker-cargo.sh fetch || ./docker-cargo.sh fetch || ./docker-cargo.sh fetch || ./docker-cargo.sh fetch
          ./docker-cargo.sh fmt --all -- --check

  clippy-check:
    name: Clippy check
    runs-on: ubuntu-latest
    if: ${{ github.event.inputs.skipBuild != 'true' }}
    steps:
      -
        name: Checkout
        uses: actions/checkout@v2
      -
        name: Set up Docker Buildx
        uses: docker/setup-buildx-action@v1
      -
        name: Login to Docker Hub
        uses: docker/login-action@v1
        with:
          username: ${{ secrets.DOCKERHUB_USERNAME }}
          password: ${{ secrets.DOCKERHUB_TOKEN }}
      - name: Pull builder image
        run: |
          docker pull ${{ env.DOCKER_BUILDER_IMAGE }}
      -
        name: Run clippy
        run: |
          ./docker-cargo.sh fetch || ./docker-cargo.sh fetch || ./docker-cargo.sh fetch || ./docker-cargo.sh fetch || ./docker-cargo.sh fetch
          ./docker-cargo.sh clippy -p pallet-xyk -p pallet-bridge

  unit-test:
    name: Unit test
    runs-on: ubuntu-latest
    if: ${{ github.event.inputs.skipBuild != 'true' }}
    steps:
      -
        name: Checkout
        uses: actions/checkout@v2
      -
        name: Set up Docker Buildx
        uses: docker/setup-buildx-action@v1
      -
        name: Login to Docker Hub
        uses: docker/login-action@v1
        with:
          username: ${{ secrets.DOCKERHUB_USERNAME }}
          password: ${{ secrets.DOCKERHUB_TOKEN }}
      - name: Pull builder image
        run: |
          docker pull ${{ env.DOCKER_BUILDER_IMAGE }}
      -
        name: Run unit tests
        run: |
          ./docker-cargo.sh fetch || ./docker-cargo.sh fetch || ./docker-cargo.sh fetch || ./docker-cargo.sh fetch || ./docker-cargo.sh fetch
          ./docker-cargo.sh test -j2 -p pallet-bootstrap -p xyk-rpc -p pallet-xyk -p xyk-runtime-api -p pallet-bridge -p pallet-issuance -p pallet-multipurpose-liquidity -p pallet-sudo-origin

          # |cargo2junit | tee ut-results.xml
          # sed -i '/<testsuite.*\/>$/d' ut-results.xml
          # sed -i 's/<testsuites>/<testsuites time="0">/g' ut-results.xml
          # cat ut-results.xml
      # - name: Test Report
      #   uses: dorny/test-reporter@v1
      #   if: success() || failure()
      #   with:
      #     name: Unit Tests
      #     path: ut-results.xml
      #     reporter: jest-junit

  run-benchmarks-tests:
    name: Run benchmark tests
    runs-on: ubuntu-latest
    if: ${{ github.event.inputs.skipBuild != 'true' }}
    steps:
      -
        name: Checkout
        uses: actions/checkout@v2
      -
        name: Set up Docker Buildx
        uses: docker/setup-buildx-action@v1
      -
        name: Login to Docker Hub
        uses: docker/login-action@v1
        with:
          username: ${{ secrets.DOCKERHUB_USERNAME }}
          password: ${{ secrets.DOCKERHUB_TOKEN }}
      - name: Pull builder image
        run: |
          docker pull ${{ env.DOCKER_BUILDER_IMAGE }}
      -
        name: Run benchamrks
        run: |
          ./docker-cargo.sh fetch || ./docker-cargo.sh fetch || ./docker-cargo.sh fetch || ./docker-cargo.sh fetch || ./docker-cargo.sh fetch
          ./docker-cargo.sh test -j2 --features=runtime-benchmarks -p pallet-bootstrap -p pallet-xyk -p xyk-runtime-api -p pallet-bridge -p pallet-issuance

  run-benchmarks:
    name: Run runtime benchmarks
    runs-on: ubuntu-latest
    if: ${{ github.event.inputs.skipBuild != 'true' }}
    steps:
      -
        name: Checkout
        uses: actions/checkout@v2
      -
        name: Set up Docker Buildx
        uses: docker/setup-buildx-action@v1
      -
        name: Login to Docker Hub
        uses: docker/login-action@v1
        with:
          username: ${{ secrets.DOCKERHUB_USERNAME }}
          password: ${{ secrets.DOCKERHUB_TOKEN }}
      - name: Pull builder image
        run: |
          docker pull ${{ env.DOCKER_BUILDER_IMAGE }}
      -
        name: Build benchmarks
        run: |
          ./docker-cargo.sh fetch || ./docker-cargo.sh fetch || ./docker-cargo.sh fetch || ./docker-cargo.sh fetch || ./docker-cargo.sh fetch
          ./docker-cargo.sh build -j2 --release --features=runtime-benchmarks
          ./docker-cargo/release/mangata-node benchmark pallet --chain kusama-mainnet --execution wasm --wasm-execution compiled --extrinsic '*' --pallet 'pallet-xyk' --template ./templates/module-weight-template.hbs

  build-rococo:
    needs: [init]
    runs-on: ubuntu-latest
    if: ${{ github.event.inputs.skipBuild != 'true' }}
    steps:
      -
        name: Debug info about publishing.
        run: |
          echo ${{ github.ref }} == 'refs/heads/develop'
          echo ${{ github.ref }}
      -
        name: Checkout
        uses: actions/checkout@v2
      -
        name: Set up QEMU
        uses: docker/setup-qemu-action@v1
      -
        name: Set up Docker Buildx
        uses: docker/setup-buildx-action@v1
      -
        name: Login to Docker Hub
        uses: docker/login-action@v1
        with:
          username: ${{ secrets.DOCKERHUB_USERNAME }}
          password: ${{ secrets.DOCKERHUB_TOKEN }}
      - name: Pull builder image
        if: ${{ !contains(github.event.pull_request.labels.*.name, 'skip-build') && github.event.inputs.skipBuild != 'true' }}
        run: |
          docker pull ${{ env.DOCKER_BUILDER_IMAGE }}
      -
        name: Build node binary
        if: ${{ !contains(github.event.pull_request.labels.*.name, 'skip-build') && github.event.inputs.skipBuild != 'true' }}
        run: |
          ./docker-cargo.sh fetch || ./docker-cargo.sh fetch || ./docker-cargo.sh fetch || ./docker-cargo.sh fetch || ./docker-cargo.sh fetch
          ./docker-cargo.sh build -j2 --release --features=mangata-rococo
      -
        name: Calculate wasm checksum
        if: ${{ !contains(github.event.pull_request.labels.*.name, 'skip-build') && github.event.inputs.skipBuild != 'true' }}
        run: >
          md5sum
          ./docker-cargo/release/wbuild/mangata-rococo-runtime/mangata_rococo_runtime.compact.compressed.wasm
          >
          ./docker-cargo/release/wbuild/mangata-rococo-runtime/mangata_rococo_runtime.compact.compressed.wasm.md5
      -
        name: Build node img
        if: ${{ !contains(github.event.pull_request.labels.*.name, 'skip-build') && github.event.inputs.skipBuild != 'true' }}
        env:
          DOCKER_IMAGE_GIT_SHA_TAG: "mangatasolutions/mangata-node:rococo-${{ needs.init.outputs.GLOBAL_VERSION }}"
          DOCKER_IMAGE_LATEST_TAG: "mangatasolutions/mangata-node:rococo-latest"
          SKIP_BUILD: 1
          NODE_BINARY: "docker-cargo/release/mangata-node"
          WASM: "docker-cargo/release/wbuild/mangata-rococo-runtime/mangata_rococo_runtime.compact.compressed.wasm"
        run: >
          ./scripts/build-image.sh ${{ env.DOCKER_IMAGE_GIT_SHA_TAG }} ${{ env.DOCKER_IMAGE_LATEST_TAG }} &&
          docker save -o rococo-docker-${{ needs.init.outputs.GLOBAL_VERSION }}.tar ${DOCKER_IMAGE_GIT_SHA_TAG} ${DOCKER_IMAGE_LATEST_TAG}
      -
        name: Upload docker img artifact
        uses: actions/upload-artifact@v2
        if: ${{ !contains(github.event.pull_request.labels.*.name, 'skip-build') && github.event.inputs.skipBuild != 'true' }}
        with:
          name: rococo-docker-${{ needs.init.outputs.GLOBAL_VERSION }}
          path: rococo-docker-${{ needs.init.outputs.GLOBAL_VERSION }}.tar
      -
        name: Upload wasm artifact
        uses: actions/upload-artifact@v2
        if: ${{ !contains(github.event.pull_request.labels.*.name, 'skip-build') && github.event.inputs.skipBuild != 'true' }}
        with:
          name: rococo-wasm-${{ needs.init.outputs.GLOBAL_VERSION }}
          path: |
            ./docker-cargo/release/wbuild/mangata-rococo-runtime/mangata_rococo_runtime.compact.compressed.wasm
            ./docker-cargo/release/wbuild/mangata-rococo-runtime/mangata_rococo_runtime.compact.compressed.wasm.md5

  build-kusama:
    needs: [init]
    runs-on: ubuntu-latest
    if: ${{ github.event.inputs.skipBuild != 'true' }}
    steps:
      -
        name: Debug info about publishing.
        run: |
          echo ${{ github.ref }} == 'refs/heads/develop'
          echo ${{ github.ref }}
      -
        name: Checkout
        uses: actions/checkout@v2
      -
        name: Set up QEMU
        uses: docker/setup-qemu-action@v1
      -
        name: Set up Docker Buildx
        uses: docker/setup-buildx-action@v1
      -
        name: Login to Docker Hub
        uses: docker/login-action@v1
        with:
          username: ${{ secrets.DOCKERHUB_USERNAME }}
          password: ${{ secrets.DOCKERHUB_TOKEN }}
      - name: Pull builder image
        if: ${{ !contains(github.event.pull_request.labels.*.name, 'skip-build') && github.event.inputs.skipBuild != 'true' }}
        run: |
          docker pull ${{ env.DOCKER_BUILDER_IMAGE }}
      -
        name: Build node binary
        if: ${{ !contains(github.event.pull_request.labels.*.name, 'skip-build') && github.event.inputs.skipBuild != 'true' }}
        run: |
          ./docker-cargo.sh fetch || ./docker-cargo.sh fetch || ./docker-cargo.sh fetch || ./docker-cargo.sh fetch || ./docker-cargo.sh fetch
          ./docker-cargo.sh build -j2 --release --features=mangata-kusama
      -
        name: Calculate wasm checksum
        if: ${{ !contains(github.event.pull_request.labels.*.name, 'skip-build') && github.event.inputs.skipBuild != 'true' }}
        run: >
          md5sum
          ./docker-cargo/release/wbuild/mangata-kusama-runtime/mangata_kusama_runtime.compact.compressed.wasm
          >
          ./docker-cargo/release/wbuild/mangata-kusama-runtime/mangata_kusama_runtime.compact.compressed.wasm.md5
      -
        name: Build node img
        if: ${{ !contains(github.event.pull_request.labels.*.name, 'skip-build') && github.event.inputs.skipBuild != 'true' }}
        env:
          DOCKER_IMAGE_GIT_SHA_TAG: "mangatasolutions/mangata-node:kusama-${{ needs.init.outputs.GLOBAL_VERSION }}"
          DOCKER_IMAGE_LATEST_TAG: "mangatasolutions/mangata-node:kusama-latest"
          SKIP_BUILD: 1
          NODE_BINARY: "docker-cargo/release/mangata-node"
          WASM: "docker-cargo/release/wbuild/mangata-kusama-runtime/mangata_kusama_runtime.compact.compressed.wasm"
        run: >
          ./scripts/build-image.sh ${{ env.DOCKER_IMAGE_GIT_SHA_TAG }} ${{ env.DOCKER_IMAGE_LATEST_TAG }} &&
          docker save -o kusama-docker-${{ needs.init.outputs.GLOBAL_VERSION }}.tar ${DOCKER_IMAGE_GIT_SHA_TAG} ${DOCKER_IMAGE_LATEST_TAG}
      -
        name: Upload docker img artifact
        uses: actions/upload-artifact@v2
        if: ${{ !contains(github.event.pull_request.labels.*.name, 'skip-build') && github.event.inputs.skipBuild != 'true' }}
        with:
          name: kusama-docker-${{ needs.init.outputs.GLOBAL_VERSION }}
          path: kusama-docker-${{ needs.init.outputs.GLOBAL_VERSION }}.tar
      -
        name: Upload wasm artifact
        uses: actions/upload-artifact@v2
        if: ${{ !contains(github.event.pull_request.labels.*.name, 'skip-build') && github.event.inputs.skipBuild != 'true' }}
        with:
          name: kusama-wasm-${{ needs.init.outputs.GLOBAL_VERSION }}
          path: |
            ./docker-cargo/release/wbuild/mangata-kusama-runtime/mangata_kusama_runtime.compact.compressed.wasm
            ./docker-cargo/release/wbuild/mangata-kusama-runtime/mangata_kusama_runtime.compact.compressed.wasm.md5

  e2e-test-matrix:
    strategy:
        matrix:
          command: ["yarn test-parallel --max-workers=32", "yarn test-sequential-e2e"]
    needs: [init,build-rococo]
    runs-on: self-hosted
    timeout-minutes: 180
    if: ${{ (!cancelled() && (success() || github.event.inputs.skipBuild == 'true')) && !contains(github.event.pull_request.labels.*.name, 'skip-e2e-tests') }}
    env:
      API_URL: 'ws://127.0.0.1:9946'
      TEST_PALLET_ADDRESS: ${{ secrets.E2E_TEST_PALLET_ADDRESS }}
      E2E_TREASURY_PALLET_ADDRESS : ${{ secrets.E2E_TREASURY_PALLET_ADDRESS }}
      E2E_XYK_PALLET_ADDRESS : ${{ secrets.E2E_XYK_PALLET_ADDRESS }}
      E2E_TREASURY_BURN_PALLET_ADDRESS : ${{ secrets.E2E_TREASURY_BURN_PALLET_ADDRESS }}
      #      TEST_SUDO_NAME: ${{ secrets.E2E_TEST_SUDO_NAME }}
      TEST_SUDO_NAME: '//Alice'
      MANGATA_NODE_VERSION: ${{ needs.init.outputs.GLOBAL_VERSION }}
      E2EBRANCHNAME: 'main'
      PARACHAIN_DOCKER_IMAGE: ${{ github.event.inputs.parachainDocker || format('mangatasolutions/mangata-node:rococo-{0}', needs.init.outputs.GLOBAL_VERSION) }}
    steps:
      ####IDK, but this is neccesary for reports
      -
        name: Checkout
        uses: actions/checkout@v2

      -
        name: Download artifact
        if: ${{ !contains(github.event.pull_request.labels.*.name, 'skip-build') && github.event.inputs.skipBuild != 'true' }}
        uses: actions/download-artifact@v2
        with:
          name: rococo-docker-${{ needs.init.outputs.GLOBAL_VERSION }}
          path: /tmp
      -
        name: Load Docker image
        if: ${{ !contains(github.event.pull_request.labels.*.name, 'skip-build') && github.event.inputs.skipBuild != 'true' }}
        run: |
          docker load --input /tmp/rococo-docker-${{ needs.init.outputs.GLOBAL_VERSION }}.tar
          docker image ls -a

      - name: E2E- Get branch name
        id: branch-name
        uses: tj-actions/branch-names@v4.9

      - name: E2E- Get target branch.
        run: |
          echo "This job name branch is: ${{ steps.branch-name.outputs.current_branch }}"

      - name: E2E- Calculate if run e2e feature branch or main.
        run: |
          echo DEFAULT: E2E test will run with: $E2EBRANCHNAME
          echo "Running on: ${{ steps.branch-name.outputs.current_branch }}"
          if [ -n "$(git ls-remote --heads https://github.com/mangata-finance/mangata-e2e.git ${{ steps.branch-name.outputs.current_branch }} --force --quiet)" ]; then echo "E2EBRANCHNAME=${{ steps.branch-name.outputs.current_branch }}" >> $GITHUB_ENV; echo "MATCH - OK" ; elif [ -n "$(git ls-remote --heads https://github.com/mangata-finance/mangata-e2e.git ${{ github.base_ref }} --force --quiet)" ]; then echo "E2EBRANCHNAME=${{ github.base_ref }}" >> $GITHUB_ENV; echo "MATCH - OK" ;  fi

      - name: Decide if main - branch or parameter
        # if we have something in e2eBranch - override E2EBranchName, else -> E2EBRANCHNAME , that
        # by default will be main.

        run:
          echo "E2EBRANCHNAME=${{ github.event.inputs.e2eBranch || env.E2EBRANCHNAME }}" >> $GITHUB_ENV

      - name: E2E- Get target branch.
        run: |
          echo "${{ env.E2EBRANCHNAME }}"

      - name: Checkout tests
        uses: actions/checkout@v2
        with:
          repository: mangata-finance/mangata-e2e
          ref: '${{ env.E2EBRANCHNAME }}'
          path: 'e2eTests'

      - name: Print parachain docker image reference
        run: |
          echo ${{ env.PARACHAIN_DOCKER_IMAGE }}

      - name: Replace parachain docker image reference in config
        working-directory: launch
        run: sed -i 's+mangatasolutions/mangata-node:dev+${{ env.PARACHAIN_DOCKER_IMAGE }}+g' config.yml

      - name: Clean artifacts
        working-directory: e2eTests
        run: git clean -xfd

      - name: Install dependencies
        working-directory: e2eTests
        run: yarn install --network-concurrency 1

      - name: Install parachain launch
        working-directory: launch
        run: yarn

      - name: Generate parachain launch config
        working-directory: launch
        run: yarn gen

      - name: Stop previous parachain if running
        working-directory: launch
        run: yarn down

      - name: Start mangata-node parachain
        working-directory: launch
        run: yarn up


      - name: Docker ps
        run: docker ps

      - name: Sleep for 2 minutes
        run: sleep 120s #close buffers of videos.

      - name: Run tests
        working-directory: e2eTests
        run: ${{ matrix.command }}

      - name: Test Report
        uses: dorny/test-reporter@v1
        if: success() || failure()    # run this step even if previous step failed
        with:
<<<<<<< HEAD
          name: E2E Tests Parallel        # Name of the check run which will be created
          path: e2eTests/reports/junit-*.xml    # Path to test results
          reporter: jest-junit        # Format of test results

      - name: Collect docker logs on failure
        if: failure()
        uses: jwalton/gh-docker-logs@v1
        with:
          dest: './logs'

      - name: Create images snapshots
        working-directory: launch
        if: failure()
        run: |
          yarn stop
          docker pull alpine
          docker run --rm --name alpine_tmp -v output_parachain-2110-0:/parachain-2110-0 -v output_parachain-2110-1:/parachain-2110-1 -d alpine sleep 3600
          mkdir parachain_state
          docker cp alpine_tmp:parachain-2110-0 ./parachain-2110-0
          docker cp alpine_tmp:parachain-2110-1 ./parachain-2110-1
          docker kill alpine_tmp

      - name: Upload logs  and docker images to GitHub
        if: failure()
        uses: actions/upload-artifact@master
        with:
          name: logsAndImages
          path: |
            ./logs
            ./launch/parachain-2110-0
            ./launch/parachain-2110-1

      - name: Stop mangata-node parachain
        if: always()
        working-directory: launch
        run: yarn down


  e2e-test-sequential-self-hosted:
    needs: [init,build-rococo]
    runs-on: self-hosted
    if: ${{ (!cancelled() && (success() || github.event.inputs.skipBuild == 'true')) && !contains(github.event.pull_request.labels.*.name, 'skip-e2e-tests') }}
    timeout-minutes: 180
    env:
      API_URL: 'ws://127.0.0.1:9946'
      TEST_PALLET_ADDRESS: ${{ secrets.E2E_TEST_PALLET_ADDRESS }}
      E2E_TREASURY_PALLET_ADDRESS : ${{ secrets.E2E_TREASURY_PALLET_ADDRESS }}
      E2E_XYK_PALLET_ADDRESS : ${{ secrets.E2E_XYK_PALLET_ADDRESS }}
      E2E_TREASURY_BURN_PALLET_ADDRESS : ${{ secrets.E2E_TREASURY_BURN_PALLET_ADDRESS }}
      #      TEST_SUDO_NAME: ${{ secrets.E2E_TEST_SUDO_NAME }}
      TEST_SUDO_NAME: '//Alice'
      MANGATA_NODE_VERSION: ${{ needs.init.outputs.GLOBAL_VERSION }}
      E2EBRANCHNAME: 'main'
      PARACHAIN_DOCKER_IMAGE: ${{ github.event.inputs.parachainDocker || format('mangatasolutions/mangata-node:rococo-{0}', needs.init.outputs.GLOBAL_VERSION) }}
    steps:
      ####IDK, but this is neccesary for reports
      -
        name: Checkout
        uses: actions/checkout@v2

      -
        name: Download artifact
        if: ${{ !contains(github.event.pull_request.labels.*.name, 'skip-build') && github.event.inputs.skipBuild != 'true' }}
        uses: actions/download-artifact@v2
        with:
          name: rococo-docker-${{ needs.init.outputs.GLOBAL_VERSION }}
          path: /tmp
      -
        name: Load Docker image
        if: ${{ !contains(github.event.pull_request.labels.*.name, 'skip-build') && github.event.inputs.skipBuild != 'true' }}
        run: |
          docker load --input /tmp/rococo-docker-${{ needs.init.outputs.GLOBAL_VERSION }}.tar
          docker image ls -a

      - name: E2E- Get branch name
        id: branch-name
        uses: tj-actions/branch-names@v4.9

      - name: E2E- Get target branch.
        run: |
          echo "This job name branch is: ${{ steps.branch-name.outputs.current_branch }}"

      - name: E2E- Calculate if run e2e feature branch or main.
        run: |
          echo DEFAULT: E2E test will run with: $E2EBRANCHNAME
          echo "Running on: ${{ steps.branch-name.outputs.current_branch }}"
          if [ -n "$(git ls-remote --heads https://github.com/mangata-finance/mangata-e2e.git ${{ steps.branch-name.outputs.current_branch }} --force --quiet)" ]; then echo "E2EBRANCHNAME=${{ steps.branch-name.outputs.current_branch }}" >> $GITHUB_ENV; echo "MATCH - OK" ; elif [ -n "$(git ls-remote --heads https://github.com/mangata-finance/mangata-e2e.git ${{ github.base_ref }} --force --quiet)" ]; then echo "E2EBRANCHNAME=${{ github.base_ref }}" >> $GITHUB_ENV; echo "MATCH - OK" ;  fi

      - name: Decide if main - branch or parameter
        # if we have something in e2eBranch - override E2EBranchName, else -> E2EBRANCHNAME , that
        # by default will be main.

        run:
          echo "E2EBRANCHNAME=${{ github.event.inputs.e2eBranch || env.E2EBRANCHNAME }}" >> $GITHUB_ENV

      - name: E2E- Get target branch.
        run: |
          echo "${{ env.E2EBRANCHNAME }}"

      -
        name: Checkout tests
        uses: actions/checkout@v2
        with:
          repository: mangata-finance/mangata-e2e
          ref: '${{ env.E2EBRANCHNAME }}'
          path: 'e2eTests'

      - name: Print parachain docker image reference
        run: |
          echo "${{ env.PARACHAIN_DOCKER_IMAGE }}"

      - name: Replace parachain docker image reference in config
        working-directory: launch
        run: sed -i 's+mangatasolutions/mangata-node:dev+${{ env.PARACHAIN_DOCKER_IMAGE }}+g' config.yml
      - name: Clean artifacts
        working-directory: e2eTests
        run: git clean -xfd

      - name: Install dependencies
        working-directory: e2eTests
        run: yarn install --network-concurrency 1

      - name: Install parachain launch
        working-directory: launch
        run: yarn

      - name: Generate parachain launch config
        working-directory: launch
        run: yarn gen

      - name: Stop previous parachain if running
        working-directory: launch
        run: yarn down

      - name: Start mangata-node parachain
        working-directory: launch
        run: yarn up

      - name: Docker ps
        run: docker ps

      - name: Sleep for 2 minutes
        run: sleep 120s #close buffers of videos.

      - name: Run sequential e2e tests
        working-directory: e2eTests
        run: yarn test-sequential-e2e

      - name: Test Report
        uses: dorny/test-reporter@v1
        if: success() || failure()    # run this step even if previous step failed
        with:
          name: E2E Tests           # Name of the check run which will be created
=======
          name: E2E report ${{ matrix.command }}       # Name of the check run which will be created
>>>>>>> 08504569
          path: e2eTests/reports/junit-*.xml    # Path to test results
          reporter: jest-junit        # Format of test results

      - name: Collect docker logs on failure
        if: failure()
        uses: jwalton/gh-docker-logs@v1
        with:
          dest: './logs'

      - name: Tar logs
        if: failure()
        run: tar cvzf ./logs.tgz ./logs

      - name: Create images snapshots
        if: failure()
        run: |
          docker commit  $(docker ps | grep parachain-2110-1 | awk '{print $1}') mangata_test_run/mangata_bob_1
          docker save  --output=/tmp/mangata_bob_1.tar mangata_test_run/mangata_bob_1
          docker commit  $(docker ps | grep parachain-2110-0 | awk '{print $1}') mangata_test_run/mangata_alice_1
          docker save  --output=/tmp/mangata_alice_1.tar mangata_test_run/mangata_alice_1

      - name: Upload logs  and docker images to GitHub
        if: failure()
        uses: actions/upload-artifact@master
        with:
          name: logsAndImages
          path: |
            ./logs.tgz
            /tmp/mangata_bob_1.tar
            /tmp/mangata_alice_1.tar

      - name: Stop mangata-node parachain
        if: always()
        working-directory: launch
        run: yarn down

  publish:
    needs: [init, rustfmt-check, unit-test, clippy-check, build-rococo, build-kusama, e2e-test-matrix, run-benchmarks, run-benchmarks-tests]
    runs-on: ubuntu-latest
    if: |
      github.ref == 'refs/heads/develop' &&
      !contains(github.event.pull_request.labels.*.name, 'skip-publish') &&
      !github.event.inputs.skipBuild
    #if: "!contains(github.event.pull_request.labels.*.name, 'skip-publish') && ${{ github.event_name == 'push'}} && github.event.pull_request.merged == true"
    #if: # its a push to develop.
    steps:
      -
        name: Checkout
        uses: actions/checkout@v2
      -
        name: Set up QEMU
        uses: docker/setup-qemu-action@v1
      -
        name: Set up Docker Buildx
        uses: docker/setup-buildx-action@v1
      -
        name: Login to Docker Hub
        uses: docker/login-action@v1
        with:
          username: ${{ secrets.DOCKERHUB_USERNAME }}
          password: ${{ secrets.DOCKERHUB_TOKEN }}
      -
        name: Download artifact
        uses: actions/download-artifact@v2
        with:
          name: kusama-docker-${{ needs.init.outputs.GLOBAL_VERSION }}
          path: /tmp

      -
        name: Download artifact
        uses: actions/download-artifact@v2
        with:
          name: rococo-docker-${{ needs.init.outputs.GLOBAL_VERSION }}
          path: /tmp

      -
        name: Load Docker image
        run: |
          docker load --input /tmp/rococo-docker-${{ needs.init.outputs.GLOBAL_VERSION }}.tar
          docker load --input /tmp/kusama-docker-${{ needs.init.outputs.GLOBAL_VERSION }}.tar
          docker image ls -a

      -
        name: Push previously generated Docker image
        run: |
          docker image push --all-tags mangatasolutions/mangata-node

      # - name: Install doctl
      #   uses: digitalocean/action-doctl@v2
      #   with:
      #     token: ${{ secrets.DIGITALOCEAN_ACCESS_TOKEN }}

      # - name: Save DigitalOcean kubeconfig with short-lived credentials
      #   run: doctl kubernetes cluster kubeconfig save --expiry-seconds 600 ${{ secrets.K8S_CLUSTER_ID }}

      # - name: Deploy to DigitalOcean Kubernetes
      #   run: kubectl rollout restart deployment/mangata-node
      #
      # - name: Verify deployment
      #   run: kubectl rollout status deployment/mangata-node
<|MERGE_RESOLUTION|>--- conflicted
+++ resolved
@@ -34,7 +34,6 @@
 env:
   DOCKER_BUILDER_IMAGE: mangatasolutions/node-builder:0.2
   DISABLE_TTY: 1
-  SKIP_HUSKY: 1
 
 jobs:
   init:
@@ -437,6 +436,9 @@
         working-directory: launch
         run: yarn up
 
+      - name: Install dependencies
+        working-directory: e2eTests
+        run: yarn
 
       - name: Docker ps
         run: docker ps
@@ -452,8 +454,7 @@
         uses: dorny/test-reporter@v1
         if: success() || failure()    # run this step even if previous step failed
         with:
-<<<<<<< HEAD
-          name: E2E Tests Parallel        # Name of the check run which will be created
+          name: E2E report ${{ matrix.command }}       # Name of the check run which will be created
           path: e2eTests/reports/junit-*.xml    # Path to test results
           reporter: jest-junit        # Format of test results
 
@@ -463,6 +464,7 @@
         with:
           dest: './logs'
 
+
       - name: Create images snapshots
         working-directory: launch
         if: failure()
@@ -470,10 +472,10 @@
           yarn stop
           docker pull alpine
           docker run --rm --name alpine_tmp -v output_parachain-2110-0:/parachain-2110-0 -v output_parachain-2110-1:/parachain-2110-1 -d alpine sleep 3600
-          mkdir parachain_state
-          docker cp alpine_tmp:parachain-2110-0 ./parachain-2110-0
-          docker cp alpine_tmp:parachain-2110-1 ./parachain-2110-1
+          docker cp alpine_tmp:parachain-2110-0 ./../parachain-2110-0
+          docker cp alpine_tmp:parachain-2110-1 ./../parachain-2110-1
           docker kill alpine_tmp
+
 
       - name: Upload logs  and docker images to GitHub
         if: failure()
@@ -482,163 +484,8 @@
           name: logsAndImages
           path: |
             ./logs
-            ./launch/parachain-2110-0
-            ./launch/parachain-2110-1
-
-      - name: Stop mangata-node parachain
-        if: always()
-        working-directory: launch
-        run: yarn down
-
-
-  e2e-test-sequential-self-hosted:
-    needs: [init,build-rococo]
-    runs-on: self-hosted
-    if: ${{ (!cancelled() && (success() || github.event.inputs.skipBuild == 'true')) && !contains(github.event.pull_request.labels.*.name, 'skip-e2e-tests') }}
-    timeout-minutes: 180
-    env:
-      API_URL: 'ws://127.0.0.1:9946'
-      TEST_PALLET_ADDRESS: ${{ secrets.E2E_TEST_PALLET_ADDRESS }}
-      E2E_TREASURY_PALLET_ADDRESS : ${{ secrets.E2E_TREASURY_PALLET_ADDRESS }}
-      E2E_XYK_PALLET_ADDRESS : ${{ secrets.E2E_XYK_PALLET_ADDRESS }}
-      E2E_TREASURY_BURN_PALLET_ADDRESS : ${{ secrets.E2E_TREASURY_BURN_PALLET_ADDRESS }}
-      #      TEST_SUDO_NAME: ${{ secrets.E2E_TEST_SUDO_NAME }}
-      TEST_SUDO_NAME: '//Alice'
-      MANGATA_NODE_VERSION: ${{ needs.init.outputs.GLOBAL_VERSION }}
-      E2EBRANCHNAME: 'main'
-      PARACHAIN_DOCKER_IMAGE: ${{ github.event.inputs.parachainDocker || format('mangatasolutions/mangata-node:rococo-{0}', needs.init.outputs.GLOBAL_VERSION) }}
-    steps:
-      ####IDK, but this is neccesary for reports
-      -
-        name: Checkout
-        uses: actions/checkout@v2
-
-      -
-        name: Download artifact
-        if: ${{ !contains(github.event.pull_request.labels.*.name, 'skip-build') && github.event.inputs.skipBuild != 'true' }}
-        uses: actions/download-artifact@v2
-        with:
-          name: rococo-docker-${{ needs.init.outputs.GLOBAL_VERSION }}
-          path: /tmp
-      -
-        name: Load Docker image
-        if: ${{ !contains(github.event.pull_request.labels.*.name, 'skip-build') && github.event.inputs.skipBuild != 'true' }}
-        run: |
-          docker load --input /tmp/rococo-docker-${{ needs.init.outputs.GLOBAL_VERSION }}.tar
-          docker image ls -a
-
-      - name: E2E- Get branch name
-        id: branch-name
-        uses: tj-actions/branch-names@v4.9
-
-      - name: E2E- Get target branch.
-        run: |
-          echo "This job name branch is: ${{ steps.branch-name.outputs.current_branch }}"
-
-      - name: E2E- Calculate if run e2e feature branch or main.
-        run: |
-          echo DEFAULT: E2E test will run with: $E2EBRANCHNAME
-          echo "Running on: ${{ steps.branch-name.outputs.current_branch }}"
-          if [ -n "$(git ls-remote --heads https://github.com/mangata-finance/mangata-e2e.git ${{ steps.branch-name.outputs.current_branch }} --force --quiet)" ]; then echo "E2EBRANCHNAME=${{ steps.branch-name.outputs.current_branch }}" >> $GITHUB_ENV; echo "MATCH - OK" ; elif [ -n "$(git ls-remote --heads https://github.com/mangata-finance/mangata-e2e.git ${{ github.base_ref }} --force --quiet)" ]; then echo "E2EBRANCHNAME=${{ github.base_ref }}" >> $GITHUB_ENV; echo "MATCH - OK" ;  fi
-
-      - name: Decide if main - branch or parameter
-        # if we have something in e2eBranch - override E2EBranchName, else -> E2EBRANCHNAME , that
-        # by default will be main.
-
-        run:
-          echo "E2EBRANCHNAME=${{ github.event.inputs.e2eBranch || env.E2EBRANCHNAME }}" >> $GITHUB_ENV
-
-      - name: E2E- Get target branch.
-        run: |
-          echo "${{ env.E2EBRANCHNAME }}"
-
-      -
-        name: Checkout tests
-        uses: actions/checkout@v2
-        with:
-          repository: mangata-finance/mangata-e2e
-          ref: '${{ env.E2EBRANCHNAME }}'
-          path: 'e2eTests'
-
-      - name: Print parachain docker image reference
-        run: |
-          echo "${{ env.PARACHAIN_DOCKER_IMAGE }}"
-
-      - name: Replace parachain docker image reference in config
-        working-directory: launch
-        run: sed -i 's+mangatasolutions/mangata-node:dev+${{ env.PARACHAIN_DOCKER_IMAGE }}+g' config.yml
-      - name: Clean artifacts
-        working-directory: e2eTests
-        run: git clean -xfd
-
-      - name: Install dependencies
-        working-directory: e2eTests
-        run: yarn install --network-concurrency 1
-
-      - name: Install parachain launch
-        working-directory: launch
-        run: yarn
-
-      - name: Generate parachain launch config
-        working-directory: launch
-        run: yarn gen
-
-      - name: Stop previous parachain if running
-        working-directory: launch
-        run: yarn down
-
-      - name: Start mangata-node parachain
-        working-directory: launch
-        run: yarn up
-
-      - name: Docker ps
-        run: docker ps
-
-      - name: Sleep for 2 minutes
-        run: sleep 120s #close buffers of videos.
-
-      - name: Run sequential e2e tests
-        working-directory: e2eTests
-        run: yarn test-sequential-e2e
-
-      - name: Test Report
-        uses: dorny/test-reporter@v1
-        if: success() || failure()    # run this step even if previous step failed
-        with:
-          name: E2E Tests           # Name of the check run which will be created
-=======
-          name: E2E report ${{ matrix.command }}       # Name of the check run which will be created
->>>>>>> 08504569
-          path: e2eTests/reports/junit-*.xml    # Path to test results
-          reporter: jest-junit        # Format of test results
-
-      - name: Collect docker logs on failure
-        if: failure()
-        uses: jwalton/gh-docker-logs@v1
-        with:
-          dest: './logs'
-
-      - name: Tar logs
-        if: failure()
-        run: tar cvzf ./logs.tgz ./logs
-
-      - name: Create images snapshots
-        if: failure()
-        run: |
-          docker commit  $(docker ps | grep parachain-2110-1 | awk '{print $1}') mangata_test_run/mangata_bob_1
-          docker save  --output=/tmp/mangata_bob_1.tar mangata_test_run/mangata_bob_1
-          docker commit  $(docker ps | grep parachain-2110-0 | awk '{print $1}') mangata_test_run/mangata_alice_1
-          docker save  --output=/tmp/mangata_alice_1.tar mangata_test_run/mangata_alice_1
-
-      - name: Upload logs  and docker images to GitHub
-        if: failure()
-        uses: actions/upload-artifact@master
-        with:
-          name: logsAndImages
-          path: |
-            ./logs.tgz
-            /tmp/mangata_bob_1.tar
-            /tmp/mangata_alice_1.tar
+            ./parachain-2110-0
+            ./parachain-2110-1
 
       - name: Stop mangata-node parachain
         if: always()
