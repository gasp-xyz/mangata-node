//! # XYK pallet

//! Provides functions for token operations, swapping tokens, creating token pools, minting and burning liquidity and supporting public functions
//!
//! ### Token operation functions:
//! - create_pool
//! - mint_liquidity
//! - burn_liquidity
//! - sell_asset
//! - buy_asset
//!
//! ### Supporting public functions:
//! - calculate_sell_price
//! - calculate_buy_price
//! - calculate_sell_price_id
//! - calculate_buy_price_id
//! - get_liquidity_token
//! - get_burn_amount
//! - account_id
//! - settle_treasury_buy_and_burn
//!
//! # fn create_pool
//! -Sets the initial ratio/price of both assets to each other depending on amounts of each assets when creating pool.
//!
//! -Transfers assets from user to vault and makes appropriate entry to pools map, where are assets amounts kept.
//!
//! -Issues new liquidity asset in amount corresponding to amounts creating the pool, marks them as liquidity assets corresponding to this pool and transfers them to user.
//! first_token_amount
//! ### arguments
//! `origin` - sender of a fn, user creating the pool
//!
//! `first_token_id` - id of first token which will be directly inter-tradeable in a pair of first_token_id-second_token_id
//!
//! `first_token_amount` - amount of first token in which the pool will be initiated, which will set their initial ratio/price
//!
//! `second_token_id` - id of second token which will be directly inter-tradeable in a pair of first_token_id-second_token_id
//!
//! `second_token_amount` - amount of second token in which the pool will be initiated, which will set their initial ratio/price
//!
//! ### Example
//! ```ignore
//! create_pool(
//!    Origin::signed(1),
//!    0,
//!    1000,
//!    1,
//!    2000,
//! )
//! ```
//! Account_id 1 created pool with tokens 0 and 1, with amounts 1000, 2000. Initial ratio is 1:2. Liquidity token with new id created in an amount of 1500 and transfered to user 1.
//!
//! ### Errors
//! `ZeroAmount` - creating pool with 0 amount of first or second token
//!
//! `PoolAlreadyExists` - creating pool which already exists
//!
//! `NotEnoughTokens` - creating pool with amounts higher then user owns
//!
//! `SameToken` - creating pool with same token
//!
//! # fn sell_token
//! -Sells/exchanges set amount of sold token for corresponding amount by xyk formula of bought token
//! ### arguments
//! `origin` - sender of a fn, user creating the pool
//!
//! `sold_token_id` - token which will be sold
//!
//! `bought_token_id` - token which will be bought
//!
//! `sold_token_amount` - amount of token to be sold
//!
//! `min_amount_out` - minimal acceptable amount of bought token received after swap
//!
//! ### Example
//! ```ignore
//! sell_token (
//!    Origin::signed(1),
//!    0,
//!    1,
//!    1000,
//!    800,
//!)
//! ```
//! Account_id 1 sells/exchanges 1000 token 0 for corresponding amount of token 1, while requiring at least 800 token 1
//!
//! ### Errors
//! `ZeroAmount` - buying 0 tokens
//!
//! `NoSuchPool` - pool sold_token_id - bought_token_id does not exist
//!
//! `NotEnoughTokens` - selling more tokens then user owns
//!
//! `InsufficientOutputAmount` - bought tokens to receive amount is lower then required min_amount_out
//!
//! # fn buy_token
//! -Buys/exchanges set amount of bought token for corresponding amount by xyk formula of sold token
//! ### arguments
//! `origin` - sender of a fn, user creating the pool
//!
//! `sold_token_id` - token which will be sold
//!
//! `bought_token_id` - token which will be bought
//!
//! `bought_token_amount` - amount of token to be bought
//!
//! `max_amount_in` - maximal acceptable amount of sold token to pay for requested bought amount
//!
//! ### Example
//! ```ignore
//! buy_token (
//!    Origin::signed(1),
//!    0,
//!    1,
//!    1000,
//!    800,
//!)
//! ```
//! Account_id 1 buys/exchanges 1000 tokens 1 by paying corresponding amount by xyk formula of tokens 0
//!
//! ### Errors
//! `ZeroAmount` - selling 0 tokens
//!
//! `NoSuchPool` - pool sold_token_id - bought_token_id does not exist
//!
//! `NotEnoughTokens` - selling more tokens then user owns
//!
//! `InsufficientInputAmount` - sold tokens to pay is higher then maximum acceptable value of max_amount_in
//!
//! # fn mint_liquidity
//! -Adds liquidity to pool, providing both tokens in actual ratio
//! -First token amount is provided by user, second token amount is calculated by function, depending on actual ratio
//! -Mints and transfers corresponding amount of liquidity token to mintin user
//!
//! ### arguments
//! `origin` - sender of a fn, user creating the pool
//!
//! first_token_id - first token in pair
//!
//! second_token_id - second token in pair
//!
//! first_token_amount - amount of first_token_id, second token amount will be calculated
//!
//! ### Example
//! ```ignore
//! mint_liquidity (
//!    Origin::signed(1),
//!    0,
//!    1,
//!    1000,
//!)
//! ```
//! If pool token 0 - token 1 has tokens in amounts 9000:18000 (total liquidity tokens 27000)
//!
//! Account_id 1 added liquidity to pool token 0 - token 1, by providing 1000 token 0 and corresponding amount of token 1. In this case 2000, as the ratio in pool is 1:2.
//! Account_id 1 also receives corresponding liquidity tokens in corresponding amount. In this case he gets 10% of all corresponding liquidity tokens, as he is providing 10% of all provided liquidity in pool.
//! 3000 out of total 30000 liquidity tokens is now owned by Account_id 1
//!
//! ### Errors
//! `ZeroAmount` - minting with 0 tokens
//!
//! `NoSuchPool` - pool first_token_id - second_token_id does not exist
//!
//! `NotEnoughTokens` -  minting with more tokens then user owns, either first_token_id or second_token_id
//!
//! # fn burn_liquidity
//! -Removes tokens from liquidity pool and transfers them to user, by burning user owned liquidity tokens
//! -Amount of tokens is determined by their ratio in pool and amount of liq tokens burned
//!
//! ### arguments
//! `origin` - sender of a fn, user creating the pool
//!
//! first_token_id - first token in pair
//!
//! second_token_id - second token in pair
//!
//! liquidity_token_amount - amount of liquidity token amount to burn
//!
//! ### Example
//! ```ignore
//! burn_liquidity (
//!    Origin::signed(1),
//!    0,
//!    1,
//!    3000,
//!)
//! ```
//! If pool token 0 - token 1 has tokens in amounts 10000:20000 (total liquidity tokens 30000)
//!
//! Account_id 1 is burning 3000 liquidity tokens of pool token 0 - token 1
//! As Account_id 1 is burning 10% of total liquidity tokens for this pool, user receives in this case 1000 token 0 and 2000 token 1
//!
//! ### Errors
//! `ZeroAmount` - burning 0 liquidity tokens
//!
//! `NoSuchPool` - pool first_token_id - second_token_id does not exist
//!
//! `NotEnoughTokens` -  burning more liquidity tokens than user owns
//!
//! # calculate_sell_price
//! - Supporting public function accessible through rpc call which calculates and returns bought_token_amount while providing sold_token_amount and respective reserves
//! # calculate_buy_price
//! - Supporting public function accessible through rpc call which calculates and returns sold_token_amount while providing bought_token_amount and respective reserves
//! # calculate_sell_price_id
//! - Same as calculate_sell_price, but providing token_id instead of reserves. Reserves are fetched by function.
//! # calculate_buy_price_id
//! - Same as calculate_buy_price, but providing token_id instead of reserves. Reserves are fetched by function.
//! # get_liquidity_token
//! - Supporting public function accessible through rpc call which returns liquidity_token_id while providing pair token ids
//! # get_burn_amount
//! - Supporting public function accessible through rpc call which returns amounts of tokens received by burning provided liquidity_token_amount in pool of provided token ids
//! # account_id
//! - Returns palled account_id
//! # settle_treasury_buy_and_burn
//! - Supporting function which takes tokens to alocate to treasury and tokens to be used to burn mangata
//! - First step is deciding whether we are using sold or bought token id, depending which is closer to mangata token
//! - In second step, if tokens are mangata, they are placed to treasury and removed from corresponding pool. If tokens are not mangata, but are available in mangata pool,
//!   they are swapped to mangata and placed to treasury and removed from corresponding pool. If token is not connected to mangata, token is temporarily placed to treasury and burn treasury.

#![cfg_attr(not(feature = "std"), no_std)]

use frame_support::{
	dispatch::{DispatchError, DispatchResult},
	ensure,
	traits::Contains,
	PalletId,
};
use frame_system::ensure_signed;
use sp_core::U256;
// TODO documentation!
use codec::FullCodec;
use frame_support::{
	pallet_prelude::*,
	traits::{ExistenceRequirement, Get, WithdrawReasons},
	transactional, Parameter,
};
use frame_system::pallet_prelude::*;
use mangata_primitives::{Balance, TokenId};
use mp_bootstrap::PoolCreateApi;
use mp_multipurpose_liquidity::ActivateKind;
use mp_traits::{ActivationReservesProviderTrait, XykFunctionsTrait};
use orml_tokens::{MultiTokenCurrency, MultiTokenCurrencyExtended, MultiTokenReservableCurrency};
use pallet_assets_info as assets_info;
use pallet_issuance::{ActivedPoolQueryApi, ComputeIssuance, PoolPromoteApi};
use pallet_vesting_mangata::MultiTokenVestingLocks;
use sp_arithmetic::helpers_128bit::multiply_by_rational;
use sp_runtime::traits::{
	AccountIdConversion, AtLeast32BitUnsigned, MaybeSerializeDeserialize, Member,
	SaturatedConversion, Zero,
};
use sp_std::{
	convert::{TryFrom, TryInto},
	fmt::Debug,
	prelude::*,
};

#[cfg(test)]
mod mock;

#[cfg(test)]
mod tests;

#[derive(Encode, Decode, Clone, Default, RuntimeDebug, PartialEq, Eq, TypeInfo, MaxEncodedLen)]
pub struct RewardInfo {
	pub activated_amount: u128,
	pub rewards_not_yet_claimed: u128,
	pub rewards_already_claimed: u128,
	pub last_checkpoint: u32,
	pub pool_ratio_at_last_checkpoint: U256,
	pub missing_at_last_checkpoint: U256,
}

pub(crate) const LOG_TARGET: &'static str = "xyk";

// syntactic sugar for logging.
#[macro_export]
macro_rules! log {
	($level:tt, $patter:expr $(, $values:expr)* $(,)?) => {
		log::$level!(
			target: crate::LOG_TARGET,
			concat!("[{:?}] 💸 ", $patter), <frame_system::Pallet<T>>::block_number() $(, $values)*
		)
	};
}

const PALLET_ID: PalletId = PalletId(*b"79b14c96");
// Quocient ratio in which liquidity minting curve is rising
const Q: f64 = 1.03;
// Precision used in rewards calculation rounding
const REWARDS_PRECISION: u32 = 10000;

// Keywords for asset_info
const LIQUIDITY_TOKEN_IDENTIFIER: &[u8] = b"LiquidityPoolToken";
const HEX_INDICATOR: &[u8] = b"0x";
const TOKEN_SYMBOL: &[u8] = b"TKN";
const TOKEN_SYMBOL_SEPARATOR: &[u8] = b"-";
const LIQUIDITY_TOKEN_DESCRIPTION: &[u8] = b"Generated Info for Liquidity Pool Token";
const DEFAULT_DECIMALS: u32 = 18u32;

pub use pallet::*;

mod benchmarking;
pub mod weights;
pub use weights::WeightInfo;

type AccountIdOf<T> = <T as frame_system::Config>::AccountId;
#[frame_support::pallet]
pub mod pallet {

	use super::*;

	#[pallet::pallet]
	#[pallet::generate_store(pub(super) trait Store)]
	pub struct Pallet<T>(PhantomData<T>);

	#[pallet::hooks]
	impl<T: Config> Hooks<T::BlockNumber> for Pallet<T> {}

	#[cfg(feature = "runtime-benchmarks")]
	pub trait XykBenchmarkingConfig: pallet_issuance::Config {}

	#[cfg(not(feature = "runtime-benchmarks"))]
	pub trait XykBenchmarkingConfig {}

	#[pallet::config]
	pub trait Config:
		frame_system::Config + pallet_assets_info::Config + XykBenchmarkingConfig
	{
		type Event: From<Event<Self>> + IsType<<Self as frame_system::Config>::Event>;
		type ActivationReservesProvider: ActivationReservesProviderTrait<
			AccountId = Self::AccountId,
		>;
		type Currency: MultiTokenCurrencyExtended<Self::AccountId>
			+ MultiTokenReservableCurrency<Self::AccountId>;
		type NativeCurrencyId: Get<TokenId>;
		type TreasuryPalletId: Get<PalletId>;
		type BnbTreasurySubAccDerive: Get<[u8; 4]>;
		// type ActivedPoolQueryApi: ActivedPoolQueryApi;
		type PoolPromoteApi: ComputeIssuance + PoolPromoteApi;
		#[pallet::constant]
		/// The account id that holds the liquidity mining issuance
		type LiquidityMiningIssuanceVault: Get<Self::AccountId>;
		#[pallet::constant]
		type PoolFeePercentage: Get<u128>;
		#[pallet::constant]
		type TreasuryFeePercentage: Get<u128>;
		#[pallet::constant]
		type BuyAndBurnFeePercentage: Get<u128>;
		#[pallet::constant]
		type RewardsDistributionPeriod: Get<u32>;
		type DisallowedPools: Contains<(TokenId, TokenId)>;
		type DisabledTokens: Contains<TokenId>;
		type VestingProvider: MultiTokenVestingLocks<Self::AccountId, Self::BlockNumber>;
		type WeightInfo: WeightInfo;
		#[pallet::constant]
		type RewardsForAllAccount: Get<Self::AccountId>;
	}

	#[pallet::error]
	/// Errors
	pub enum Error<T> {
		/// Pool already Exists
		PoolAlreadyExists,
		/// Not enought assets
		NotEnoughAssets,
		/// No such pool exists
		NoSuchPool,
		/// No such liquidity asset exists
		NoSuchLiquidityAsset,
		/// Not enought reserve
		NotEnoughReserve,
		/// Zero amount is not supported
		ZeroAmount,
		/// Insufficient input amount
		InsufficientInputAmount,
		/// Insufficient output amount
		InsufficientOutputAmount,
		/// Asset ids cannot be the same
		SameAsset,
		/// Asset already exists
		AssetAlreadyExists,
		/// Asset does not exists
		AssetDoesNotExists,
		/// Division by zero
		DivisionByZero,
		/// Unexpected failure
		UnexpectedFailure,
		/// Unexpected failure
		NotMangataLiquidityAsset,
		/// Second asset amount exceeded expectations
		SecondAssetAmountExceededExpectations,
		/// Math overflow
		MathOverflow,
		/// Liquidity token creation failed
		LiquidityTokenCreationFailed,
		/// Not enought rewards earned
		NotEnoughtRewardsEarned,
		/// Not a promoted pool
		NotAPromotedPool,
		/// Past time calculation
		PastTimeCalculation,
		/// Pool already promoted
		PoolAlreadyPromoted,
		/// Sold Amount too low
		SoldAmountTooLow,
		/// Asset id is blacklisted
		FunctionNotAvailableForThisToken,
		/// Pool considting of passed tokens id is blacklisted
		DisallowedPool,
		MathError,
		MathOverflow1,
		MathOverflow2,
		MathOverflow3,
		CalculateRewardsMathError1,
		CalculateRewardsMathError2,
		CalculateRewardsMathError3,
		CalculateRewardsMathError4,
		CalculateRewardsMathError5,
		CalculateRewardsMathError6,
		CalculateRewardsMathError7,
		CalculateCumulativeWorkMaxRatioMathError1,
		CalculateCumulativeWorkMaxRatioMathError2,
		CalculateCumulativeWorkMaxRatioMathError3,
		CalculateCumulativeWorkMaxRatioMathError4,
		CalculateCumulativeWorkMaxRatioMathError5,
		CalculateCumulativeWorkMaxRatioMathError6,
		CalculateCumulativeWorkMaxRatioMathError7,
		CalculateRewardsAllMathError1,
		CalculateRewardsAllMathError2,
		NoRights,
	}

	#[pallet::event]
	#[pallet::generate_deposit(pub(super) fn deposit_event)]
	pub enum Event<T: Config> {
		PoolCreated(T::AccountId, TokenId, Balance, TokenId, Balance),
		AssetsSwapped(T::AccountId, TokenId, Balance, TokenId, Balance),
		LiquidityMinted(T::AccountId, TokenId, Balance, TokenId, Balance, TokenId, Balance),
		LiquidityBurned(T::AccountId, TokenId, Balance, TokenId, Balance, TokenId, Balance),
		PoolPromoted(TokenId),
		LiquidityActivated(T::AccountId, TokenId, Balance),
		LiquidityDeactivated(T::AccountId, TokenId, Balance),
		RewardsClaimed(T::AccountId, TokenId, Balance),
	}

	#[pallet::storage]
	#[pallet::getter(fn asset_pool)]
	pub type Pools<T: Config> =
		StorageMap<_, Blake2_256, (TokenId, TokenId), (Balance, Balance), ValueQuery>;

	#[pallet::storage]
	#[pallet::getter(fn liquidity_asset)]
	pub type LiquidityAssets<T: Config> =
		StorageMap<_, Blake2_256, (TokenId, TokenId), Option<TokenId>, ValueQuery>;

	#[pallet::storage]
	#[pallet::getter(fn liquidity_pool)]
	pub type LiquidityPools<T: Config> =
		StorageMap<_, Blake2_256, TokenId, Option<(TokenId, TokenId)>, ValueQuery>;

	#[pallet::storage]
	#[pallet::getter(fn get_rewards_info)]
	pub type RewardsInfo<T: Config> = StorageDoubleMap<
		_,
		Twox64Concat,
		AccountIdOf<T>,
		Twox64Concat,
		TokenId,
		RewardInfo,
		ValueQuery,
	>;

	#[pallet::storage]
	#[pallet::getter(fn liquidity_mining_active_pool_v2)]
	pub type LiquidityMiningActivePoolV2<T: Config> =
		StorageMap<_, Twox64Concat, TokenId, u128, ValueQuery>;

	// REWARDS V1 to be removed
	#[pallet::storage]
	#[pallet::getter(fn liquidity_mining_user)]
	pub type LiquidityMiningUser<T: Config> =
		StorageMap<_, Blake2_256, (AccountIdOf<T>, TokenId), (u32, U256, U256), ValueQuery>;
	// REWARDS V1 to be removed
	#[pallet::storage]
	#[pallet::getter(fn liquidity_mining_pool)]
	pub type LiquidityMiningPool<T: Config> =
		StorageMap<_, Blake2_256, TokenId, (u32, U256, U256), ValueQuery>;
	// REWARDS V1 to be removed
	#[pallet::storage]
	#[pallet::getter(fn liquidity_mining_user_to_be_claimed)]
	pub type LiquidityMiningUserToBeClaimed<T: Config> =
		StorageMap<_, Blake2_256, (AccountIdOf<T>, TokenId), u128, ValueQuery>;
	// REWARDS V1 to be removed
	#[pallet::storage]
	#[pallet::getter(fn liquidity_mining_active_user)]
	pub type LiquidityMiningActiveUser<T: Config> =
		StorageMap<_, Twox64Concat, (AccountIdOf<T>, TokenId), u128, ValueQuery>;
	// REWARDS V1 to be removed
	#[pallet::storage]
	#[pallet::getter(fn liquidity_mining_active_pool)]
	pub type LiquidityMiningActivePool<T: Config> =
		StorageMap<_, Twox64Concat, TokenId, u128, ValueQuery>;
	// REWARDS V1 to be removed
	#[pallet::storage]
	#[pallet::getter(fn liquidity_mining_user_claimed)]
	pub type LiquidityMiningUserClaimed<T: Config> =
		StorageMap<_, Twox64Concat, (AccountIdOf<T>, TokenId), u128, ValueQuery>;

	#[pallet::genesis_config]
	pub struct GenesisConfig<T: Config> {
		pub created_pools_for_staking:
			Vec<(T::AccountId, TokenId, Balance, TokenId, Balance, TokenId)>,
	}

	#[cfg(feature = "std")]
	impl<T: Config> Default for GenesisConfig<T> {
		fn default() -> Self {
			GenesisConfig { created_pools_for_staking: vec![] }
		}
	}

	#[pallet::genesis_build]
	impl<T: Config> GenesisBuild<T> for GenesisConfig<T> {
		fn build(&self) {
			self.created_pools_for_staking.iter().for_each(
				|(
					account_id,
					native_token_id,
					native_token_amount,
					pooled_token_id,
					pooled_token_amount,
					liquidity_token_id,
				)| {
					if <T as Config>::Currency::exists({ *liquidity_token_id }.into()) {
						assert!(
							<Pallet<T> as XykFunctionsTrait<T::AccountId>>::mint_liquidity(
								account_id.clone(),
								*native_token_id,
								*pooled_token_id,
								*native_token_amount,
								*pooled_token_amount,
								true,
							)
							.is_ok(),
							"Pool mint failed"
						);
					} else {
						let created_liquidity_token_id: TokenId =
							<T as Config>::Currency::get_next_currency_id().into();
						assert!(
							created_liquidity_token_id == *liquidity_token_id,
							"Assets not initialized in the expected sequence"
						);
						assert!(
							<Pallet<T> as XykFunctionsTrait<T::AccountId>>::create_pool(
								account_id.clone(),
								*native_token_id,
								*native_token_amount,
								*pooled_token_id,
								*pooled_token_amount
							)
							.is_ok(),
							"Pool creation failed"
						);
					}
				},
			)
		}
	}

	// XYK extrinsics.
	#[pallet::call]
	impl<T: Config> Pallet<T> {
		#[pallet::weight(<<T as Config>::WeightInfo>::create_pool())]
		pub fn create_pool(
			origin: OriginFor<T>,
			first_asset_id: TokenId,
			first_asset_amount: Balance,
			second_asset_id: TokenId,
			second_asset_amount: Balance,
		) -> DispatchResultWithPostInfo {
			let sender = ensure_signed(origin)?;

			ensure!(
				!T::DisabledTokens::contains(&first_asset_id) &&
					!T::DisabledTokens::contains(&second_asset_id),
				Error::<T>::FunctionNotAvailableForThisToken
			);

			ensure!(
				!T::DisallowedPools::contains(&(first_asset_id, second_asset_id)),
				Error::<T>::DisallowedPool,
			);

			<Self as XykFunctionsTrait<T::AccountId>>::create_pool(
				sender,
				first_asset_id,
				first_asset_amount,
				second_asset_id,
				second_asset_amount,
			)?;

			Ok(().into())
		}

		// you will sell your sold_asset_amount of sold_asset_id to get some amount of bought_asset_id
		#[pallet::weight(<<T as Config>::WeightInfo>::sell_asset())]
		pub fn sell_asset(
			origin: OriginFor<T>,
			sold_asset_id: TokenId,
			bought_asset_id: TokenId,
			sold_asset_amount: Balance,
			min_amount_out: Balance,
		) -> DispatchResultWithPostInfo {
			let sender = ensure_signed(origin)?;

			<Self as XykFunctionsTrait<T::AccountId>>::sell_asset(
				sender,
				sold_asset_id,
				bought_asset_id,
				sold_asset_amount,
				min_amount_out,
			)?;
			Ok(().into())
		}

		#[pallet::weight(<<T as Config>::WeightInfo>::buy_asset())]
		pub fn buy_asset(
			origin: OriginFor<T>,
			sold_asset_id: TokenId,
			bought_asset_id: TokenId,
			bought_asset_amount: Balance,
			max_amount_in: Balance,
		) -> DispatchResultWithPostInfo {
			let sender = ensure_signed(origin)?;

			<Self as XykFunctionsTrait<T::AccountId>>::buy_asset(
				sender,
				sold_asset_id,
				bought_asset_id,
				bought_asset_amount,
				max_amount_in,
			)?;
			Ok(().into())
		}

<<<<<<< HEAD
		#[pallet::weight(<<T as Config>::WeightInfo>::mint_liquidity_using_vesting_native_tokens())]
=======
		#[pallet::weight(T::WeightInfo::mint_liquidity_using_vesting_native_tokens())]
		#[transactional]
		pub fn mint_liquidity_using_vesting_native_tokens_by_vesting_index(
			origin: OriginFor<T>,
			native_asset_vesting_index: u32,
			vesting_native_asset_unlock_some_amount_or_all: Option<Balance>,
			second_asset_id: TokenId,
			expected_second_asset_amount: Balance,
		) -> DispatchResultWithPostInfo {
			let sender = ensure_signed(origin)?;

			let liquidity_asset_id =
				Pallet::<T>::get_liquidity_asset(T::NativeCurrencyId::get(), second_asset_id)?;

			ensure!(
				<T as Config>::PoolPromoteApi::get_pool_rewards(liquidity_asset_id).is_some(),
				Error::<T>::NotAPromotedPool
			);

			let (unlocked_amount, vesting_starting_block, vesting_ending_block_as_balance): (
				Balance,
				T::BlockNumber,
				Balance,
			) = T::VestingProvider::unlock_tokens_by_vesting_index(
				&sender,
				T::NativeCurrencyId::get().into(),
				native_asset_vesting_index,
				vesting_native_asset_unlock_some_amount_or_all.map(Into::into),
			)
			.map(|x| (x.0.into(), x.1.into(), x.2.into()))?;

			let (liquidity_token_id, liquidity_assets_minted) =
				<Self as XykFunctionsTrait<T::AccountId>>::mint_liquidity(
					sender.clone(),
					T::NativeCurrencyId::get(),
					second_asset_id,
					unlocked_amount,
					expected_second_asset_amount,
					false,
				)?;

			T::VestingProvider::lock_tokens(
				&sender,
				liquidity_token_id.into(),
				liquidity_assets_minted.into(),
				Some(vesting_starting_block.into()),
				vesting_ending_block_as_balance.into(),
			)?;

			Ok(().into())
		}

		#[pallet::weight(T::WeightInfo::mint_liquidity_using_vesting_native_tokens())]
>>>>>>> 1c168f79
		#[transactional]
		pub fn mint_liquidity_using_vesting_native_tokens(
			origin: OriginFor<T>,
			vesting_native_asset_amount: Balance,
			second_asset_id: TokenId,
			expected_second_asset_amount: Balance,
		) -> DispatchResultWithPostInfo {
			let sender = ensure_signed(origin)?;

			let liquidity_asset_id =
				Pallet::<T>::get_liquidity_asset(Self::native_token_id(), second_asset_id)?;

			ensure!(
				<T as Config>::PoolPromoteApi::get_pool_rewards_v2(liquidity_asset_id).is_some(),
				Error::<T>::NotAPromotedPool
			);

<<<<<<< HEAD
			let vesting_ending_block_as_balance: Balance =
				<<T as Config>::VestingProvider>::unlock_tokens(
					&sender,
					Self::native_token_id().into(),
					vesting_native_asset_amount.into(),
				)?
				.into();
=======
			let (vesting_starting_block, vesting_ending_block_as_balance): (
				T::BlockNumber,
				Balance,
			) = T::VestingProvider::unlock_tokens(
				&sender,
				T::NativeCurrencyId::get().into(),
				vesting_native_asset_amount.into(),
			)
			.map(|x| (x.0.into(), x.1.into()))?;
>>>>>>> 1c168f79

			let (liquidity_token_id, liquidity_assets_minted) =
				<Self as XykFunctionsTrait<T::AccountId>>::mint_liquidity(
					sender.clone(),
					Self::native_token_id(),
					second_asset_id,
					vesting_native_asset_amount,
					expected_second_asset_amount,
					false,
				)?;

			<<T as Config>::VestingProvider>::lock_tokens(
				&sender,
				liquidity_token_id.into(),
				liquidity_assets_minted.into(),
				Some(vesting_starting_block.into()),
				vesting_ending_block_as_balance.into(),
			)?;

			Ok(().into())
		}

		#[pallet::weight(<<T as Config>::WeightInfo>::mint_liquidity())]
		pub fn mint_liquidity(
			origin: OriginFor<T>,
			first_asset_id: TokenId,
			second_asset_id: TokenId,
			first_asset_amount: Balance,
			expected_second_asset_amount: Balance,
		) -> DispatchResultWithPostInfo {
			let sender = ensure_signed(origin)?;

			ensure!(
				!T::DisabledTokens::contains(&first_asset_id) &&
					!T::DisabledTokens::contains(&second_asset_id),
				Error::<T>::FunctionNotAvailableForThisToken
			);

			<Self as XykFunctionsTrait<T::AccountId>>::mint_liquidity(
				sender,
				first_asset_id,
				second_asset_id,
				first_asset_amount,
				expected_second_asset_amount,
				true,
			)?;

			Ok(().into())
		}

		#[pallet::weight(<<T as Config>::WeightInfo>::burn_liquidity())]
		pub fn burn_liquidity(
			origin: OriginFor<T>,
			first_asset_id: TokenId,
			second_asset_id: TokenId,
			liquidity_asset_amount: Balance,
		) -> DispatchResultWithPostInfo {
			let sender = ensure_signed(origin)?;

			<Self as XykFunctionsTrait<T::AccountId>>::burn_liquidity(
				sender,
				first_asset_id,
				second_asset_id,
				liquidity_asset_amount,
			)?;

			Ok(().into())
		}

		#[transactional]
		#[pallet::weight(<<T as Config>::WeightInfo>::claim_rewards_v2())]
		pub fn claim_rewards_v2(
			origin: OriginFor<T>,
			liquidity_token_id: TokenId,
			amount: Balance,
		) -> DispatchResult {
			let sender = ensure_signed(origin)?;

			<Self as XykFunctionsTrait<T::AccountId>>::claim_rewards_v2(
				sender,
				liquidity_token_id,
				amount,
			)?;

			Ok(().into())
		}

		#[transactional]
		#[pallet::weight(<<T as Config>::WeightInfo>::claim_rewards_v2())]
		pub fn claim_rewards_all_v2(
			origin: OriginFor<T>,
			liquidity_token_id: TokenId,
		) -> DispatchResult {
			let sender = ensure_signed(origin)?;

			<Self as XykFunctionsTrait<T::AccountId>>::claim_rewards_all_v2(
				sender,
				liquidity_token_id,
			)?;

			Ok(().into())
		}

		#[pallet::weight(<<T as Config>::WeightInfo>::promote_pool())]
		pub fn promote_pool(origin: OriginFor<T>, liquidity_token_id: TokenId) -> DispatchResult {
			ensure_root(origin)?;

			<Self as XykFunctionsTrait<T::AccountId>>::promote_pool(liquidity_token_id)
		}

		#[transactional]
		#[pallet::weight(<<T as Config>::WeightInfo>::activate_liquidity())]
		pub fn activate_liquidity_v2(
			origin: OriginFor<T>,
			liquidity_token_id: TokenId,
			amount: Balance,
			use_balance_from: Option<ActivateKind>,
		) -> DispatchResult {
			let sender = ensure_signed(origin)?;

			<Self as XykFunctionsTrait<T::AccountId>>::activate_liquidity_v2(
				sender,
				liquidity_token_id,
				amount,
				use_balance_from,
			)
		}

		#[transactional]
		#[pallet::weight(T::WeightInfo::activate_liquidity_v2_for_account())]
		pub fn activate_liquidity_v2_for_account(
			origin: OriginFor<T>,
			account: T::AccountId,
			liquidity_token_id: TokenId,
			amount: Balance,
			use_balance_from: Option<ActivateKind>,
		) -> DispatchResult {
			let sender = ensure_signed(origin)?;
			ensure!(sender == T::RewardsForAllAccount::get(), Error::<T>::NoRights);

			<Self as XykFunctionsTrait<T::AccountId>>::activate_liquidity_v2(
				account,
				liquidity_token_id,
				amount,
				use_balance_from,
			)
		}

		#[transactional]
		#[pallet::weight(<<T as Config>::WeightInfo>::deactivate_liquidity())]
		pub fn deactivate_liquidity_v2(
			origin: OriginFor<T>,
			liquidity_token_id: TokenId,
			amount: Balance,
		) -> DispatchResult {
			let sender = ensure_signed(origin)?;

			<Self as XykFunctionsTrait<T::AccountId>>::deactivate_liquidity_v2(
				sender,
				liquidity_token_id,
				amount,
			)
		}

		#[transactional]
		#[pallet::weight(<<T as Config>::WeightInfo>::claim_rewards_for_account())]
		pub fn claim_rewards_for_account(
			origin: OriginFor<T>,
			account: T::AccountId,
			liquidity_token_id: TokenId,
			amount: Balance,
		) -> DispatchResult {
			let sender = ensure_signed(origin)?;
			ensure!(sender == T::RewardsForAllAccount::get(), Error::<T>::NoRights);

			<Self as XykFunctionsTrait<T::AccountId>>::claim_rewards(
				account,
				liquidity_token_id,
				amount,
			)?;

			Ok(().into())
		}

		// Rew V1 to be removed
		#[transactional]
		#[pallet::weight(<<T as Config>::WeightInfo>::activate_liquidity())]
		pub fn activate_liquidity(
			origin: OriginFor<T>,
			liquidity_token_id: TokenId,
			amount: Balance,
			use_balance_from: Option<ActivateKind>,
		) -> DispatchResult {
			let sender = ensure_signed(origin)?;

			<Self as XykFunctionsTrait<T::AccountId>>::activate_liquidity(
				sender,
				liquidity_token_id,
				amount,
				use_balance_from,
			)
		}

		// Rew V1 to be removed
		#[transactional]
		#[pallet::weight(<<T as Config>::WeightInfo>::activate_liquidity_for_account())]
		pub fn activate_liquidity_for_account(
			origin: OriginFor<T>,
			account: T::AccountId,
			liquidity_token_id: TokenId,
			amount: Balance,
			use_balance_from: Option<ActivateKind>,
		) -> DispatchResult {
			let sender = ensure_signed(origin)?;
			ensure!(sender == T::RewardsForAllAccount::get(), Error::<T>::NoRights);

			<Self as XykFunctionsTrait<T::AccountId>>::activate_liquidity(
				account,
				liquidity_token_id,
				amount,
				use_balance_from,
			)
		}

		// Rew V1 to be removed
		#[transactional]
		#[pallet::weight(<<T as Config>::WeightInfo>::deactivate_liquidity())]
		pub fn deactivate_liquidity(
			origin: OriginFor<T>,
			liquidity_token_id: TokenId,
			amount: Balance,
		) -> DispatchResult {
			let sender = ensure_signed(origin)?;

			<Self as XykFunctionsTrait<T::AccountId>>::deactivate_liquidity(
				sender,
				liquidity_token_id,
				amount,
			)
		}

		// Rew V1 to be removed
		#[transactional]
		#[pallet::weight(<<T as Config>::WeightInfo>::deactivate_liquidity_for_account())]
		pub fn deactivate_liquidity_for_account(
			origin: OriginFor<T>,
			account: T::AccountId,
			liquidity_token_id: TokenId,
			amount: Balance,
		) -> DispatchResult {
			let sender = ensure_signed(origin)?;
			ensure!(sender == T::RewardsForAllAccount::get(), Error::<T>::NoRights);

			<Self as XykFunctionsTrait<T::AccountId>>::deactivate_liquidity(
				account,
				liquidity_token_id,
				amount,
			)
		}
	}
}

impl<T: Config> Pallet<T> {
	fn total_fee() -> u128 {
		T::PoolFeePercentage::get() +
			T::TreasuryFeePercentage::get() +
			T::BuyAndBurnFeePercentage::get()
	}

	pub fn calculate_rewards_amount_v2(
		user: AccountIdOf<T>,
		liquidity_asset_id: TokenId,
	) -> Result<Balance, DispatchError> {
		let rewards_info: RewardInfo = Self::get_rewards_info(user, liquidity_asset_id);

		let liquidity_assets_amount: Balance = rewards_info.activated_amount;

		let mut current_rewards = 0;

		if liquidity_assets_amount != 0 {
			let pool_rewards_ratio_current =
				<T as Config>::PoolPromoteApi::get_pool_rewards_v2(liquidity_asset_id).unwrap();

			let last_checkpoint = rewards_info.last_checkpoint;
			let pool_ratio_at_last_checkpoint = rewards_info.pool_ratio_at_last_checkpoint;
			let missing_at_checkpoint = rewards_info.missing_at_last_checkpoint;

			current_rewards = Self::calculate_rewards_v2(
				liquidity_assets_amount,
				liquidity_asset_id,
				last_checkpoint,
				pool_ratio_at_last_checkpoint,
				missing_at_checkpoint,
				pool_rewards_ratio_current,
			)?;

		}

		let not_yet_claimed_rewards = rewards_info.rewards_not_yet_claimed;

		let already_claimed_rewards = rewards_info.rewards_already_claimed;

		let total_available_rewards = current_rewards
			.checked_add(not_yet_claimed_rewards)
			.ok_or_else(|| DispatchError::from(Error::<T>::CalculateRewardsMathError6))?
			.checked_sub(already_claimed_rewards)
			.ok_or_else(|| DispatchError::from(Error::<T>::CalculateRewardsMathError7))?;

		Ok(total_available_rewards)
	}

	pub fn calculate_rewards_v2(
		liquidity_assets_amount: u128,
		liquidity_asset_id: TokenId,
		last_checkpoint: u32,
		pool_rewards_ratio: U256,
		missing_at_last_checkpoint: U256,
		pool_rewards_ratio_current: U256,
	) -> Result<Balance, DispatchError> {
		ensure!(
			<T as Config>::PoolPromoteApi::get_pool_rewards_v2(liquidity_asset_id).is_some(),
			Error::<T>::NotAPromotedPool
		);

		let current_time: u32 = <frame_system::Pallet<T>>::block_number().saturated_into::<u32>() /
			T::RewardsDistributionPeriod::get();

		let time_passed = current_time
			.checked_sub(last_checkpoint)
			.ok_or_else(|| DispatchError::from(Error::<T>::PastTimeCalculation))?;

		let pool_rewards_ratio_new = pool_rewards_ratio_current
			.checked_sub(pool_rewards_ratio)
			.ok_or_else(|| DispatchError::from(Error::<T>::CalculateRewardsMathError1))?;

		let user_rewards_base: U256 = U256::from(liquidity_assets_amount)
			.checked_mul(pool_rewards_ratio_new.into()) // TODO: please add UT and link it in this comment
			.ok_or_else(|| DispatchError::from(Error::<T>::CalculateRewardsMathError2))?
			.checked_div(U256::from(u128::MAX)) // always fit into u128
			.ok_or_else(|| DispatchError::from(Error::<T>::CalculateRewardsMathError3))?;
			// .try_into()
			// .map_err(|_| DispatchError::from(Error::<T>::CalculateRewardsMathError3))?;

		let cumulative_work_max_ratio = Self::calculate_cumulative_work_max_ratio(
			liquidity_assets_amount,
			time_passed,
			missing_at_last_checkpoint,
		)?;

		let current_rewards = user_rewards_base
			.checked_mul(U256::from(cumulative_work_max_ratio))
			.ok_or_else(|| DispatchError::from(Error::<T>::CalculateRewardsMathError4))?
			.checked_div(U256::from(REWARDS_PRECISION))
			.ok_or_else(|| DispatchError::from(Error::<T>::CalculateRewardsMathError5))?
 			.try_into()
			.map_err(|_| DispatchError::from(Error::<T>::CalculateRewardsMathError3))?;

		Ok(current_rewards)
	}

	// MAX: 0R 0W

	pub fn calculate_cumulative_work_max_ratio(
		liquidity_assets_amount: u128,
		time_passed: u32,
		missing_at_last_checkpoint: U256,
	) -> Result<u128, DispatchError> {
		let mut cumulative_work_max_ratio = U256::from(0);

		if time_passed != 0 {
			// whole formula: 	missing_at_last_checkpoint*106/6 - missing_at_last_checkpoint*106*precision/6/q_pow
			// q_pow is multiplied by precision, thus there needs to be *precision in numenator as well
			let liquidity_assets_amount_u256: U256 = liquidity_assets_amount.into();

			let cummulative_work_max_possible_for_calc: U256 = liquidity_assets_amount_u256
				.checked_mul(U256::from(time_passed + 1))
				.ok_or_else(|| {
					DispatchError::from(Error::<T>::CalculateCumulativeWorkMaxRatioMathError1)
				})?;

			let cummulative_work_max_possible_for_ratio: U256 =
				liquidity_assets_amount_u256.checked_mul(U256::from(time_passed)).ok_or_else(
					|| DispatchError::from(Error::<T>::CalculateCumulativeWorkMaxRatioMathError2),
				)?;

			//	libm::floor(libm::pow(q, pow as f64) * REWARDS_PRECISION as f64) as u128

			// whole formula: 	missing_at_last_checkpoint*Q*100/(Q*100-100) - missing_at_last_checkpoint*Q*100/(Q*100-100)*REWARDS_PRECISION/q_pow
			// q_pow is multiplied by precision, thus there needs to be *precision in numenator as well
			let base = missing_at_last_checkpoint
				.checked_mul(U256::from(libm::floor(Q * 100 as f64) as u128))
				.ok_or_else(|| {
					DispatchError::from(Error::<T>::CalculateCumulativeWorkMaxRatioMathError3)
				})?
				.checked_div(U256::from(libm::floor(Q * 100 as f64 - 100 as f64) as u128))
				.ok_or_else(|| {
					DispatchError::from(Error::<T>::CalculateCumulativeWorkMaxRatioMathError4)
				})?;

			let q_pow = Self::calculate_q_pow(Q, time_passed + 1);

			let cummulative_missing_new = base - base * U256::from(REWARDS_PRECISION) / q_pow;

			let cummulative_work = cummulative_work_max_possible_for_calc
				.checked_sub(cummulative_missing_new)
				.ok_or_else(|| {
					DispatchError::from(Error::<T>::CalculateCumulativeWorkMaxRatioMathError5)
				})?;

			cumulative_work_max_ratio = cummulative_work
				.checked_mul(U256::from(REWARDS_PRECISION))
				.ok_or_else(|| {
					DispatchError::from(Error::<T>::CalculateCumulativeWorkMaxRatioMathError6)
				})?
				.checked_div(cummulative_work_max_possible_for_ratio)
				.ok_or_else(|| {
					DispatchError::from(Error::<T>::CalculateCumulativeWorkMaxRatioMathError7)
				})?;
		}

		let cumulative_work_max_ratio_u128 = Balance::try_from(cumulative_work_max_ratio)
			.map_err(|_| DispatchError::from(Error::<T>::MathOverflow))?;

		Ok(cumulative_work_max_ratio_u128)
	}

	pub fn calculate_q_pow(q: f64, pow: u32) -> u128 {
		libm::floor(libm::pow(q, pow as f64) * REWARDS_PRECISION as f64) as u128
	}

	/// 0R 0W
	pub fn calculate_missing_at_checkpoint_v2(
		time_passed: u32,
		missing_at_last_checkpoint: U256,
	) -> Result<U256, DispatchError> {
		let q_pow = Self::calculate_q_pow(Q, time_passed);

		let missing_at_checkpoint: U256 =
			missing_at_last_checkpoint * U256::from(REWARDS_PRECISION) / q_pow;

		Ok(missing_at_checkpoint)
	}

	pub fn set_liquidity_minting_checkpoint_v2(
		user: AccountIdOf<T>,
		liquidity_asset_id: TokenId,
		liquidity_assets_added: Balance,
		use_balance_from: Option<ActivateKind>,
	) -> DispatchResult {
		let current_time: u32 = <frame_system::Pallet<T>>::block_number().saturated_into::<u32>() /
			T::RewardsDistributionPeriod::get();
		let pool_ratio_current =
			<T as Config>::PoolPromoteApi::get_pool_rewards_v2(liquidity_asset_id).unwrap();

		let rewards_info = RewardsInfo::<T>::try_get(user.clone(), liquidity_asset_id)
			.unwrap_or_else(|_| RewardInfo {
				activated_amount: 0 as u128,
				rewards_not_yet_claimed: 0 as u128,
				rewards_already_claimed: 0 as u128,
				last_checkpoint: current_time,
				pool_ratio_at_last_checkpoint: pool_ratio_current,
				missing_at_last_checkpoint: U256::from(liquidity_assets_added),
			});

		let last_checkpoint = rewards_info.last_checkpoint;
		let pool_ratio_at_last_checkpoint = rewards_info.pool_ratio_at_last_checkpoint;
		let missing_at_last_checkpoint = rewards_info.missing_at_last_checkpoint;
		let liquidity_assets_amount: Balance = rewards_info.activated_amount;

		let time_passed = current_time
			.checked_sub(last_checkpoint)
			.ok_or_else(|| DispatchError::from(Error::<T>::PastTimeCalculation))?;

		let missing_at_checkpoint_new = if liquidity_assets_amount == 0 {
			U256::from(liquidity_assets_added)
		} else {
			Self::calculate_missing_at_checkpoint_v2(time_passed, missing_at_last_checkpoint)?
				.checked_add(U256::from(liquidity_assets_added))
				.ok_or_else(|| DispatchError::from(Error::<T>::MathOverflow1))?
		};

		let user_current_rewards = if liquidity_assets_amount == 0 {
			0
		} else {
			Self::calculate_rewards_v2(
				liquidity_assets_amount,
				liquidity_asset_id,
				last_checkpoint,
				pool_ratio_at_last_checkpoint,
				missing_at_last_checkpoint,
				pool_ratio_current,
			)?
		};

		let activated_amount_new = liquidity_assets_amount
			.checked_add(liquidity_assets_added)
			.ok_or_else(|| DispatchError::from(Error::<T>::MathOverflow2))?;

		let rewards_info_new: RewardInfo = RewardInfo {
			activated_amount: activated_amount_new,
			rewards_not_yet_claimed: user_current_rewards,
			rewards_already_claimed: rewards_info.rewards_already_claimed,
			last_checkpoint: current_time,
			pool_ratio_at_last_checkpoint: pool_ratio_current,
			missing_at_last_checkpoint: missing_at_checkpoint_new,
		};

		RewardsInfo::<T>::insert(user.clone(), liquidity_asset_id, rewards_info_new);

		LiquidityMiningActivePoolV2::<T>::try_mutate(liquidity_asset_id, |active_amount| {
			if let Some(val) = active_amount.checked_add(liquidity_assets_added) {
				*active_amount = val;
				Ok(())
			} else {
				Err(())
			}
		})
		.map_err(|_| DispatchError::from(Error::<T>::MathOverflow3))?;

		// This must not fail due storage edits above
		<T as Config>::ActivationReservesProvider::activate(
			liquidity_asset_id.into(),
			&user,
			liquidity_assets_added.into(),
			use_balance_from,
		)?;

		Ok(())
	}

	pub fn set_liquidity_burning_checkpoint_v2(
		user: AccountIdOf<T>,
		liquidity_asset_id: TokenId,
		liquidity_assets_burned: Balance,
	) -> DispatchResult {
		let current_time: u32 = <frame_system::Pallet<T>>::block_number().saturated_into::<u32>() /
			T::RewardsDistributionPeriod::get();

		let pool_ratio_current =
			<T as Config>::PoolPromoteApi::get_pool_rewards_v2(liquidity_asset_id).unwrap();

		let rewards_info: RewardInfo = Self::get_rewards_info(user.clone(), liquidity_asset_id);

		let last_checkpoint = rewards_info.last_checkpoint;
		let pool_ratio_at_last_checkpoint = rewards_info.pool_ratio_at_last_checkpoint;
		let missing_at_last_checkpoint = rewards_info.missing_at_last_checkpoint;
		let liquidity_assets_amount: Balance = rewards_info.activated_amount;

		let time_passed = current_time
			.checked_sub(last_checkpoint)
			.ok_or_else(|| DispatchError::from(Error::<T>::PastTimeCalculation))?;

		let missing_at_checkpoint_new =
			Self::calculate_missing_at_checkpoint_v2(time_passed, missing_at_last_checkpoint)?;

		let user_current_rewards = Self::calculate_rewards_v2(
			liquidity_assets_amount,
			liquidity_asset_id,
			last_checkpoint,
			pool_ratio_at_last_checkpoint,
			missing_at_last_checkpoint,
			pool_ratio_current,
		)?;

		let liquidity_assets_burned_u256: U256 = liquidity_assets_burned.into();

		let missing_at_checkpoint_after_burn: U256 = liquidity_assets_burned_u256
			.checked_mul(missing_at_checkpoint_new)
			.ok_or_else(|| DispatchError::from(Error::<T>::MathOverflow))?
			.checked_div(liquidity_assets_amount.into())
			.ok_or_else(|| DispatchError::from(Error::<T>::DivisionByZero))?;

		let activated_amount_new = liquidity_assets_amount
			.checked_sub(liquidity_assets_burned)
			.ok_or_else(|| DispatchError::from(Error::<T>::MathOverflow2))?;

		let rewards_info_new: RewardInfo = RewardInfo {
			activated_amount: activated_amount_new,
			rewards_not_yet_claimed: user_current_rewards,
			rewards_already_claimed: rewards_info.rewards_already_claimed,
			last_checkpoint: current_time,
			pool_ratio_at_last_checkpoint: pool_ratio_current,
			missing_at_last_checkpoint: missing_at_checkpoint_after_burn,
		};

		RewardsInfo::<T>::insert(user.clone(), liquidity_asset_id, rewards_info_new);

		LiquidityMiningActivePoolV2::<T>::try_mutate(liquidity_asset_id, |active_amount| {
			if let Some(val) = active_amount.checked_sub(liquidity_assets_burned) {
				*active_amount = val;
				Ok(())
			} else {
				Err(())
			}
		})
		.map_err(|_| DispatchError::from(Error::<T>::MathOverflow3))?;

		<T as Config>::ActivationReservesProvider::deactivate(
			liquidity_asset_id.into(),
			&user,
			liquidity_assets_burned.into(),
		);

		Ok(())
	}

	pub fn get_max_instant_burn_amount(
		user: &AccountIdOf<T>,
		liquidity_asset_id: TokenId,
	) -> Balance {
		Self::get_max_instant_unreserve_amount(user, liquidity_asset_id).saturating_add(
			<T as Config>::Currency::available_balance(liquidity_asset_id.into(), user).into(),
		)
	}

	pub fn get_max_instant_unreserve_amount(
		user: &AccountIdOf<T>,
		liquidity_asset_id: TokenId,
	) -> Balance {
		T::ActivationReservesProvider::get_max_instant_unreserve_amount(liquidity_asset_id, user)
	}

	// REWARDS V1 to be removed
	pub fn calculate_rewards_amount(
		user: AccountIdOf<T>,
		liquidity_asset_id: TokenId,
	) -> Result<Balance, DispatchError> {
		ensure!(
			<T as Config>::PoolPromoteApi::get_pool_rewards(liquidity_asset_id).is_some(),
			Error::<T>::NotAPromotedPool
		);

		let current_time: u32 = <frame_system::Pallet<T>>::block_number().saturated_into::<u32>() /
			T::RewardsDistributionPeriod::get();
		let (
			user_last_checkpoint,
			user_cummulative_work_in_last_checkpoint,
			user_missing_at_last_checkpoint,
		) = LiquidityMiningUser::<T>::try_get((&user, &liquidity_asset_id))
			.unwrap_or_else(|_| (current_time, U256::from(0), U256::from(0)));

		let (
			pool_last_checkpoint,
			pool_cummulative_work_in_last_checkpoint,
			pool_missing_at_last_checkpoint,
		) = LiquidityMiningPool::<T>::try_get(&liquidity_asset_id)
			.unwrap_or_else(|_| (current_time, U256::from(0), U256::from(0)));

		let work_user = Self::calculate_work_user(
			user.clone(),
			liquidity_asset_id,
			current_time,
			user_last_checkpoint,
			user_cummulative_work_in_last_checkpoint,
			user_missing_at_last_checkpoint,
		)?;
		let work_pool = Self::calculate_work_pool(
			liquidity_asset_id,
			current_time,
			pool_last_checkpoint,
			pool_cummulative_work_in_last_checkpoint,
			pool_missing_at_last_checkpoint,
		)?;

		let burned_not_claimed_rewards =
			LiquidityMiningUserToBeClaimed::<T>::get((user.clone(), &liquidity_asset_id));
		let current_rewards = Self::calculate_rewards(work_user, work_pool, liquidity_asset_id)?;
		let already_claimed_rewards =
			LiquidityMiningUserClaimed::<T>::get((user, &liquidity_asset_id));

		let total_available_rewards = current_rewards
			.checked_add(burned_not_claimed_rewards)
			.ok_or_else(|| DispatchError::from(Error::<T>::MathOverflow))?
			.checked_sub(already_claimed_rewards)
			.ok_or_else(|| DispatchError::from(Error::<T>::MathOverflow))?;

		Ok(total_available_rewards)
	}

	// REWARDS V1 to be removed
	pub fn calculate_rewards(
		work_user: U256,
		work_pool: U256,
		liquidity_asset_id: TokenId,
	) -> Result<Balance, DispatchError> {
		let available_rewards_for_pool: U256 = U256::from(
			<T as Config>::PoolPromoteApi::get_pool_rewards(liquidity_asset_id)
				.ok_or_else(|| DispatchError::from(Error::<T>::NotAPromotedPool))?,
		);

		let mut user_mangata_rewards_amount = Balance::try_from(0).unwrap();
		if work_user != U256::from(0) && work_pool != U256::from(0) {
			user_mangata_rewards_amount = Balance::try_from(
				available_rewards_for_pool
					.checked_mul(work_user)
					.ok_or_else(|| DispatchError::from(Error::<T>::NotEnoughtRewardsEarned))?
					.checked_div(work_pool)
					.ok_or_else(|| DispatchError::from(Error::<T>::DivisionByZero))?,
			)
			.map_err(|_| DispatchError::from(Error::<T>::NotEnoughtRewardsEarned))?;
		}

		Ok(user_mangata_rewards_amount)
	}

	// MAX: 0R 0W
	// REWARDS V1 to be removed
	pub fn calculate_work(
		asymptote: Balance,
		time: u32,
		last_checkpoint: u32,
		cummulative_work_in_last_checkpoint: U256,
		missing_at_last_checkpoint: U256,
	) -> Result<U256, DispatchError> {
		let time_passed = time
			.checked_sub(last_checkpoint)
			.ok_or_else(|| DispatchError::from(Error::<T>::PastTimeCalculation))?;

		// whole formula: 	missing_at_last_checkpoint*106/6 - missing_at_last_checkpoint*106*precision/6/q_pow
		// q_pow is multiplied by precision, thus there needs to be *precision in numenator as well
		let asymptote_u256: U256 = asymptote.into();
		let cummulative_work_new_max_possible: U256 = asymptote_u256
			.checked_mul(U256::from(time_passed))
			.ok_or_else(|| DispatchError::from(Error::<T>::MathOverflow))?;
		let base = missing_at_last_checkpoint
			.checked_mul(U256::from(106))
			.ok_or_else(|| DispatchError::from(Error::<T>::MathOverflow))? /
			U256::from(6);

		let precision: u32 = 10000;
		let q_pow = Self::calculate_q_pow(Q, time_passed);

		let cummulative_missing_new = base - base * U256::from(precision) / q_pow;

		let cummulative_work_new = cummulative_work_new_max_possible
			.checked_sub(cummulative_missing_new)
			.ok_or_else(|| DispatchError::from(Error::<T>::MathOverflow))?;
		let work_total = cummulative_work_in_last_checkpoint + cummulative_work_new;

		Ok(work_total)
	}

	// REWARDS V1 to be removed
	pub fn calculate_work_pool(
		liquidity_asset_id: TokenId,
		current_time: u32,
		last_checkpoint: u32,
		cummulative_work_in_last_checkpoint: U256,
		missing_at_last_checkpoint: U256,
	) -> Result<U256, DispatchError> {
		let liquidity_assets_amount: Balance =
			LiquidityMiningActivePool::<T>::get(&liquidity_asset_id);

		Self::calculate_work(
			liquidity_assets_amount,
			current_time,
			last_checkpoint,
			cummulative_work_in_last_checkpoint,
			missing_at_last_checkpoint,
		)
	}

	/// 1R
	// REWARDS V1 to be removed
	pub fn calculate_work_user(
		user: AccountIdOf<T>,
		liquidity_asset_id: TokenId,
		current_time: u32,
		last_checkpoint: u32,
		cummulative_work_in_last_checkpoint: U256,
		missing_at_last_checkpoint: U256,
	) -> Result<U256, DispatchError> {
		let liquidity_assets_amount: Balance =
			LiquidityMiningActiveUser::<T>::get((&user, &liquidity_asset_id));

		Self::calculate_work(
			liquidity_assets_amount,
			current_time,
			last_checkpoint,
			cummulative_work_in_last_checkpoint,
			missing_at_last_checkpoint,
		)
	}

	/// 0R 0W
	// REWARDS V1 to be removed
	pub fn calculate_missing_at_checkpoint(
		time_passed: u32,
		liquidity_assets_added: Balance,
		missing_at_last_checkpoint: U256,
	) -> Result<U256, DispatchError> {
		let precision: u32 = 10000;
		let q_pow = Self::calculate_q_pow(Q, time_passed);
		let liquidity_assets_added_u256: U256 = liquidity_assets_added.into();

		let missing_at_checkpoint: U256 = liquidity_assets_added_u256 +
			missing_at_last_checkpoint * U256::from(precision) / q_pow;

		Ok(missing_at_checkpoint)
	}

	/// MAX 4R 2W
	// REWARDS V1 to be removed
	pub fn calculate_liquidity_checkpoint(
		user: AccountIdOf<T>,
		liquidity_asset_id: TokenId,
		liquidity_assets_added: Balance,
	) -> Result<(u32, U256, U256, U256, U256), DispatchError> {
		let current_time: u32 = <frame_system::Pallet<T>>::block_number().saturated_into::<u32>() /
			T::RewardsDistributionPeriod::get();

		let (
			user_last_checkpoint,
			user_cummulative_work_in_last_checkpoint,
			user_missing_at_last_checkpoint,
		) = LiquidityMiningUser::<T>::try_get((&user, &liquidity_asset_id))
			.unwrap_or_else(|_| (current_time, U256::from(0), U256::from(0)));

		let user_time_passed = current_time
			.checked_sub(user_last_checkpoint)
			.ok_or_else(|| DispatchError::from(Error::<T>::PastTimeCalculation))?;
		let user_missing_at_checkpoint = Self::calculate_missing_at_checkpoint(
			user_time_passed,
			liquidity_assets_added,
			user_missing_at_last_checkpoint,
		)?;

		let user_work_total = Self::calculate_work_user(
			user.clone(),
			liquidity_asset_id,
			current_time,
			user_last_checkpoint,
			user_cummulative_work_in_last_checkpoint,
			user_missing_at_last_checkpoint,
		)?;

		let (
			pool_last_checkpoint,
			pool_cummulative_work_in_last_checkpoint,
			pool_missing_at_last_checkpoint,
		) = LiquidityMiningPool::<T>::try_get(&liquidity_asset_id)
			.unwrap_or_else(|_| (current_time, U256::from(0), U256::from(0)));

		let pool_time_passed = current_time
			.checked_sub(pool_last_checkpoint)
			.ok_or_else(|| DispatchError::from(Error::<T>::PastTimeCalculation))?;

		let pool_missing_at_checkpoint = Self::calculate_missing_at_checkpoint(
			pool_time_passed,
			liquidity_assets_added,
			pool_missing_at_last_checkpoint,
		)?;
		let pool_work_total = Self::calculate_work_pool(
			liquidity_asset_id,
			current_time,
			pool_last_checkpoint,
			pool_cummulative_work_in_last_checkpoint,
			pool_missing_at_last_checkpoint,
		)?;

		Ok((
			current_time,
			user_work_total,
			user_missing_at_checkpoint,
			pool_work_total,
			pool_missing_at_checkpoint,
		))
	}

	/// MAX: 4R + 4W
	/// 2W + calculate_liquidity_checkpoint(4R+2W)
	// REWARDS V1 to be removed
	pub fn set_liquidity_minting_checkpoint(
		user: AccountIdOf<T>,
		liquidity_asset_id: TokenId,
		liquidity_assets_added: Balance,
		use_balance_from: Option<ActivateKind>,
	) -> DispatchResult {
		let (
			current_time,
			user_work_total,
			user_missing_at_checkpoint,
			pool_work_total,
			pool_missing_at_checkpoint,
		) = Self::calculate_liquidity_checkpoint(
			user.clone(),
			liquidity_asset_id,
			liquidity_assets_added,
		)?;

		LiquidityMiningUser::<T>::insert(
			(&user, &liquidity_asset_id),
			(current_time, user_work_total, user_missing_at_checkpoint),
		);
		LiquidityMiningPool::<T>::insert(
			&liquidity_asset_id,
			(current_time, pool_work_total, pool_missing_at_checkpoint),
		);

		LiquidityMiningActiveUser::<T>::try_mutate((&user, liquidity_asset_id), |active_amount| {
			if let Some(val) = active_amount.checked_add(liquidity_assets_added) {
				*active_amount = val;
				Ok(())
			} else {
				Err(())
			}
		})
		.map_err(|_| DispatchError::from(Error::<T>::MathOverflow))?;

		LiquidityMiningActivePool::<T>::try_mutate(liquidity_asset_id, |active_amount| {
			if let Some(val) = active_amount.checked_add(liquidity_assets_added) {
				*active_amount = val;
				Ok(())
			} else {
				Err(())
			}
		})
		.map_err(|_| DispatchError::from(Error::<T>::MathOverflow))?;

		// This must not fail due storage edits above
		<T as Config>::ActivationReservesProvider::activate(
			liquidity_asset_id.into(),
			&user,
			liquidity_assets_added.into(),
			use_balance_from,
		)?;

		Ok(())
	}

	// REWARDS V1 to be removed
	pub fn set_liquidity_burning_checkpoint(
		user: AccountIdOf<T>,
		liquidity_asset_id: TokenId,
		liquidity_assets_burned: Balance,
	) -> DispatchResult {
		let (
			current_time,
			user_work_total,
			user_missing_at_checkpoint,
			pool_work_total,
			pool_missing_at_checkpoint,
		) = Self::calculate_liquidity_checkpoint(user.clone(), liquidity_asset_id, 0 as u128)?;

		let liquidity_assets_amount: Balance =
			LiquidityMiningActiveUser::<T>::get((&user, &liquidity_asset_id));
		let activated_liquidity_pool: Balance =
			LiquidityMiningActivePool::<T>::get(&liquidity_asset_id);

		let liquidity_assets_burned_u256: U256 = liquidity_assets_burned.into();

		let user_work_burned: U256 = liquidity_assets_burned_u256
			.checked_mul(user_work_total)
			.ok_or_else(|| DispatchError::from(Error::<T>::MathOverflow))?
			.checked_div(liquidity_assets_amount.into())
			.ok_or_else(|| DispatchError::from(Error::<T>::DivisionByZero))?;
		let user_missing_burned: U256 = liquidity_assets_burned_u256
			.checked_mul(user_missing_at_checkpoint)
			.ok_or_else(|| DispatchError::from(Error::<T>::MathOverflow))?
			.checked_div(liquidity_assets_amount.into())
			.ok_or_else(|| DispatchError::from(Error::<T>::DivisionByZero))?;

		let user_work_new = user_work_total
			.checked_sub(user_work_burned)
			.ok_or_else(|| DispatchError::from(Error::<T>::MathOverflow))?;
		let user_missing_new = user_missing_at_checkpoint
			.checked_sub(user_missing_burned)
			.ok_or_else(|| DispatchError::from(Error::<T>::MathOverflow))?;

		let mut pool_work_new = U256::from(0);
		let mut pool_missing_new = U256::from(0);

		if activated_liquidity_pool != liquidity_assets_burned {
			pool_work_new = pool_work_total
				.checked_sub(user_work_burned)
				.ok_or_else(|| DispatchError::from(Error::<T>::MathOverflow))?;
			pool_missing_new = pool_missing_at_checkpoint
				.checked_sub(user_missing_burned)
				.ok_or_else(|| DispatchError::from(Error::<T>::MathOverflow))?;
		}

		LiquidityMiningUser::<T>::insert(
			(user.clone(), &liquidity_asset_id),
			(current_time, user_work_new, user_missing_new),
		);
		LiquidityMiningPool::<T>::insert(
			&liquidity_asset_id,
			(current_time, pool_work_new, pool_missing_new),
		);

		LiquidityMiningActiveUser::<T>::try_mutate((&user, liquidity_asset_id), |active_amount| {
			if let Some(val) = active_amount.checked_sub(liquidity_assets_burned) {
				*active_amount = val;
				Ok(())
			} else {
				Err(())
			}
		})
		.map_err(|_| DispatchError::from(Error::<T>::NotEnoughAssets))?;
		LiquidityMiningActivePool::<T>::try_mutate(liquidity_asset_id, |active_amount| {
			if let Some(val) = active_amount.checked_sub(liquidity_assets_burned) {
				*active_amount = val;
				Ok(())
			} else {
				Err(())
			}
		})
		.map_err(|_| DispatchError::from(Error::<T>::NotEnoughAssets))?;

		let rewards_burned_not_claimed =
			LiquidityMiningUserToBeClaimed::<T>::get((user.clone(), &liquidity_asset_id));
		let rewards_to_burn =
			Self::calculate_rewards(user_work_burned, pool_work_total, liquidity_asset_id)?;
		let rewards_already_claimed =
			LiquidityMiningUserClaimed::<T>::get((user.clone(), &liquidity_asset_id));

		if rewards_to_burn >= rewards_already_claimed {
			LiquidityMiningUserClaimed::<T>::remove((user.clone(), &liquidity_asset_id));

			let rewards_claimed_new =
				rewards_burned_not_claimed + rewards_to_burn - rewards_already_claimed;

			LiquidityMiningUserToBeClaimed::<T>::insert(
				(&user, liquidity_asset_id),
				rewards_claimed_new,
			);
		} else {
			LiquidityMiningUserClaimed::<T>::insert(
				(user.clone(), &liquidity_asset_id),
				rewards_already_claimed - rewards_to_burn,
			);
		}

		<T as Config>::PoolPromoteApi::claim_pool_rewards(
			liquidity_asset_id.into(),
			rewards_to_burn,
		);

		<T as Config>::ActivationReservesProvider::deactivate(
			liquidity_asset_id.into(),
			&user,
			liquidity_assets_burned.into(),
		);

		Ok(())
	}

	// Sets the liquidity token's info
	// May fail if liquidity_asset_id does not exsist
	// Should not fail otherwise as the parameters for the max and min length in pallet_assets_info should be set appropriately
	pub fn set_liquidity_asset_info(
		liquidity_asset_id: TokenId,
		first_asset_id: TokenId,
		second_asset_id: TokenId,
	) -> DispatchResult {
		let mut name: Vec<u8> = Vec::<u8>::new();
		name.extend_from_slice(LIQUIDITY_TOKEN_IDENTIFIER);
		name.extend_from_slice(HEX_INDICATOR);
		for bytes in liquidity_asset_id.to_be_bytes().iter() {
			match (bytes >> 4) as u8 {
				x @ 0u8..=9u8 => name.push(x.saturating_add(48u8)),
				x => name.push(x.saturating_add(55u8)),
			}
			match (bytes & 0b0000_1111) as u8 {
				x @ 0u8..=9u8 => name.push(x.saturating_add(48u8)),
				x => name.push(x.saturating_add(55u8)),
			}
		}

		let mut symbol: Vec<u8> = Vec::<u8>::new();
		symbol.extend_from_slice(TOKEN_SYMBOL);
		symbol.extend_from_slice(HEX_INDICATOR);
		for bytes in first_asset_id.to_be_bytes().iter() {
			match (bytes >> 4) as u8 {
				x @ 0u8..=9u8 => symbol.push(x.saturating_add(48u8)),
				x => symbol.push(x.saturating_add(55u8)),
			}
			match (bytes & 0b0000_1111) as u8 {
				x @ 0u8..=9u8 => symbol.push(x.saturating_add(48u8)),
				x => symbol.push(x.saturating_add(55u8)),
			}
		}
		symbol.extend_from_slice(TOKEN_SYMBOL_SEPARATOR);
		symbol.extend_from_slice(TOKEN_SYMBOL);
		symbol.extend_from_slice(HEX_INDICATOR);
		for bytes in second_asset_id.to_be_bytes().iter() {
			match (bytes >> 4) as u8 {
				x @ 0u8..=9u8 => symbol.push(x.saturating_add(48u8)),
				x => symbol.push(x.saturating_add(55u8)),
			}
			match (bytes & 0b0000_1111) as u8 {
				x @ 0u8..=9u8 => symbol.push(x.saturating_add(48u8)),
				x => symbol.push(x.saturating_add(55u8)),
			}
		}

		let mut description: Vec<u8> = Vec::<u8>::new();
		description.extend_from_slice(LIQUIDITY_TOKEN_DESCRIPTION);

		<assets_info::Pallet<T>>::set_asset_info(
			liquidity_asset_id,
			Some(name),
			Some(symbol.to_vec()),
			Some(description),
			Some(DEFAULT_DECIMALS),
		)?;
		Ok(())
	}

	// Calculate amount of tokens to be bought by sellling sell_amount
	pub fn calculate_sell_price(
		input_reserve: Balance,
		output_reserve: Balance,
		sell_amount: Balance,
	) -> Result<Balance, DispatchError> {
		let after_fee_percentage: u128 = 10000 - Self::total_fee();
		let input_reserve_saturated: U256 = input_reserve.into();
		let output_reserve_saturated: U256 = output_reserve.into();
		let sell_amount_saturated: U256 = sell_amount.into();

		let input_amount_with_fee: U256 =
			sell_amount_saturated.saturating_mul(after_fee_percentage.into());

		let numerator: U256 = input_amount_with_fee
			.checked_mul(output_reserve_saturated)
			.ok_or_else(|| DispatchError::from(Error::<T>::MathOverflow))?;

		let denominator: U256 = input_reserve_saturated
			.saturating_mul(10000.into())
			.checked_add(input_amount_with_fee)
			.ok_or_else(|| DispatchError::from(Error::<T>::MathOverflow))?;

		let result_u256 = numerator
			.checked_div(denominator)
			.ok_or_else(|| DispatchError::from(Error::<T>::DivisionByZero))?;

		let result = Balance::try_from(result_u256)
			.map_err(|_| DispatchError::from(Error::<T>::MathOverflow))?;
		log!(
			info,
			"calculate_sell_price: ({}, {}, {}) -> {}",
			input_reserve,
			output_reserve,
			sell_amount,
			result
		);
		Ok(result)
	}

	pub fn calculate_sell_price_no_fee(
		// Callculate amount of tokens to be received by sellling sell_amount, without fee
		input_reserve: Balance,
		output_reserve: Balance,
		sell_amount: Balance,
	) -> Result<Balance, DispatchError> {
		let input_reserve_saturated: U256 = input_reserve.into();
		let output_reserve_saturated: U256 = output_reserve.into();
		let sell_amount_saturated: U256 = sell_amount.into();

		let numerator: U256 = sell_amount_saturated.saturating_mul(output_reserve_saturated);
		let denominator: U256 = input_reserve_saturated.saturating_add(sell_amount_saturated);
		let result_u256 = numerator
			.checked_div(denominator)
			.ok_or_else(|| DispatchError::from(Error::<T>::DivisionByZero))?;
		let result = Balance::try_from(result_u256)
			.map_err(|_| DispatchError::from(Error::<T>::MathOverflow))?;
		log!(
			info,
			"calculate_sell_price_no_fee: ({}, {}, {}) -> {}",
			input_reserve,
			output_reserve,
			sell_amount,
			result
		);
		Ok(result)
	}

	// Calculate amount of tokens to be paid, when buying buy_amount
	pub fn calculate_buy_price(
		input_reserve: Balance,
		output_reserve: Balance,
		buy_amount: Balance,
	) -> Result<Balance, DispatchError> {
		let after_fee_percentage: u128 = 10000 - Self::total_fee();
		let input_reserve_saturated: U256 = input_reserve.into();
		let output_reserve_saturated: U256 = output_reserve.into();
		let buy_amount_saturated: U256 = buy_amount.into();

		let numerator: U256 = input_reserve_saturated
			.saturating_mul(buy_amount_saturated)
			.checked_mul(10000.into())
			.ok_or_else(|| DispatchError::from(Error::<T>::MathOverflow))?;

		let denominator: U256 = output_reserve_saturated
			.checked_sub(buy_amount_saturated)
			.ok_or_else(|| DispatchError::from(Error::<T>::NotEnoughReserve))?
			.checked_mul(after_fee_percentage.into())
			.ok_or_else(|| DispatchError::from(Error::<T>::MathOverflow))?;

		let result_u256 = numerator
			.checked_div(denominator)
			.ok_or_else(|| DispatchError::from(Error::<T>::DivisionByZero))?
			.checked_add(1.into())
			.ok_or_else(|| DispatchError::from(Error::<T>::MathOverflow))?;

		let result = Balance::try_from(result_u256)
			.map_err(|_| DispatchError::from(Error::<T>::MathOverflow))?;
		log!(
			info,
			"calculate_buy_price: ({}, {}, {}) -> {}",
			input_reserve,
			output_reserve,
			buy_amount,
			result
		);
		Ok(result)
	}

	// MAX: 2R
	pub fn get_liquidity_asset(
		first_asset_id: TokenId,
		second_asset_id: TokenId,
	) -> Result<TokenId, DispatchError> {
		if LiquidityAssets::<T>::contains_key((first_asset_id, second_asset_id)) {
			LiquidityAssets::<T>::get((first_asset_id, second_asset_id))
				.ok_or_else(|| Error::<T>::UnexpectedFailure.into())
		} else {
			LiquidityAssets::<T>::get((second_asset_id, first_asset_id))
				.ok_or_else(|| Error::<T>::NoSuchPool.into())
		}
	}

	pub fn calculate_sell_price_id(
		sold_token_id: TokenId,
		bought_token_id: TokenId,
		sell_amount: Balance,
	) -> Result<Balance, DispatchError> {
		let (input_reserve, output_reserve) =
			Pallet::<T>::get_reserves(sold_token_id, bought_token_id)?;

		Self::calculate_sell_price(input_reserve, output_reserve, sell_amount)
	}

	pub fn calculate_buy_price_id(
		sold_token_id: TokenId,
		bought_token_id: TokenId,
		buy_amount: Balance,
	) -> Result<Balance, DispatchError> {
		let (input_reserve, output_reserve) =
			Pallet::<T>::get_reserves(sold_token_id, bought_token_id)?;

		Self::calculate_buy_price(input_reserve, output_reserve, buy_amount)
	}

	pub fn get_reserves(
		first_asset_id: TokenId,
		second_asset_id: TokenId,
	) -> Result<(Balance, Balance), DispatchError> {
		let mut reserves = Pools::<T>::get((first_asset_id, second_asset_id));

		if Pools::<T>::contains_key((first_asset_id, second_asset_id)) {
			return Ok((reserves.0, reserves.1))
		} else if Pools::<T>::contains_key((second_asset_id, first_asset_id)) {
			reserves = Pools::<T>::get((second_asset_id, first_asset_id));
			return Ok((reserves.1, reserves.0))
		} else {
			return Err(DispatchError::from(Error::<T>::NoSuchPool))
		}
	}

	/// worst case scenario
	/// MAX: 2R 1W
	pub fn set_reserves(
		first_asset_id: TokenId,
		first_asset_amount: Balance,
		second_asset_id: TokenId,
		second_asset_amount: Balance,
	) -> DispatchResult {
		if Pools::<T>::contains_key((first_asset_id, second_asset_id)) {
			Pools::<T>::insert(
				(first_asset_id, second_asset_id),
				(first_asset_amount, second_asset_amount),
			);
		} else if Pools::<T>::contains_key((second_asset_id, first_asset_id)) {
			Pools::<T>::insert(
				(second_asset_id, first_asset_id),
				(second_asset_amount, first_asset_amount),
			);
		} else {
			return Err(DispatchError::from(Error::<T>::NoSuchPool))
		}

		Ok(())
	}

	// Calculate first and second token amounts depending on liquidity amount to burn
	pub fn get_burn_amount(
		first_asset_id: TokenId,
		second_asset_id: TokenId,
		liquidity_asset_amount: Balance,
	) -> Result<(Balance, Balance), DispatchError> {
		// Get token reserves and liquidity asset id
		let liquidity_asset_id = Self::get_liquidity_asset(first_asset_id, second_asset_id)?;
		let (first_asset_reserve, second_asset_reserve) =
			Pallet::<T>::get_reserves(first_asset_id, second_asset_id)?;

		let (first_asset_amount, second_asset_amount) = Self::get_burn_amount_reserves(
			first_asset_reserve,
			second_asset_reserve,
			liquidity_asset_id,
			liquidity_asset_amount,
		)?;

		log!(
			info,
			"get_burn_amount: ({}, {}, {}) -> ({}, {})",
			first_asset_id,
			second_asset_id,
			liquidity_asset_amount,
			first_asset_amount,
			second_asset_amount
		);

		Ok((first_asset_amount, second_asset_amount))
	}

	pub fn get_burn_amount_reserves(
		first_asset_reserve: Balance,
		second_asset_reserve: Balance,
		liquidity_asset_id: TokenId,
		liquidity_asset_amount: Balance,
	) -> Result<(Balance, Balance), DispatchError> {
		// Get token reserves and liquidity asset id

		let total_liquidity_assets: Balance =
			<T as Config>::Currency::total_issuance(liquidity_asset_id.into()).into();

		// Calculate first and second token amount to be withdrawn
		ensure!(!total_liquidity_assets.is_zero(), Error::<T>::DivisionByZero);
		let first_asset_amount = multiply_by_rational(
			first_asset_reserve,
			liquidity_asset_amount,
			total_liquidity_assets,
		)
		.map_err(|_| Error::<T>::UnexpectedFailure)?;
		let second_asset_amount = multiply_by_rational(
			second_asset_reserve,
			liquidity_asset_amount,
			total_liquidity_assets,
		)
		.map_err(|_| Error::<T>::UnexpectedFailure)?;

		Ok((first_asset_amount, second_asset_amount))
	}

	//TODO if pool contains key !
	fn settle_treasury_and_burn(
		sold_asset_id: TokenId,
		burn_amount: Balance,
		treasury_amount: Balance,
	) -> DispatchResult {
		let vault = Self::account_id();
		let mangata_id: TokenId = Self::native_token_id();
		let treasury_account: T::AccountId = Self::treasury_account_id();
		let bnb_treasury_account: T::AccountId = Self::bnb_treasury_account_id();

		// If settling token is mangata, treasury amount is added to treasury and burn amount is burned from corresponding pool
		if sold_asset_id == mangata_id {
			// treasury_amount of MGA is already in treasury at this point

			// MGA burned from bnb_treasury_account
			// MAX: 3R 1W
			<T as Config>::Currency::burn_and_settle(
				sold_asset_id.into(),
				&bnb_treasury_account,
				burn_amount.into(),
			)?;
		}
		//If settling token is connected to mangata, token is swapped in corresponding pool to mangata without fee
		else if Pools::<T>::contains_key((sold_asset_id, mangata_id)) ||
			Pools::<T>::contains_key((mangata_id, sold_asset_id))
		{
			// MAX: 2R (from if cond)

			// Getting token reserves
			let (input_reserve, output_reserve) =
				Pallet::<T>::get_reserves(sold_asset_id, mangata_id)?;

			// Calculating swapped mangata amount
			let settle_amount_in_mangata = Self::calculate_sell_price_no_fee(
				input_reserve,
				output_reserve,
				treasury_amount + burn_amount,
			)?;
			let treasury_amount_in_mangata = settle_amount_in_mangata *
				T::TreasuryFeePercentage::get() /
				(T::TreasuryFeePercentage::get() + T::BuyAndBurnFeePercentage::get());

			let burn_amount_in_mangata = settle_amount_in_mangata - treasury_amount_in_mangata;

			// Apply changes in token pools, adding treasury and burn amounts of settling token, removing  treasury and burn amounts of mangata

			// MAX: 2R 1W
			Pallet::<T>::set_reserves(
				sold_asset_id,
				input_reserve.saturating_add(treasury_amount).saturating_add(burn_amount),
				mangata_id,
				output_reserve
					.saturating_sub(treasury_amount_in_mangata)
					.saturating_sub(burn_amount_in_mangata),
			)?;

			<T as Config>::Currency::transfer(
				sold_asset_id.into(),
				&treasury_account,
				&vault,
				treasury_amount.into(),
				ExistenceRequirement::KeepAlive,
			)?;

			<T as Config>::Currency::transfer(
				mangata_id.into(),
				&vault,
				&treasury_account,
				treasury_amount_in_mangata.into(),
				ExistenceRequirement::KeepAlive,
			)?;

			<T as Config>::Currency::transfer(
				sold_asset_id.into(),
				&bnb_treasury_account,
				&vault,
				burn_amount.into(),
				ExistenceRequirement::KeepAlive,
			)?;

			// Mangata burned from pool
			<T as Config>::Currency::burn_and_settle(
				mangata_id.into(),
				&vault,
				burn_amount_in_mangata.into(),
			)?;
		}
		// Settling token has no mangata connection, settling token is added to treasuries
		else {
			// Both treasury_amount and buy_and_burn_amount of sold_asset are in their respective treasuries
		}
		Ok(())
	}

	fn account_id() -> T::AccountId {
		PALLET_ID.into_account_truncating()
	}

	fn treasury_account_id() -> T::AccountId {
		T::TreasuryPalletId::get().into_account_truncating()
	}

	fn bnb_treasury_account_id() -> T::AccountId {
		T::TreasuryPalletId::get().into_sub_account_truncating(T::BnbTreasurySubAccDerive::get())
	}

	fn native_token_id() -> TokenId {
		<T as Config>::NativeCurrencyId::get()
	}
}

impl<T: Config> XykFunctionsTrait<T::AccountId> for Pallet<T> {
	type Balance = Balance;

	type CurrencyId = TokenId;

	fn create_pool(
		sender: T::AccountId,
		first_asset_id: Self::CurrencyId,
		first_asset_amount: Self::Balance,
		second_asset_id: Self::CurrencyId,
		second_asset_amount: Self::Balance,
	) -> DispatchResult {
		let vault: T::AccountId = Pallet::<T>::account_id();

		// Ensure pool is not created with zero amount
		ensure!(
			!first_asset_amount.is_zero() && !second_asset_amount.is_zero(),
			Error::<T>::ZeroAmount,
		);

		// Ensure pool does not exists yet
		ensure!(
			!Pools::<T>::contains_key((first_asset_id, second_asset_id)),
			Error::<T>::PoolAlreadyExists,
		);

		// Ensure pool does not exists yet
		ensure!(
			!Pools::<T>::contains_key((second_asset_id, first_asset_id)),
			Error::<T>::PoolAlreadyExists,
		);

		// Ensure user has enough withdrawable tokens to create pool in amounts required

		<T as Config>::Currency::ensure_can_withdraw(
			first_asset_id.into(),
			&sender,
			first_asset_amount.into(),
			WithdrawReasons::all(),
			// Does not fail due to earlier ensure
			Default::default(),
		)
		.or(Err(Error::<T>::NotEnoughAssets))?;

		<T as Config>::Currency::ensure_can_withdraw(
			second_asset_id.into(),
			&sender,
			second_asset_amount.into(),
			WithdrawReasons::all(),
			// Does not fail due to earlier ensure
			Default::default(),
		)
		.or(Err(Error::<T>::NotEnoughAssets))?;

		// Ensure pool is not created with same token in pair
		ensure!(first_asset_id != second_asset_id, Error::<T>::SameAsset,);

		// Liquidity token amount calculation
		let mut initial_liquidity = first_asset_amount / 2 + second_asset_amount / 2;
		if initial_liquidity == 0 {
			initial_liquidity = 1
		}

		Pools::<T>::insert(
			(first_asset_id, second_asset_id),
			(first_asset_amount, second_asset_amount),
		);

		// Pools::insert((second_asset_id, first_asset_id), second_asset_amount);

		// Moving tokens from user to vault
		<T as Config>::Currency::transfer(
			first_asset_id.into(),
			&sender,
			&vault,
			first_asset_amount.into(),
			ExistenceRequirement::AllowDeath,
		)?;

		<T as Config>::Currency::transfer(
			second_asset_id.into(),
			&sender,
			&vault,
			second_asset_amount.into(),
			ExistenceRequirement::AllowDeath,
		)?;

		// Creating new liquidity token and transfering it to user
		let liquidity_asset_id: Self::CurrencyId =
			<T as Config>::Currency::create(&sender, initial_liquidity.into())
				.map_err(|_| Error::<T>::LiquidityTokenCreationFailed)?
				.into();

		// Adding info about liquidity asset
		LiquidityAssets::<T>::insert((first_asset_id, second_asset_id), Some(liquidity_asset_id));
		LiquidityPools::<T>::insert(liquidity_asset_id, Some((first_asset_id, second_asset_id)));

		log!(
			info,
			"create_pool: ({:?}, {}, {}, {}, {}) -> ({}, {})",
			sender,
			first_asset_id,
			first_asset_amount,
			second_asset_id,
			second_asset_amount,
			liquidity_asset_id,
			initial_liquidity
		);

		log!(
			info,
			"pool-state: [({}, {}) -> {}, ({}, {}) -> {}]",
			first_asset_id,
			second_asset_id,
			first_asset_amount,
			second_asset_id,
			first_asset_id,
			second_asset_amount
		);
		// This, will and should, never fail
		Pallet::<T>::set_liquidity_asset_info(liquidity_asset_id, first_asset_id, second_asset_id)?;

		Pallet::<T>::deposit_event(Event::PoolCreated(
			sender,
			first_asset_id,
			first_asset_amount,
			second_asset_id,
			second_asset_amount,
		));

		Ok(())
	}

	fn sell_asset(
		sender: T::AccountId,
		sold_asset_id: Self::CurrencyId,
		bought_asset_id: Self::CurrencyId,
		sold_asset_amount: Self::Balance,
		min_amount_out: Self::Balance,
	) -> DispatchResult {
		// Ensure not selling zero amount
		ensure!(!sold_asset_amount.is_zero(), Error::<T>::ZeroAmount,);

		ensure!(
			!T::DisabledTokens::contains(&sold_asset_id) &&
				!T::DisabledTokens::contains(&bought_asset_id),
			Error::<T>::FunctionNotAvailableForThisToken
		);

		let buy_and_burn_amount =
			multiply_by_rational(sold_asset_amount, T::BuyAndBurnFeePercentage::get(), 10000)
				.map_err(|_| Error::<T>::UnexpectedFailure)? +
				1;

		let treasury_amount =
			multiply_by_rational(sold_asset_amount, T::TreasuryFeePercentage::get(), 10000)
				.map_err(|_| Error::<T>::UnexpectedFailure)? +
				1;

		let pool_fee_amount =
			multiply_by_rational(sold_asset_amount, T::PoolFeePercentage::get(), 10000)
				.map_err(|_| Error::<T>::UnexpectedFailure)? +
				1;

		// for future implementation of min fee if necessary
		// let min_fee: u128 = 0;
		// if buy_and_burn_amount + treasury_amount + pool_fee_amount < min_fee {
		//     buy_and_burn_amount = min_fee * Self::total_fee() / T::BuyAndBurnFeePercentage::get();
		//     treasury_amount = min_fee * Self::total_fee() / T::TreasuryFeePercentage::get();
		//     pool_fee_amount = min_fee - buy_and_burn_amount - treasury_amount;
		// }

		// Get token reserves

		// MAX: 2R
		let (input_reserve, output_reserve) =
			Pallet::<T>::get_reserves(sold_asset_id, bought_asset_id)?;

		ensure!(input_reserve.checked_add(sold_asset_amount).is_some(), Error::<T>::MathOverflow);

		// Calculate bought asset amount to be received by paying sold asset amount
		let bought_asset_amount =
			Pallet::<T>::calculate_sell_price(input_reserve, output_reserve, sold_asset_amount)?;

		// Ensure user has enough tokens to sell
		<T as Config>::Currency::ensure_can_withdraw(
			sold_asset_id.into(),
			&sender,
			sold_asset_amount.into(),
			WithdrawReasons::all(),
			// Does not fail due to earlier ensure
			Default::default(),
		)
		.or(Err(Error::<T>::NotEnoughAssets))?;

		let vault = Pallet::<T>::account_id();
		let treasury_account: T::AccountId = Self::treasury_account_id();
		let bnb_treasury_account: T::AccountId = Self::bnb_treasury_account_id();

		// Transfer of fees, before tx can fail on min amount out
		<T as Config>::Currency::transfer(
			sold_asset_id.into(),
			&sender,
			&vault,
			pool_fee_amount.into(),
			ExistenceRequirement::KeepAlive,
		)?;

		<T as Config>::Currency::transfer(
			sold_asset_id.into(),
			&sender,
			&treasury_account,
			treasury_amount.into(),
			ExistenceRequirement::KeepAlive,
		)?;

		<T as Config>::Currency::transfer(
			sold_asset_id.into(),
			&sender,
			&bnb_treasury_account,
			buy_and_burn_amount.into(),
			ExistenceRequirement::KeepAlive,
		)?;

		// Add pool fee to pool
		// 2R 1W
		Pallet::<T>::set_reserves(
			sold_asset_id,
			input_reserve.saturating_add(pool_fee_amount),
			bought_asset_id,
			output_reserve,
		)?;

		// Ensure bought token amount is higher then requested minimal amount
		if bought_asset_amount >= min_amount_out {
			// Transfer the rest of sold token amount from user to vault and bought token amount from vault to user
			<T as Config>::Currency::transfer(
				sold_asset_id.into(),
				&sender,
				&vault,
				(sold_asset_amount
					.checked_sub(buy_and_burn_amount + treasury_amount + pool_fee_amount)
					.ok_or_else(|| DispatchError::from(Error::<T>::SoldAmountTooLow))?)
				.into(),
				ExistenceRequirement::KeepAlive,
			)?;
			<T as Config>::Currency::transfer(
				bought_asset_id.into(),
				&vault,
				&sender,
				bought_asset_amount.into(),
				ExistenceRequirement::KeepAlive,
			)?;

			// Apply changes in token pools, adding sold amount and removing bought amount
			// Neither should fall to zero let alone underflow, due to how pool destruction works
			// Won't overflow due to earlier ensure
			let input_reserve_updated = input_reserve
				.saturating_add(sold_asset_amount - treasury_amount - buy_and_burn_amount);
			let output_reserve_updated = output_reserve.saturating_sub(bought_asset_amount);

			// MAX 2R 1W
			Pallet::<T>::set_reserves(
				sold_asset_id,
				input_reserve_updated,
				bought_asset_id,
				output_reserve_updated,
			)?;

			log!(
				info,
				"sell_asset: ({:?}, {}, {}, {}, {}) -> {}",
				sender,
				sold_asset_id,
				bought_asset_id,
				sold_asset_amount,
				min_amount_out,
				bought_asset_amount
			);

			log!(
				info,
				"pool-state: [({}, {}) -> {}, ({}, {}) -> {}]",
				sold_asset_id,
				bought_asset_id,
				input_reserve_updated,
				bought_asset_id,
				sold_asset_id,
				output_reserve_updated
			);

			Pallet::<T>::deposit_event(Event::AssetsSwapped(
				sender,
				sold_asset_id,
				sold_asset_amount,
				bought_asset_id,
				bought_asset_amount,
			));
		}

		// Settle tokens which goes to treasury and for buy and burn purpose
		Pallet::<T>::settle_treasury_and_burn(sold_asset_id, buy_and_burn_amount, treasury_amount)?;

		if bought_asset_amount < min_amount_out {
			return Err(DispatchError::from(Error::<T>::InsufficientOutputAmount))
		}

		Ok(())
	}

	fn buy_asset(
		sender: T::AccountId,
		sold_asset_id: Self::CurrencyId,
		bought_asset_id: Self::CurrencyId,
		bought_asset_amount: Self::Balance,
		max_amount_in: Self::Balance,
	) -> DispatchResult {
		ensure!(
			!T::DisabledTokens::contains(&sold_asset_id) &&
				!T::DisabledTokens::contains(&bought_asset_id),
			Error::<T>::FunctionNotAvailableForThisToken
		);

		// Get token reserves
		let (input_reserve, output_reserve) =
			Pallet::<T>::get_reserves(sold_asset_id, bought_asset_id)?;

		// Ensure there are enough tokens in reserves
		ensure!(output_reserve > bought_asset_amount, Error::<T>::NotEnoughReserve,);

		// Ensure not buying zero amount
		ensure!(!bought_asset_amount.is_zero(), Error::<T>::ZeroAmount,);

		// Calculate amount to be paid from bought amount
		let sold_asset_amount =
			Pallet::<T>::calculate_buy_price(input_reserve, output_reserve, bought_asset_amount)?;

		let buy_and_burn_amount =
			multiply_by_rational(sold_asset_amount, T::BuyAndBurnFeePercentage::get(), 10000)
				.map_err(|_| Error::<T>::UnexpectedFailure)? +
				1;

		let treasury_amount =
			multiply_by_rational(sold_asset_amount, T::TreasuryFeePercentage::get(), 10000)
				.map_err(|_| Error::<T>::UnexpectedFailure)? +
				1;

		let pool_fee_amount =
			multiply_by_rational(sold_asset_amount, T::PoolFeePercentage::get(), 10000)
				.map_err(|_| Error::<T>::UnexpectedFailure)? +
				1;

		// for future implementation of min fee if necessary
		// let min_fee: u128 = 0;
		// if buy_and_burn_amount + treasury_amount + pool_fee_amount < min_fee {
		//     buy_and_burn_amount = min_fee * Self::total_fee() / T::BuyAndBurnFeePercentage::get();
		//     treasury_amount = min_fee * Self::total_fee() / T::TreasuryFeePercentage::get();
		//     pool_fee_amount = min_fee - buy_and_burn_amount - treasury_amount;
		// }

		ensure!(input_reserve.checked_add(sold_asset_amount).is_some(), Error::<T>::MathOverflow);

		// Ensure user has enough tokens to sell
		<T as Config>::Currency::ensure_can_withdraw(
			sold_asset_id.into(),
			&sender,
			sold_asset_amount.into(),
			WithdrawReasons::all(),
			// Does not fail due to earlier ensure
			Default::default(),
		)
		.or(Err(Error::<T>::NotEnoughAssets))?;

		let vault = Pallet::<T>::account_id();
		let treasury_account: T::AccountId = Self::treasury_account_id();
		let bnb_treasury_account: T::AccountId = Self::bnb_treasury_account_id();

		// Transfer of fees, before tx can fail on min amount out
		<T as Config>::Currency::transfer(
			sold_asset_id.into(),
			&sender,
			&vault,
			pool_fee_amount.into(),
			ExistenceRequirement::KeepAlive,
		)?;

		<T as Config>::Currency::transfer(
			sold_asset_id.into(),
			&sender,
			&treasury_account,
			treasury_amount.into(),
			ExistenceRequirement::KeepAlive,
		)?;

		<T as Config>::Currency::transfer(
			sold_asset_id.into(),
			&sender,
			&bnb_treasury_account,
			buy_and_burn_amount.into(),
			ExistenceRequirement::KeepAlive,
		)?;

		// Add pool fee to pool
		Pallet::<T>::set_reserves(
			sold_asset_id,
			input_reserve.saturating_add(pool_fee_amount),
			bought_asset_id,
			output_reserve,
		)?;

		// Ensure paid amount is less then maximum allowed price
		if sold_asset_amount <= max_amount_in {
			// Transfer sold token amount from user to vault and bought token amount from vault to user
			<T as Config>::Currency::transfer(
				sold_asset_id.into(),
				&sender,
				&vault,
				(sold_asset_amount
					.checked_sub(buy_and_burn_amount + treasury_amount + pool_fee_amount)
					.ok_or_else(|| DispatchError::from(Error::<T>::SoldAmountTooLow))?)
				.into(),
				ExistenceRequirement::KeepAlive,
			)?;
			<T as Config>::Currency::transfer(
				bought_asset_id.into(),
				&vault,
				&sender,
				bought_asset_amount.into(),
				ExistenceRequirement::KeepAlive,
			)?;

			// Apply changes in token pools, adding sold amount and removing bought amount
			// Neither should fall to zero let alone underflow, due to how pool destruction works
			// Won't overflow due to earlier ensure
			let input_reserve_updated = input_reserve
				.saturating_add(sold_asset_amount - treasury_amount - buy_and_burn_amount);
			let output_reserve_updated = output_reserve.saturating_sub(bought_asset_amount);
			Pallet::<T>::set_reserves(
				sold_asset_id,
				input_reserve_updated,
				bought_asset_id,
				output_reserve_updated,
			)?;

			log!(
				info,
				"buy_asset: ({:?}, {}, {}, {}, {}) -> {}",
				sender,
				sold_asset_id,
				bought_asset_id,
				bought_asset_amount,
				max_amount_in,
				sold_asset_amount
			);

			log!(
				info,
				"pool-state: [({}, {}) -> {}, ({}, {}) -> {}]",
				sold_asset_id,
				bought_asset_id,
				input_reserve_updated,
				bought_asset_id,
				sold_asset_id,
				output_reserve_updated
			);

			Pallet::<T>::deposit_event(Event::AssetsSwapped(
				sender,
				sold_asset_id,
				sold_asset_amount,
				bought_asset_id,
				bought_asset_amount,
			));
		}
		// Settle tokens which goes to treasury and for buy and burn purpose
		Pallet::<T>::settle_treasury_and_burn(sold_asset_id, buy_and_burn_amount, treasury_amount)?;

		if sold_asset_amount > max_amount_in {
			return Err(DispatchError::from(Error::<T>::InsufficientInputAmount))
		}

		Ok(())
	}

	fn mint_liquidity(
		sender: T::AccountId,
		first_asset_id: Self::CurrencyId,
		second_asset_id: Self::CurrencyId,
		first_asset_amount: Self::Balance,
		expected_second_asset_amount: Self::Balance,
		activate_minted_liquidity: bool,
	) -> Result<(Self::CurrencyId, Self::Balance), DispatchError> {
		let vault = Pallet::<T>::account_id();

		// Ensure pool exists
		ensure!(
			(LiquidityAssets::<T>::contains_key((first_asset_id, second_asset_id)) ||
				LiquidityAssets::<T>::contains_key((second_asset_id, first_asset_id))),
			Error::<T>::NoSuchPool,
		);

		// TODO move ensure in get_liq_asset ?
		// Get liquidity token id
		let liquidity_asset_id = Pallet::<T>::get_liquidity_asset(first_asset_id, second_asset_id)?;

		// Get token reserves
		let (first_asset_reserve, second_asset_reserve) =
			Pallet::<T>::get_reserves(first_asset_id, second_asset_id)?;
		let total_liquidity_assets: Self::Balance =
			<T as Config>::Currency::total_issuance(liquidity_asset_id.into()).into();

		// Calculation of required second asset amount and received liquidity token amount
		ensure!(!first_asset_reserve.is_zero(), Error::<T>::DivisionByZero);
		let second_asset_amount =
			multiply_by_rational(first_asset_amount, second_asset_reserve, first_asset_reserve)
				.map_err(|_| Error::<T>::UnexpectedFailure)?
				.checked_add(1)
				.ok_or_else(|| DispatchError::from(Error::<T>::MathOverflow))?;
		let liquidity_assets_minted =
			multiply_by_rational(first_asset_amount, total_liquidity_assets, first_asset_reserve)
				.map_err(|_| Error::<T>::UnexpectedFailure)?;

		ensure!(
			second_asset_amount <= expected_second_asset_amount,
			Error::<T>::SecondAssetAmountExceededExpectations,
		);

		// Ensure minting amounts are not zero
		ensure!(
			!first_asset_amount.is_zero() && !second_asset_amount.is_zero(),
			Error::<T>::ZeroAmount,
		);

		// Ensure user has enough withdrawable tokens to create pool in amounts required

		<T as Config>::Currency::ensure_can_withdraw(
			first_asset_id.into(),
			&sender,
			first_asset_amount.into(),
			WithdrawReasons::all(),
			// Does not fail due to earlier ensure
			Default::default(),
		)
		.or(Err(Error::<T>::NotEnoughAssets))?;

		<T as Config>::Currency::ensure_can_withdraw(
			second_asset_id.into(),
			&sender,
			second_asset_amount.into(),
			WithdrawReasons::all(),
			// Does not fail due to earlier ensure
			Default::default(),
		)
		.or(Err(Error::<T>::NotEnoughAssets))?;

		// Transfer of token amounts from user to vault
		<T as Config>::Currency::transfer(
			first_asset_id.into(),
			&sender,
			&vault,
			first_asset_amount.into(),
			ExistenceRequirement::KeepAlive,
		)?;
		<T as Config>::Currency::transfer(
			second_asset_id.into(),
			&sender,
			&vault,
			second_asset_amount.into(),
			ExistenceRequirement::KeepAlive,
		)?;

		// Creating new liquidity tokens to user
		<T as Config>::Currency::mint(
			liquidity_asset_id.into(),
			&sender,
			liquidity_assets_minted.into(),
		)?;

		// Liquidity minting functions not triggered on not promoted pool
		if <T as Config>::PoolPromoteApi::get_pool_rewards_v2(liquidity_asset_id).is_some() &&
			activate_minted_liquidity
		{
			// The reserve from free_balance will not fail the asset were just minted into free_balance
			Pallet::<T>::set_liquidity_minting_checkpoint_v2(
				sender.clone(),
				liquidity_asset_id,
				liquidity_assets_minted,
				Some(ActivateKind::AvailableBalance),
			)?;
		}

		// Apply changes in token pools, adding minted amounts
		// Won't overflow due earlier ensure
		let first_asset_reserve_updated = first_asset_reserve.saturating_add(first_asset_amount);
		let second_asset_reserve_updated = second_asset_reserve.saturating_add(second_asset_amount);
		Pallet::<T>::set_reserves(
			first_asset_id,
			first_asset_reserve_updated,
			second_asset_id,
			second_asset_reserve_updated,
		)?;

		log!(
			info,
			"mint_liquidity: ({:?}, {}, {}, {}) -> ({}, {}, {})",
			sender,
			first_asset_id,
			second_asset_id,
			first_asset_amount,
			second_asset_amount,
			liquidity_asset_id,
			liquidity_assets_minted
		);

		log!(
			info,
			"pool-state: [({}, {}) -> {}, ({}, {}) -> {}]",
			first_asset_id,
			second_asset_id,
			first_asset_reserve_updated,
			second_asset_id,
			first_asset_id,
			second_asset_reserve_updated
		);

		Pallet::<T>::deposit_event(Event::LiquidityMinted(
			sender,
			first_asset_id,
			first_asset_amount,
			second_asset_id,
			second_asset_amount,
			liquidity_asset_id,
			liquidity_assets_minted,
		));

		Ok((liquidity_asset_id, liquidity_assets_minted))
	}

	fn burn_liquidity(
		sender: T::AccountId,
		first_asset_id: Self::CurrencyId,
		second_asset_id: Self::CurrencyId,
		liquidity_asset_amount: Self::Balance,
	) -> DispatchResult {
		let vault = Pallet::<T>::account_id();

		ensure!(
			!T::DisabledTokens::contains(&first_asset_id) &&
				!T::DisabledTokens::contains(&second_asset_id),
			Error::<T>::FunctionNotAvailableForThisToken
		);

		let liquidity_asset_id = Pallet::<T>::get_liquidity_asset(first_asset_id, second_asset_id)?;

		// First let's check how much we can actually burn
		let max_instant_unreserve_amount =
			T::ActivationReservesProvider::get_max_instant_unreserve_amount(
				liquidity_asset_id,
				&sender,
			);

		// Get token reserves and liquidity asset id
		let (first_asset_reserve, second_asset_reserve) =
			Pallet::<T>::get_reserves(first_asset_id, second_asset_id)?;

		// Ensure user has enought liquidity tokens to burn
		let liquidity_token_available_balance =
			<T as Config>::Currency::available_balance(liquidity_asset_id.into(), &sender).into();

		let rewards_info: RewardInfo = Self::get_rewards_info(&sender, &liquidity_asset_id);

		let liquidity_token_activated_balance = rewards_info.activated_amount;

		ensure!(
			liquidity_token_available_balance
				.checked_add(max_instant_unreserve_amount)
				.ok_or(Error::<T>::MathOverflow)? >=
				liquidity_asset_amount,
			Error::<T>::NotEnoughAssets,
		);

		// Given the above ensure passes we only need to know how much to deactivate before burning
		// Because once deactivated we will be burning the entire liquidity_asset_amount from available balance
		// to_be_deactivated will ofcourse then also be greater than max_instant_unreserve_amount
		// If pool is not promoted max_instant_unreserve_amount is 0, so liquidity_token_available_balance >= liquidity_asset_amount
		// which would mean to_be_deactivated is 0, skipping deactivation
		let to_be_deactivated =
			liquidity_asset_amount.saturating_sub(liquidity_token_available_balance);

		// deactivate liquidity
		if !to_be_deactivated.is_zero() {
			Pallet::<T>::set_liquidity_burning_checkpoint_v2(
				sender.clone(),
				liquidity_asset_id,
				to_be_deactivated,
			)?;

			// is this still applicable with new rewards
			if liquidity_token_activated_balance == to_be_deactivated {
				LiquidityMiningUser::<T>::remove((sender.clone(), liquidity_asset_id));
			}
		}

		// Calculate first and second token amounts depending on liquidity amount to burn
		let (first_asset_amount, second_asset_amount) = Pallet::<T>::get_burn_amount_reserves(
			first_asset_reserve,
			second_asset_reserve,
			liquidity_asset_id,
			liquidity_asset_amount,
		)?;

		let total_liquidity_assets: Balance =
			<T as Config>::Currency::total_issuance(liquidity_asset_id.into()).into();

		// If all liquidity assets are being burned then
		// both asset amounts must be equal to their reserve values
		// All storage values related to this pool must be destroyed
		if liquidity_asset_amount == total_liquidity_assets {
			ensure!(
				(first_asset_reserve == first_asset_amount) &&
					(second_asset_reserve == second_asset_amount),
				Error::<T>::UnexpectedFailure
			);
		} else {
			ensure!(
				(first_asset_reserve >= first_asset_amount) &&
					(second_asset_reserve >= second_asset_amount),
				Error::<T>::UnexpectedFailure
			);
		}
		// If all liquidity assets are not being burned then
		// both asset amounts must be less than their reserve values

		// Ensure not withdrawing zero amounts
		ensure!(
			!first_asset_amount.is_zero() && !second_asset_amount.is_zero(),
			Error::<T>::ZeroAmount,
		);

		// Transfer withdrawn amounts from vault to user
		<T as Config>::Currency::transfer(
			first_asset_id.into(),
			&vault,
			&sender,
			first_asset_amount.into(),
			ExistenceRequirement::KeepAlive,
		)?;
		<T as Config>::Currency::transfer(
			second_asset_id.into(),
			&vault,
			&sender,
			second_asset_amount.into(),
			ExistenceRequirement::KeepAlive,
		)?;

		log!(
			info,
			"burn_liquidity: ({:?}, {}, {}, {}) -> ({}, {})",
			sender,
			first_asset_id,
			second_asset_id,
			liquidity_asset_amount,
			first_asset_amount,
			second_asset_amount
		);

		if liquidity_asset_amount == total_liquidity_assets {
			log!(
				info,
				"pool-state: [({}, {}) -> Removed, ({}, {}) -> Removed]",
				first_asset_id,
				second_asset_id,
				second_asset_id,
				first_asset_id,
			);
			Pools::<T>::remove((first_asset_id, second_asset_id));
			Pools::<T>::remove((second_asset_id, first_asset_id));
			LiquidityAssets::<T>::remove((first_asset_id, second_asset_id));
			LiquidityAssets::<T>::remove((second_asset_id, first_asset_id));
			LiquidityPools::<T>::remove(liquidity_asset_id);
		} else {
			// Apply changes in token pools, removing withdrawn amounts
			// Cannot underflow due to earlier ensure
			// check was executed in get_reserves call
			let first_asset_reserve_updated =
				first_asset_reserve.saturating_sub(first_asset_amount);
			let second_asset_reserve_updated =
				second_asset_reserve.saturating_sub(second_asset_amount);
			Pallet::<T>::set_reserves(
				first_asset_id,
				first_asset_reserve_updated,
				second_asset_id,
				second_asset_reserve_updated,
			)?;

			log!(
				info,
				"pool-state: [({}, {}) -> {}, ({}, {}) -> {}]",
				first_asset_id,
				second_asset_id,
				first_asset_reserve_updated,
				second_asset_id,
				first_asset_id,
				second_asset_reserve_updated
			);
		}

		// Destroying burnt liquidity tokens
		// MAX: 3R 1W
		<T as Config>::Currency::burn_and_settle(
			liquidity_asset_id.into(),
			&sender,
			liquidity_asset_amount.into(),
		)?;

		Pallet::<T>::deposit_event(Event::LiquidityBurned(
			sender,
			first_asset_id,
			first_asset_amount,
			second_asset_id,
			second_asset_amount,
			liquidity_asset_id,
			liquidity_asset_amount,
		));

		Ok(())
	}

	// MAX: 3R 2W
	fn claim_rewards_v2(
		user: T::AccountId,
		liquidity_asset_id: Self::CurrencyId,
		mangata_amount: Self::Balance,
	) -> DispatchResult {
		let mangata_id: TokenId = Self::native_token_id();
		let claimable_rewards =
			Pallet::<T>::calculate_rewards_amount_v2(user.clone(), liquidity_asset_id)?;

		ensure!(mangata_amount <= claimable_rewards, Error::<T>::NotEnoughtRewardsEarned);

		let rewards_info: RewardInfo = Self::get_rewards_info(user.clone(), liquidity_asset_id);

		let mut not_yet_claimed_rewards = rewards_info.rewards_not_yet_claimed;
		let mut already_claimed_rewards = rewards_info.rewards_already_claimed;

		if mangata_amount <= not_yet_claimed_rewards {
			not_yet_claimed_rewards = not_yet_claimed_rewards - mangata_amount;
		}
		// user is taking out more rewards then rewards from LP which was already removed from pool, additional work needs to be removed from pool and user
		else {
			// rewards to claim on top of rewards from LP which was already removed from pool
			let rewards_to_claim = mangata_amount
				.checked_sub(not_yet_claimed_rewards)
				.ok_or_else(|| DispatchError::from(Error::<T>::MathOverflow))?;
			already_claimed_rewards = already_claimed_rewards
				.checked_add(rewards_to_claim)
				.ok_or_else(|| DispatchError::from(Error::<T>::MathOverflow))?;
			not_yet_claimed_rewards = 0 as u128;
		}

		let rewards_info_new: RewardInfo = RewardInfo {
			activated_amount: rewards_info.activated_amount,
			rewards_not_yet_claimed: not_yet_claimed_rewards,
			rewards_already_claimed: already_claimed_rewards,
			last_checkpoint: rewards_info.last_checkpoint,
			pool_ratio_at_last_checkpoint: rewards_info.pool_ratio_at_last_checkpoint,
			missing_at_last_checkpoint: rewards_info.missing_at_last_checkpoint,
		};

		<T as Config>::Currency::transfer(
			mangata_id.into(),
			&<T as Config>::LiquidityMiningIssuanceVault::get(),
			&user,
			mangata_amount.into(),
			ExistenceRequirement::KeepAlive,
		)?;

		RewardsInfo::<T>::insert(user.clone(), liquidity_asset_id, rewards_info_new);

		Pallet::<T>::deposit_event(Event::RewardsClaimed(user, liquidity_asset_id, mangata_amount));

		Ok(())
	}

	fn claim_rewards_all_v2(
		user: T::AccountId,
		liquidity_asset_id: Self::CurrencyId,
	) -> DispatchResult {
		let mangata_id: TokenId = Self::native_token_id();

		let rewards_info: RewardInfo = Self::get_rewards_info(user.clone(), liquidity_asset_id);

		let pool_rewards_ratio_current =
			<T as Config>::PoolPromoteApi::get_pool_rewards_v2(liquidity_asset_id).unwrap();

		let current_rewards = Pallet::<T>::calculate_rewards_v2(
			rewards_info.activated_amount,
			liquidity_asset_id,
			rewards_info.last_checkpoint,
			rewards_info.pool_ratio_at_last_checkpoint,
			rewards_info.missing_at_last_checkpoint,
			pool_rewards_ratio_current,
		)?;

		let rewards_not_yet_claimed = rewards_info.rewards_not_yet_claimed;
		let rewards_already_claimed = rewards_info.rewards_already_claimed;

		let total_available_rewards = current_rewards
			.checked_add(rewards_not_yet_claimed)
			.ok_or_else(|| DispatchError::from(Error::<T>::CalculateRewardsAllMathError1))?
			.checked_sub(rewards_already_claimed)
			.ok_or_else(|| DispatchError::from(Error::<T>::CalculateRewardsAllMathError2))?;

		let rewards_info_new: RewardInfo = RewardInfo {
			activated_amount: rewards_info.activated_amount,
			rewards_not_yet_claimed: 0 as u128,
			rewards_already_claimed: current_rewards,
			last_checkpoint: rewards_info.last_checkpoint,
			pool_ratio_at_last_checkpoint: rewards_info.pool_ratio_at_last_checkpoint,
			missing_at_last_checkpoint: rewards_info.missing_at_last_checkpoint,
		};

		<T as Config>::Currency::transfer(
			mangata_id.into(),
			&<T as Config>::LiquidityMiningIssuanceVault::get(),
			&user,
			total_available_rewards.into(),
			ExistenceRequirement::KeepAlive,
		)?;

		RewardsInfo::<T>::insert(user.clone(), liquidity_asset_id, rewards_info_new);

		Pallet::<T>::deposit_event(Event::RewardsClaimed(
			user,
			liquidity_asset_id,
			total_available_rewards,
		));

		Ok(())
	}

	fn promote_pool(liquidity_token_id: TokenId) -> DispatchResult {
		ensure!(
			<T as Config>::PoolPromoteApi::get_pool_rewards_v2(liquidity_token_id).is_none(),
			Error::<T>::PoolAlreadyPromoted,
		);

		<T as Config>::PoolPromoteApi::promote_pool(liquidity_token_id);

		Pallet::<T>::deposit_event(Event::PoolPromoted(liquidity_token_id));

		Ok(())
	}

	fn activate_liquidity_v2(
		user: T::AccountId,
		liquidity_asset_id: Self::CurrencyId,
		amount: Self::Balance,
		use_balance_from: Option<ActivateKind>,
	) -> DispatchResult {
		ensure!(
			<T as Config>::PoolPromoteApi::get_pool_rewards_v2(liquidity_asset_id).is_some(),
			Error::<T>::NotAPromotedPool
		);
		ensure!(
			<T as Config>::ActivationReservesProvider::can_activate(
				liquidity_asset_id.into(),
				&user,
				amount,
				use_balance_from.clone()
			),
			Error::<T>::NotEnoughAssets
		);

		Pallet::<T>::set_liquidity_minting_checkpoint_v2(
			user.clone(),
			liquidity_asset_id,
			amount,
			use_balance_from,
		)?;

		Pallet::<T>::deposit_event(Event::LiquidityActivated(user, liquidity_asset_id, amount));

		Ok(())
	}

	fn deactivate_liquidity_v2(
		user: T::AccountId,
		liquidity_asset_id: Self::CurrencyId,
		amount: Self::Balance,
	) -> DispatchResult {
		ensure!(
			<T as Config>::PoolPromoteApi::get_pool_rewards_v2(liquidity_asset_id).is_some(),
			Error::<T>::NotAPromotedPool
		);

		let rewards_info: RewardInfo = Self::get_rewards_info(user.clone(), liquidity_asset_id);

		ensure!(rewards_info.activated_amount >= amount, Error::<T>::NotEnoughAssets);

		Pallet::<T>::set_liquidity_burning_checkpoint_v2(user.clone(), liquidity_asset_id, amount)?;

		Pallet::<T>::deposit_event(Event::LiquidityDeactivated(user, liquidity_asset_id, amount));

		Ok(())
	}

	// This function has not been verified
	fn get_tokens_required_for_minting(
		liquidity_asset_id: Self::CurrencyId,
		liquidity_token_amount: Self::Balance,
	) -> Result<(Self::CurrencyId, Self::Balance, Self::CurrencyId, Self::Balance), DispatchError> {
		let (first_asset_id, second_asset_id) =
			LiquidityPools::<T>::get(liquidity_asset_id).ok_or(Error::<T>::NoSuchLiquidityAsset)?;
		let (first_asset_reserve, second_asset_reserve) =
			Pallet::<T>::get_reserves(first_asset_id, second_asset_id)?;
		let total_liquidity_assets: Balance =
			<T as Config>::Currency::total_issuance(liquidity_asset_id.into()).into();

		ensure!(!total_liquidity_assets.is_zero(), Error::<T>::DivisionByZero);
		let second_asset_amount = multiply_by_rational(
			liquidity_token_amount,
			second_asset_reserve,
			total_liquidity_assets,
		)
		.map_err(|_| Error::<T>::UnexpectedFailure)?
		.checked_add(1)
		.ok_or_else(|| DispatchError::from(Error::<T>::MathOverflow))?;
		let first_asset_amount = multiply_by_rational(
			liquidity_token_amount,
			first_asset_reserve,
			total_liquidity_assets,
		)
		.map_err(|_| Error::<T>::UnexpectedFailure)?
		.checked_add(1)
		.ok_or_else(|| DispatchError::from(Error::<T>::MathOverflow))?;

		log!(
			info,
			"get_tokens_required_for_minting: ({}, {}) -> ({}, {}, {}, {})",
			liquidity_asset_id,
			liquidity_token_amount,
			first_asset_id,
			first_asset_amount,
			second_asset_id,
			second_asset_amount,
		);

		Ok((first_asset_id, first_asset_amount, second_asset_id, second_asset_amount))
	}

	fn is_liquidity_token(liquidity_asset_id: TokenId) -> bool {
		LiquidityPools::<T>::get(liquidity_asset_id).is_some()
	}

	// Rewards V1 to be removed
	fn claim_rewards(
		user: T::AccountId,
		liquidity_asset_id: Self::CurrencyId,
		mangata_amount: Self::Balance,
	) -> DispatchResult {
		let mangata_id: TokenId = Self::native_token_id();

		let current_rewards =
			Pallet::<T>::calculate_rewards_amount(user.clone(), liquidity_asset_id)?;
		let already_claimed_rewards =
			LiquidityMiningUserClaimed::<T>::get((&user, liquidity_asset_id));
		let burned_not_claimed_rewards =
			LiquidityMiningUserToBeClaimed::<T>::get((&user, liquidity_asset_id));

		ensure!(mangata_amount <= current_rewards, Error::<T>::NotEnoughtRewardsEarned);

		// user is taking out rewards from LP which was already removed from pool
		if mangata_amount <= burned_not_claimed_rewards {
			let burned_not_claimed_rewards_new = burned_not_claimed_rewards - mangata_amount;
			LiquidityMiningUserToBeClaimed::<T>::insert(
				(&user, liquidity_asset_id),
				burned_not_claimed_rewards_new,
			);
		}
		// user is taking out more rewards then rewards from LP which was already removed from pool, additional work needs to be removed from pool and user
		else {
			LiquidityMiningUserToBeClaimed::<T>::insert((&user, liquidity_asset_id), 0 as u128);
			// rewards to claim on top of rewards from LP which was already removed from pool
			let rewards_to_claim = mangata_amount
				.checked_sub(burned_not_claimed_rewards)
				.ok_or_else(|| DispatchError::from(Error::<T>::MathOverflow))?;
			let new_rewards_claimed = already_claimed_rewards
				.checked_add(rewards_to_claim)
				.ok_or_else(|| DispatchError::from(Error::<T>::MathOverflow))?;

			LiquidityMiningUserClaimed::<T>::insert(
				(&user, liquidity_asset_id),
				new_rewards_claimed,
			);
		}

		<T as Config>::Currency::transfer(
			mangata_id.into(),
			&<T as Config>::LiquidityMiningIssuanceVault::get(),
			&user,
			mangata_amount.into(),
			ExistenceRequirement::KeepAlive,
		)?;

		Pallet::<T>::deposit_event(Event::RewardsClaimed(user, liquidity_asset_id, mangata_amount));

		Ok(())
	}

	fn activate_liquidity(
		user: T::AccountId,
		liquidity_asset_id: Self::CurrencyId,
		amount: Self::Balance,
		use_balance_from: Option<ActivateKind>,
	) -> DispatchResult {
		ensure!(
			<T as Config>::PoolPromoteApi::get_pool_rewards(liquidity_asset_id).is_some(),
			Error::<T>::NotAPromotedPool
		);
		ensure!(
			<T as Config>::ActivationReservesProvider::can_activate(
				liquidity_asset_id.into(),
				&user,
				amount,
				use_balance_from.clone()
			),
			Error::<T>::NotEnoughAssets
		);

		Pallet::<T>::set_liquidity_minting_checkpoint(
			user.clone(),
			liquidity_asset_id,
			amount,
			use_balance_from,
		)?;

		Pallet::<T>::deposit_event(Event::LiquidityActivated(user, liquidity_asset_id, amount));

		Ok(())
	}

	fn deactivate_liquidity(
		user: T::AccountId,
		liquidity_asset_id: Self::CurrencyId,
		amount: Self::Balance,
	) -> DispatchResult {
		ensure!(
			<T as Config>::PoolPromoteApi::get_pool_rewards(liquidity_asset_id).is_some(),
			Error::<T>::NotAPromotedPool
		);
		ensure!(
			LiquidityMiningActiveUser::<T>::get((user.clone(), liquidity_asset_id)) >= amount,
			Error::<T>::NotEnoughAssets
		);

		Pallet::<T>::set_liquidity_burning_checkpoint(user.clone(), liquidity_asset_id, amount)?;

		Pallet::<T>::deposit_event(Event::LiquidityDeactivated(user, liquidity_asset_id, amount));

		Ok(())
	}
}

pub trait Valuate {
	type Balance: AtLeast32BitUnsigned
		+ FullCodec
		+ Copy
		+ MaybeSerializeDeserialize
		+ Debug
		+ Default
		+ From<Balance>
		+ Into<Balance>;

	type CurrencyId: Parameter
		+ Member
		+ Copy
		+ MaybeSerializeDeserialize
		+ Ord
		+ Default
		+ AtLeast32BitUnsigned
		+ FullCodec
		+ From<TokenId>
		+ Into<TokenId>;

	fn get_liquidity_asset(
		first_asset_id: Self::CurrencyId,
		second_asset_id: Self::CurrencyId,
	) -> Result<TokenId, DispatchError>;

	fn get_liquidity_token_mga_pool(
		liquidity_token_id: Self::CurrencyId,
	) -> Result<(Self::CurrencyId, Self::CurrencyId), DispatchError>;

	fn valuate_liquidity_token(
		liquidity_token_id: Self::CurrencyId,
		liquidity_token_amount: Self::Balance,
	) -> Self::Balance;

	fn scale_liquidity_by_mga_valuation(
		mga_valuation: Self::Balance,
		liquidity_token_amount: Self::Balance,
		mga_token_amount: Self::Balance,
	) -> Self::Balance;

	fn get_pool_state(liquidity_token_id: Self::CurrencyId) -> Option<(Balance, Balance)>;
}

impl<T: Config> Valuate for Pallet<T> {
	type Balance = Balance;

	type CurrencyId = TokenId;

	fn get_liquidity_asset(
		first_asset_id: Self::CurrencyId,
		second_asset_id: Self::CurrencyId,
	) -> Result<TokenId, DispatchError> {
		Pallet::<T>::get_liquidity_asset(first_asset_id, second_asset_id)
	}

	fn get_liquidity_token_mga_pool(
		liquidity_token_id: Self::CurrencyId,
	) -> Result<(Self::CurrencyId, Self::CurrencyId), DispatchError> {
		let (first_token_id, second_token_id) =
			LiquidityPools::<T>::get(liquidity_token_id).ok_or(Error::<T>::NoSuchLiquidityAsset)?;
		let native_currency_id = Self::native_token_id();
		match native_currency_id {
			_ if native_currency_id == first_token_id => Ok((first_token_id, second_token_id)),
			_ if native_currency_id == second_token_id => Ok((second_token_id, first_token_id)),
			_ => Err(Error::<T>::NotMangataLiquidityAsset.into()),
		}
	}

	fn valuate_liquidity_token(
		liquidity_token_id: Self::CurrencyId,
		liquidity_token_amount: Self::Balance,
	) -> Self::Balance {
		let (mga_token_id, other_token_id) =
			match Self::get_liquidity_token_mga_pool(liquidity_token_id) {
				Ok(pool) => pool,
				Err(_) => return Default::default(),
			};

		let mga_token_reserve = match Pallet::<T>::get_reserves(mga_token_id, other_token_id) {
			Ok(reserves) => reserves.0,
			Err(_) => return Default::default(),
		};

		let liquidity_token_reserve: Balance =
			<T as Config>::Currency::total_issuance(liquidity_token_id.into()).into();

		if liquidity_token_reserve.is_zero() {
			return Default::default()
		}

		multiply_by_rational(mga_token_reserve, liquidity_token_amount, liquidity_token_reserve)
			.unwrap_or_else(|_| Balance::max_value())
	}

	fn scale_liquidity_by_mga_valuation(
		mga_valuation: Self::Balance,
		liquidity_token_amount: Self::Balance,
		mga_token_amount: Self::Balance,
	) -> Self::Balance {
		if mga_valuation.is_zero() {
			return Default::default()
		}

		multiply_by_rational(liquidity_token_amount, mga_token_amount, mga_valuation)
			.unwrap_or_else(|_| Balance::max_value())
	}

	fn get_pool_state(
		liquidity_token_id: Self::CurrencyId,
	) -> Option<(Self::Balance, Self::Balance)> {
		let (mga_token_id, other_token_id) =
			match Self::get_liquidity_token_mga_pool(liquidity_token_id) {
				Ok(pool) => pool,
				Err(_) => return None,
			};

		let mga_token_reserve = match Pallet::<T>::get_reserves(mga_token_id, other_token_id) {
			Ok(reserves) => reserves.0,
			Err(_) => return None,
		};

		let liquidity_token_reserve: Balance =
			<T as Config>::Currency::total_issuance(liquidity_token_id.into()).into();

		if liquidity_token_reserve.is_zero() {
			return None
		}

		Some((mga_token_reserve, liquidity_token_reserve))
	}
}

impl<T: Config> PoolCreateApi for Pallet<T> {
	type AccountId = T::AccountId;

	fn pool_exists(first: TokenId, second: TokenId) -> bool {
		Pools::<T>::contains_key((first, second)) || Pools::<T>::contains_key((second, first))
	}
	fn pool_create(
		account: Self::AccountId,
		first: TokenId,
		first_amount: Balance,
		second: TokenId,
		second_amount: Balance,
	) -> Option<(TokenId, Balance)> {
		match <Self as XykFunctionsTrait<Self::AccountId>>::create_pool(
			account,
			first,
			first_amount,
			second,
			second_amount,
		) {
			Ok(_) => LiquidityAssets::<T>::get((first, second)).map(|asset_id| {
				(asset_id, <T as Config>::Currency::total_issuance(asset_id.into()).into())
			}),
			Err(e) => {
				log!(error, "cannot create pool {:?}!", e);
				None
			},
		}
	}
}

impl<T: Config> ActivedPoolQueryApi for Pallet<T> {
	fn get_pool_activate_amount(liquidity_token_id: TokenId) -> Option<Balance> {
		LiquidityMiningActivePoolV2::<T>::try_get(liquidity_token_id).ok()
	}
}<|MERGE_RESOLUTION|>--- conflicted
+++ resolved
@@ -643,9 +643,6 @@
 			Ok(().into())
 		}
 
-<<<<<<< HEAD
-		#[pallet::weight(<<T as Config>::WeightInfo>::mint_liquidity_using_vesting_native_tokens())]
-=======
 		#[pallet::weight(T::WeightInfo::mint_liquidity_using_vesting_native_tokens())]
 		#[transactional]
 		pub fn mint_liquidity_using_vesting_native_tokens_by_vesting_index(
@@ -699,7 +696,6 @@
 		}
 
 		#[pallet::weight(T::WeightInfo::mint_liquidity_using_vesting_native_tokens())]
->>>>>>> 1c168f79
 		#[transactional]
 		pub fn mint_liquidity_using_vesting_native_tokens(
 			origin: OriginFor<T>,
@@ -717,15 +713,6 @@
 				Error::<T>::NotAPromotedPool
 			);
 
-<<<<<<< HEAD
-			let vesting_ending_block_as_balance: Balance =
-				<<T as Config>::VestingProvider>::unlock_tokens(
-					&sender,
-					Self::native_token_id().into(),
-					vesting_native_asset_amount.into(),
-				)?
-				.into();
-=======
 			let (vesting_starting_block, vesting_ending_block_as_balance): (
 				T::BlockNumber,
 				Balance,
@@ -735,7 +722,6 @@
 				vesting_native_asset_amount.into(),
 			)
 			.map(|x| (x.0.into(), x.1.into()))?;
->>>>>>> 1c168f79
 
 			let (liquidity_token_id, liquidity_assets_minted) =
 				<Self as XykFunctionsTrait<T::AccountId>>::mint_liquidity(
