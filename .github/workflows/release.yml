--- conflicted
+++ resolved
@@ -59,31 +59,6 @@
         name: Set up Docker Buildx
         uses: docker/setup-buildx-action@v1
       -
-<<<<<<< HEAD
-        name: Pull kusama image
-        run: |
-          docker pull mangatasolutions/mangata-node:kusama-${{ github.sha }}
-          docker tag mangatasolutions/mangata-node:kusama-${{ github.sha }} mangatasolutions/mangata-node:kusama-${{ steps.meta.outputs.tags }}
-      -
-        name: Push kusama image
-        id: docker_build
-        uses: docker/build-push-action@v2
-        with:
-          push: true
-          tags: mangatasolutions/mangata-node:kusama-${{ steps.meta.outputs.tags }}]
-      -
-        name: Pull rococo image
-        run: |
-          docker pull mangatasolutions/mangata-node:rococo${{ github.sha }}
-          docker tag mangatasolutions/mangata-node:rococo${{ github.sha }} mangatasolutions/mangata-node:rococo-${{ steps.meta.outputs.tags }}
-      -
-        name: Build rococo image
-        id: docker_build
-        uses: docker/build-push-action@v2
-        with:
-          push: true
-          tags: mangatasolutions/mangata-node:rococo-${{ steps.meta.outputs.tags }}
-=======
         name: Docker meta
         id: meta
         uses: docker/metadata-action@v3
@@ -105,5 +80,4 @@
         name: Tag and push images
         run: |
           docker tag mangatasolutions/mangata-node:rococo-${{ github.sha }} ${{ steps.meta.outputs.tags }}
-          docker push mangatasolutions/mangata-node:rococo-${{ steps.meta.outputs.tags }}
->>>>>>> e58b8b88
+          docker push mangatasolutions/mangata-node:rococo-${{ steps.meta.outputs.tags }}