#![cfg_attr(not(feature = "std"), no_std)]

use frame_support::{
	ensure,
	pallet_prelude::*,
	traits::{tokens::currency::MultiTokenCurrency, Get, StorageVersion},
	StorageHasher,
};
use frame_system::{ensure_signed, pallet_prelude::*};
<<<<<<< HEAD
use messages::{to_eth_u256, Origin, PendingRequestType, RequestId, UpdateType, L1};
use scale_info::prelude::string::String;
=======
use messages::{to_eth_u256, Origin, RequestId, UpdateType, L1};
>>>>>>> a30086ea
use sp_core::hexdisplay::HexDisplay;
use sp_runtime::traits::SaturatedConversion;
use scale_info::prelude::format;

use alloy_sol_types::SolValue;
use frame_support::traits::WithdrawReasons;
use mangata_support::traits::{
	AssetRegistryProviderTrait, RolldownProviderTrait, SequencerStakingProviderTrait,
};
use mangata_types::assets::L1Asset;
use orml_tokens::{MultiTokenCurrencyExtended, MultiTokenReservableCurrency};
use sha3::{Digest, Keccak256};
use sp_core::{H256, U256};
use sp_runtime::{serde::Serialize, traits::Convert};
use sp_std::{convert::TryInto, prelude::*, vec::Vec};

pub type CurrencyIdOf<T> = <<T as Config>::Tokens as MultiTokenCurrency<
	<T as frame_system::Config>::AccountId,
>>::CurrencyId;

pub type BalanceOf<T> =
	<<T as Config>::Tokens as MultiTokenCurrency<<T as frame_system::Config>::AccountId>>::Balance;

type AccountIdOf<T> = <T as frame_system::Config>::AccountId;

const DISPUTE_PERIOD_LENGTH: u128 = 5;
const RIGHTS_MULTIPLIER: u128 = 1;

pub(crate) const LOG_TARGET: &'static str = "rolldown";

// syntactic sugar for logging.
#[macro_export]
macro_rules! log {
	($level:tt, $patter:expr $(, $values:expr)* $(,)?) => {
		log::$level!(
			target: crate::LOG_TARGET,
			concat!("[{:?}] 💸 ", $patter), <frame_system::Pallet<T>>::block_number() $(, $values)*
		)
	};
}

#[derive(Debug, PartialEq)]
pub struct EthereumAddressConverter<AccountId>(sp_std::marker::PhantomData<AccountId>);

impl Convert<[u8; 20], sp_runtime::AccountId32>
	for EthereumAddressConverter<sp_runtime::AccountId32>
{
	fn convert(eth_addr: [u8; 20]) -> sp_runtime::AccountId32 {
		Blake2_256::hash(eth_addr.as_ref()).into()
	}
}

#[cfg(test)]
mod tests;

#[cfg(test)]
mod mock;

pub mod messages;

use crate::messages::L1Update;
pub use pallet::*;

#[frame_support::pallet]
pub mod pallet {

	use crate::messages::UpdateType;

	use super::*;

	const STORAGE_VERSION: StorageVersion = StorageVersion::new(0);

	#[pallet::pallet]
	#[pallet::storage_version(STORAGE_VERSION)]
	pub struct Pallet<T>(PhantomData<T>);

	#[pallet::hooks]
	impl<T: Config> Hooks<BlockNumberFor<T>> for Pallet<T> {
		fn on_initialize(_n: BlockNumberFor<T>) -> Weight {
			Self::end_dispute_period();
			T::DbWeight::get().reads_writes(20, 20)
		}
	}

	#[derive(
		Eq, PartialEq, RuntimeDebug, Clone, Encode, Decode, MaxEncodedLen, TypeInfo, Default,
	)]
	pub struct SequencerRights {
		pub readRights: u128,
		pub cancelRights: u128,
	}

	#[derive(Eq, PartialEq, RuntimeDebug, Clone, Encode, Decode, TypeInfo, Serialize)]
	pub struct Cancel<AccountId> {
		pub requestId: RequestId,
		pub updater: AccountId,
		pub canceler: AccountId,
		pub range: messages::Range,
		pub hash: H256,
	}

	#[derive(Eq, PartialEq, RuntimeDebug, Clone, Encode, Decode, TypeInfo)]
	pub struct RequestResult {
		pub requestId: RequestId,
		pub originRequestId: u128,
		pub status: bool,
		pub updateType: UpdateType,
	}

	#[derive(Eq, PartialEq, RuntimeDebug, Clone, Encode, Decode, TypeInfo, Serialize)]
	pub struct Withdrawal {
		pub requestId: RequestId,
		pub withdrawalRecipient: [u8; 20],
		pub tokenAddress: [u8; 20],
		pub amount: U256,
	}

	#[derive(Eq, PartialEq, RuntimeDebug, Clone, Encode, Decode, TypeInfo)]
	pub enum PendingUpdate<AccountId> {
		RequestResult(RequestResult),
		Cancel(Cancel<AccountId>),
		Withdrawal(Withdrawal),
	}

	#[pallet::storage]
	#[pallet::getter(fn get_sequencer_count)]
	pub type sequencer_count<T: Config> = StorageValue<_, u128, ValueQuery>;

	//TODO: multi L1
	#[pallet::storage]
	#[pallet::getter(fn get_last_processed_request_on_l2)]
	pub type last_processed_request_on_l2<T: Config> =
		StorageMap<_, Blake2_128Concat, L1, u128, ValueQuery>;

	//TODO: multi L1
	#[pallet::storage]
	#[pallet::getter(fn get_l2_origin_updates_counter)]
	pub type l2_origin_request_id<T: Config> =
		StorageMap<_, Blake2_128Concat, L1, u128, ValueQuery>;

	//TODO: multi L1
	#[pallet::storage]
	#[pallet::unbounded]
	#[pallet::getter(fn get_pending_requests)]
	pub type pending_requests<T: Config> = StorageDoubleMap<
		_,
		Blake2_128Concat,
		u128,
		Blake2_128Concat,
		L1,
		(T::AccountId, messages::L1Update),
		OptionQuery,
	>;

	#[pallet::storage]
	#[pallet::unbounded]
	pub type request_to_execute<T: Config> =
		StorageMap<_, Blake2_128Concat, u128, (L1, messages::L1Update), OptionQuery>;

	#[pallet::storage]
	#[pallet::unbounded]
	pub type request_to_execute_cnt<T: Config> = StorageValue<_, u128, ValueQuery>;

	#[pallet::storage]
	#[pallet::unbounded]
	pub type request_to_execute_last<T: Config> = StorageValue<_, u128, ValueQuery>;

	#[pallet::storage]
	#[pallet::unbounded]
	#[pallet::getter(fn get_sequencer_rights)]
	pub type sequencer_rights<T: Config> =
		StorageMap<_, Blake2_128Concat, T::AccountId, SequencerRights, OptionQuery>;

	//maps L1 and !!!! request origin id!!! to pending update
	#[pallet::storage]
	#[pallet::unbounded]
	#[pallet::getter(fn get_pending_updates)]
	pub type pending_updates<T: Config> = StorageDoubleMap<
		_,
		Blake2_128Concat,
		L1,
		Blake2_128Concat,
		RequestId,
		PendingUpdate<T::AccountId>,
		OptionQuery,
	>;

	#[pallet::event]
	#[pallet::generate_deposit(pub(super) fn deposit_event)]
	pub enum Event<T: Config> {
		// (seuquencer, end_of_dispute_period, lastAcceptedRequestOnL1, lastProccessedRequestOnL1)
		L1ReadStored((T::AccountId, u128, messages::Range, H256)),
	}

	#[pallet::error]
	/// Errors
	pub enum Error<T> {
		OperationFailed,
		ReadRightsExhausted,
		EmptyUpdate,
		AddressDeserializationFailure,
		RequestDoesNotExist,
		NotEnoughAssets,
		BalanceOverflow,
		L1AssetCreationFailed,
		MathOverflow,
		TooManyRequests,
		InvalidUpdate,
		L1AssetNotFound,
		WrongRequestId,
		MultipleUpdatesInSingleBlock,
	}

	#[pallet::config]
	pub trait Config: frame_system::Config {
		type RuntimeEvent: From<Event<Self>> + IsType<<Self as frame_system::Config>::RuntimeEvent>;
		type SequencerStakingProvider: SequencerStakingProviderTrait<
			Self::AccountId,
			BalanceOf<Self>,
		>;
		type AddressConverter: Convert<[u8; 20], Self::AccountId>;
		// Dummy so that we can have the BalanceOf type here for the SequencerStakingProviderTrait
		type Tokens: MultiTokenCurrency<Self::AccountId>
			+ MultiTokenReservableCurrency<Self::AccountId>
			+ MultiTokenCurrencyExtended<Self::AccountId>;
		type AssetRegistryProvider: AssetRegistryProviderTrait<CurrencyIdOf<Self>>;
		#[pallet::constant]
		type DisputePeriodLength: Get<u128>;
		#[pallet::constant]
		type RequestsPerBlock: Get<u128>;
	}

	#[pallet::genesis_config]
	pub struct GenesisConfig<T: Config> {
		pub sequencers: Vec<T::AccountId>,
	}

	impl<T: Config> Default for GenesisConfig<T> {
		fn default() -> Self {
			GenesisConfig { sequencers: vec![] }
		}
	}

	#[pallet::genesis_build]
	impl<T: Config> BuildGenesisConfig for GenesisConfig<T> {
		fn build(&self) {
			for s in self.sequencers.iter() {
				sequencer_rights::<T>::insert(
					s.clone(),
					SequencerRights {
						readRights: 1,
						cancelRights: (self.sequencers.len() - 1) as u128,
					},
				);
			}
			l2_origin_request_id::<T>::insert(L1::Ethereum, 1);
		}
	}

	#[pallet::call]
	impl<T: Config> Pallet<T> {
		#[pallet::call_index(0)]
		#[pallet::weight(T::DbWeight::get().reads_writes(1, 1).saturating_add(Weight::from_parts(40_000_000, 0)))]
		pub fn update_l2_from_l1(
			origin: OriginFor<T>,
			requests: messages::L1Update,
		) -> DispatchResult {
			let sequencer = ensure_signed(origin)?;
			Self::validate_l1_update(L1::Ethereum, &requests)?;

			// check json length to prevent big data spam, maybe not necessary as it will be checked later and slashed
			let current_block_number =
				<frame_system::Pallet<T>>::block_number().saturated_into::<u128>();
			let dispute_period_length = Self::get_dispute_period();
			let dispute_period_end: u128 = current_block_number + dispute_period_length;

			// ensure sequencer has rights to update
			if let Some(sequencer) = sequencer_rights::<T>::get(&sequencer) {
				if sequencer.readRights == 0 {
					log!(debug, "{:?} does not have sufficient readRights", sequencer);
					return Err(Error::<T>::OperationFailed.into())
				}
			} else {
				log!(debug, "{:?} not a sequencer, CHEEKY BASTARD!", sequencer);
				return Err(Error::<T>::OperationFailed.into())
			}

			// // Decrease readRights by 1
			sequencer_rights::<T>::mutate_exists(sequencer.clone(), |maybe_sequencer| {
				if let Some(ref mut sequencer) = maybe_sequencer {
					sequencer.readRights -= 1;
				}
			});

			ensure!(
				!pending_requests::<T>::contains_key(dispute_period_end, L1::Ethereum),
				Error::<T>::MultipleUpdatesInSingleBlock
			);

			// insert pending_requests
			pending_requests::<T>::insert(
				dispute_period_end,
				L1::Ethereum,
				(sequencer.clone(), requests.clone()),
			);

			let update: messages::eth_abi::L1Update = requests.clone().into();
			let request_hash = Keccak256::digest(&update.abi_encode());

			Pallet::<T>::deposit_event(Event::L1ReadStored((
				sequencer,
				dispute_period_end,
				requests.range().ok_or(Error::<T>::InvalidUpdate)?,
				H256::from_slice(request_hash.as_slice()),
			)));

			Ok(().into())
		}

		#[pallet::call_index(2)]
		#[pallet::weight(T::DbWeight::get().reads_writes(1, 1).saturating_add(Weight::from_parts(40_000_000, 0)))]
		pub fn force_update_l2_from_l1(
			origin: OriginFor<T>,
			update: messages::L1Update,
		) -> DispatchResultWithPostInfo {
			let _ = ensure_root(origin)?;
			let l1 = L1::Ethereum;
			Self::validate_l1_update(L1::Ethereum, &update)?;
			Self::schedule_requests(l1, update.into());
			Self::process_requests();
			Ok(().into())
		}

		#[pallet::call_index(3)]
		#[pallet::weight(T::DbWeight::get().reads_writes(1, 1).saturating_add(Weight::from_parts(40_000_000, 0)))]
		//EXTRINSIC2 (who canceled, dispute_period_end(u32-blocknum)))
		pub fn cancel_requests_from_l1(
			origin: OriginFor<T>,
			requests_to_cancel: u128,
		) -> DispatchResultWithPostInfo {
			let canceler = ensure_signed(origin)?;
			let l1 = L1::Ethereum;

			sequencer_rights::<T>::try_mutate_exists(canceler.clone(), |maybe_sequencer| {
				if let Some(ref mut sequencer) = maybe_sequencer {
					sequencer.cancelRights -= 1;
					Ok(())
				} else {
					Err(Error::<T>::ReadRightsExhausted)
				}
			})?;

			let (submitter, request) = pending_requests::<T>::take(requests_to_cancel, l1)
				.ok_or(Error::<T>::RequestDoesNotExist)?;

			let hash_of_pending_request = Self::calculate_hash_of_pending_requests(request.clone());

			let l2_request_id = l2_origin_request_id::<T>::mutate(l1, |request_id| {
				let current = request_id.clone();
				// TODO: safe math
				*request_id += 1;
				current
			});
			// create cancel request
			let cancel_request = Cancel {
				requestId: RequestId { origin: Origin::L2, id: l2_request_id },
				updater: submitter,
				canceler,
				range: request.range().ok_or(Error::<T>::InvalidUpdate)?,
				hash: hash_of_pending_request,
			};

			pending_updates::<T>::insert(
				l1,
				RequestId::from((Origin::L2, l2_request_id)),
				PendingUpdate::Cancel(cancel_request),
			);

			Ok(().into())
		}

		#[pallet::call_index(5)]
		#[pallet::weight(T::DbWeight::get().reads_writes(1, 1).saturating_add(Weight::from_parts(40_000_000, 0)))]
		pub fn withdraw(
			origin: OriginFor<T>,
			withdrawalRecipient: [u8; 20],
			tokenAddress: [u8; 20],
			amount: u128,
		) -> DispatchResultWithPostInfo {
			let account = ensure_signed(origin)?;
			let l1 = L1::Ethereum;

			let eth_asset = L1Asset::Ethereum(tokenAddress);
			let asset_id = T::AssetRegistryProvider::get_l1_asset_id(eth_asset.clone())
				.ok_or(Error::<T>::MathOverflow)?;

			// fail will occur if user has not enough balance
			<T as Config>::Tokens::ensure_can_withdraw(
				asset_id.into(),
				&account,
				amount.try_into().or(Err(Error::<T>::BalanceOverflow))?,
				WithdrawReasons::all(),
				Default::default(),
			)
			.or(Err(Error::<T>::NotEnoughAssets))?;

			// burn tokes for user
			T::Tokens::burn_and_settle(
				asset_id,
				&account,
				amount.try_into().or(Err(Error::<T>::BalanceOverflow))?,
			)?;

			let l2_request_id = l2_origin_request_id::<T>::mutate(l1, |request_id| {
				let current = request_id.clone();
				// TODO: safe math
				*request_id += 1;
				current
			});

			let request_id = RequestId { origin: Origin::L2, id: l2_request_id };
			let withdrawal_update = Withdrawal {
				requestId: request_id.clone(),
				withdrawalRecipient,
				tokenAddress,
				amount: U256::from(amount),
			};
			// add cancel request to pending updates
			pending_updates::<T>::insert(
				l1,
				request_id,
				PendingUpdate::Withdrawal(withdrawal_update),
			);

			Ok(().into())
		}

		#[pallet::call_index(4)]
		#[pallet::weight(T::DbWeight::get().reads_writes(1, 1).saturating_add(Weight::from_parts(40_000_000, 0)))]
		pub fn force_cancel_requests_from_l1(
			origin: OriginFor<T>,
			requests_to_cancel: u128,
		) -> DispatchResultWithPostInfo {
			let _ = ensure_root(origin)?;

			let (submitter, request) =
				pending_requests::<T>::take(requests_to_cancel, L1::Ethereum)
					.ok_or(Error::<T>::RequestDoesNotExist)?;

			sequencer_rights::<T>::mutate_exists(submitter.clone(), |maybe_sequencer| {
				match maybe_sequencer {
					&mut Some(ref mut sequencer_rights)
						if T::SequencerStakingProvider::is_active_sequencer(submitter.clone()) =>
					{
						sequencer_rights.readRights = 1;
					},
					_ => {},
				}
			});

			Ok(().into())
		}
	}
}

impl<T: Config> Pallet<T> {
	fn get_dispute_period() -> u128 {
		T::DisputePeriodLength::get()
	}

	fn get_max_requests_per_block() -> u128 {
		T::RequestsPerBlock::get()
	}

	pub fn verify_pending_requests(hash: H256, request_id: u128) -> Option<bool> {
		let pending_requests_to_process = pending_requests::<T>::get(request_id, L1::Ethereum);
		if let Some((_, l1_update)) = pending_requests_to_process {
			let calculated_hash = Self::calculate_hash_of_pending_requests(l1_update);
			Some(hash == calculated_hash)
		} else {
			None
		}
	}

	// should run each block, check if dispute period ended, if yes, process pending requests
	fn end_dispute_period() {
		let block_number = <frame_system::Pallet<T>>::block_number().saturated_into::<u128>();

		for (l1, pending_requests_to_process) in pending_requests::<T>::iter_prefix(block_number) {
			log!(debug, "dispute end {:?}", block_number);

			let sequencer = &pending_requests_to_process.0;
			let requests = pending_requests_to_process.1.clone();

			sequencer_rights::<T>::mutate_exists(sequencer.clone(), |maybe_sequencer| {
				match maybe_sequencer {
					&mut Some(ref mut sequencer_rights)
						if T::SequencerStakingProvider::is_active_sequencer(sequencer.clone()) =>
					{
						sequencer_rights.readRights += 1;
					},
					_ => {},
				}
			});

			Self::schedule_requests(l1, requests.clone());
		}

		let _ = pending_requests::<T>::clear_prefix(
			<frame_system::Pallet<T>>::block_number().saturated_into::<u128>(),
			u32::MAX,
			None,
		);
		Self::process_requests();
	}

	fn process_single_request(l1: L1, request: messages::L1UpdateRequest) {
		if request.id() <= last_processed_request_on_l2::<T>::get(l1) {
			return
		}

		let id = l2_origin_request_id::<T>::mutate(l1, |request_id| {
			let current = request_id.clone();
			// TODO: safe math
			*request_id += 1;
			current
		});

		let l2_request_id = RequestId { origin: Origin::L2, id };

		let (status, request_type) = match request.clone() {
			messages::L1UpdateRequest::Deposit(deposit) =>
				(Self::process_deposit(&deposit).is_ok(), UpdateType::DEPOSIT),
			messages::L1UpdateRequest::CancelResolution(cancel) => (
				Self::process_cancel_resolution(l1, &cancel).is_ok(),
				UpdateType::CANCEL_RESOLUTION,
			),
			messages::L1UpdateRequest::WithdrawalResolution(withdrawal) => (
				Self::process_withdrawal_resolution(l1, &withdrawal).is_ok(),
				UpdateType::WITHDRAWAL_RESOLUTION,
			),
			messages::L1UpdateRequest::Remove(remove) =>
				(Self::process_l2_updates_to_remove(l1, &remove).is_ok(), UpdateType::INDEX_UPDATE),
		};

		pending_updates::<T>::insert(
			l1,
			request.request_id(),
			PendingUpdate::RequestResult(RequestResult {
				requestId: l2_request_id,
				originRequestId: request.id(),
				status,
				updateType: request_type,
			}),
		);

		last_processed_request_on_l2::<T>::insert(l1, request.id());
	}

	fn process_requests() {
		let mut limit = Self::get_max_requests_per_block();

		loop {
			if limit == 0 {
				return
			}
			if let Some((l1, r)) = request_to_execute::<T>::get(request_to_execute_cnt::<T>::get())
			{
				for req in r
					.into_requests()
					.into_iter()
					.filter(|request| request.id() > last_processed_request_on_l2::<T>::get(l1))
					.map(|val| Some(val))
					.chain(sp_std::iter::repeat(None))
					.take(limit.try_into().unwrap())
				{
					if let Some(request) = req {
						Self::process_single_request(l1, request);
						limit -= 1;
					} else {
						request_to_execute::<T>::remove(request_to_execute_cnt::<T>::get());
						request_to_execute_cnt::<T>::mutate(|v| *v += 1);
						break
					}
				}
			} else {
				if request_to_execute::<T>::contains_key(request_to_execute_cnt::<T>::get() + 1) {
					request_to_execute_cnt::<T>::mutate(|v| *v += 1);
				} else {
					break
				}
			}
		}
	}

	fn schedule_requests(l1: L1, update: messages::L1Update) {
		let id = request_to_execute_last::<T>::get();
		request_to_execute_last::<T>::put(id + 1);
		request_to_execute::<T>::insert(id + 1, (l1, update));
	}

	fn process_deposit(deposit_request_details: &messages::Deposit) -> Result<(), &'static str> {
		let account: T::AccountId =
			T::AddressConverter::convert(deposit_request_details.depositRecipient);

		let amount: u128 = deposit_request_details.amount.try_into().unwrap();

		// check ferried

		// translate to token id
		// Add check if token exists, if not create one

		let eth_asset = L1Asset::Ethereum(deposit_request_details.tokenAddress);
		let asset_id = match T::AssetRegistryProvider::get_l1_asset_id(eth_asset.clone()) {
			Some(id) => id,
			None => T::AssetRegistryProvider::create_l1_asset(eth_asset)
				.or(Err(Error::<T>::L1AssetCreationFailed))?,
		};
		log!(debug, "Deposit processed successfully: {:?}", deposit_request_details);

		// ADD tokens: mint tokens for user
		T::Tokens::mint(
			asset_id,
			&account,
			amount.try_into().or(Err(Error::<T>::BalanceOverflow))?,
		)?;
		Ok(())
	}

	fn process_withdrawal_resolution(
		l1: L1,
		withdrawal_resolution: &messages::WithdrawalResolution,
	) -> Result<(), &'static str> {
		pending_updates::<T>::remove(
			l1,
			RequestId::from((Origin::L2, withdrawal_resolution.l2RequestId)),
		);
		//TODO: handle sending tokens back
		log!(debug, "Withdrawal resolution processed successfully: {:?}", withdrawal_resolution);
		Ok(())
	}

	fn process_cancel_resolution(
		l1: L1,
		cancel_resolution: &messages::CancelResolution,
	) -> Result<(), &'static str> {
		let cancel_request_id = cancel_resolution.l2RequestId;
		let cancel_justified = cancel_resolution.cancelJustified;

		let cancel_update =
			match pending_updates::<T>::get(l1, RequestId::from((Origin::L2, cancel_request_id))) {
				Some(PendingUpdate::Cancel(cancel)) => Some(cancel),
				_ => None,
			}
			.ok_or("NoCancelRequest")?;

		let updater = cancel_update.updater;
		let canceler = cancel_update.canceler;
		let to_be_slashed = if cancel_justified { updater.clone() } else { canceler.clone() };

		// return rights to canceler and updater
		// only if active sequencer
		sequencer_rights::<T>::mutate_exists(updater.clone(), |maybe_sequencer| {
			match maybe_sequencer {
				&mut Some(ref mut sequencer)
					if T::SequencerStakingProvider::is_active_sequencer(updater) =>
				{
					sequencer.readRights += 1;
				},
				_ => {},
			}
		});
		sequencer_rights::<T>::mutate_exists(canceler.clone(), |maybe_sequencer| {
			match maybe_sequencer {
				&mut Some(ref mut sequencer)
					if T::SequencerStakingProvider::is_active_sequencer(canceler) =>
				{
					sequencer.cancelRights += 1;
				},
				_ => {},
			}
		});

		pending_updates::<T>::remove(l1, RequestId::from((Origin::L2, cancel_request_id)));

		// slash is after adding rights, since slash can reduce stake below required level and remove all rights
		Self::slash(&to_be_slashed);

		log!(debug, "Cancel resolutiuon processed successfully: {:?}", cancel_resolution);
		// additional checks
		Ok(())
	}

	fn process_l2_updates_to_remove(
		l1: L1,
		updates_to_remove_request_details: &messages::L2UpdatesToRemove,
	) -> Result<(), &'static str> {
		for requestId in updates_to_remove_request_details.l2UpdatesToRemove.iter() {
			pending_updates::<T>::remove(l1, RequestId { origin: Origin::L1, id: *requestId });
		}

		log!(
			debug,
			"Update removal processed successfully, removed: {:?}",
			updates_to_remove_request_details
		);
		//additional checks

		Ok(())
	}

	fn slash(sequencer: &T::AccountId) -> Result<(), &'static str> {
		// check if sequencer is active
		let is_active_sequencer_before =
			T::SequencerStakingProvider::is_active_sequencer(sequencer.clone());
		// slash sequencer
		T::SequencerStakingProvider::slash_sequencer(sequencer.clone())?;
		// check if sequencer is active
		let is_active_sequencer_after =
			T::SequencerStakingProvider::is_active_sequencer(sequencer.clone());

		// if sequencer was active and is not active anymore, remove rights
		if is_active_sequencer_before && !is_active_sequencer_after {
			Self::handle_sequencer_deactivation(sequencer.clone());
		}

		log!(debug, "SLASH for: {:?}", sequencer);

		Ok(())
	}

	fn to_eth_cancel(cancel: Cancel<T::AccountId>) -> messages::eth_abi::Cancel {
		messages::eth_abi::Cancel {
			requestId: cancel.requestId.into(),
			range: cancel.range.into(),
			hash: alloy_primitives::FixedBytes::<32>::from_slice(&cancel.hash[..]),
		}
	}

	fn to_eth_request_result(request: RequestResult) -> messages::eth_abi::RequestResult {
		messages::eth_abi::RequestResult {
			requestId: request.requestId.into(),
			originRequestId: messages::to_eth_u256(request.originRequestId.into()),
			updateType: request.updateType.into(),
			status: request.status.into(),
		}
	}

	fn to_eth_withdrawal(withdrawal: Withdrawal) -> messages::eth_abi::Withdrawal {
		messages::eth_abi::Withdrawal {
			requestId: withdrawal.requestId.into(),
			withdrawalRecipient: withdrawal.withdrawalRecipient.into(),
			tokenAddress: withdrawal.tokenAddress.into(),
			amount: to_eth_u256(withdrawal.amount),
		}
	}

	fn calculate_hash_of_pending_requests(update: messages::L1Update) -> H256 {
		let update: messages::eth_abi::L1Update = update.into();
		let hash: [u8; 32] = Keccak256::digest(&update.abi_encode()[..]).into();
		H256::from(hash)
	}

	fn get_l2_update(l1: L1) -> messages::eth_abi::L2Update {
		let mut update = messages::eth_abi::L2Update {
			results: Vec::new(),
			cancels: Vec::new(),
			withdrawals: Vec::new(),
		};

		for (request_id, req) in pending_updates::<T>::iter_prefix(l1) {
			match req {
				PendingUpdate::RequestResult(result) =>
					update.results.push(Self::to_eth_request_result(result)),
				PendingUpdate::Cancel(cancel) => {
					update.cancels.push(Self::to_eth_cancel(cancel));
				},
				PendingUpdate::Withdrawal(withdrawal) => {
					update.withdrawals.push(Self::to_eth_withdrawal(withdrawal));
				},
			};
		}

		update
			.results
			.sort_by(|a, b| a.requestId.id.partial_cmp(&b.requestId.id).unwrap());
		update
	}

	fn handle_sequencer_deactivation(deactivated_sequencer: T::AccountId) {
		// lower sequencer count
		sequencer_count::<T>::put(Self::get_sequencer_count() - 1);
		// remove all rights of deactivated sequencer
		sequencer_rights::<T>::remove(deactivated_sequencer.clone());
		// remove 1 cancel right of all sequencers
		for (sequencer, sequencer_rights) in sequencer_rights::<T>::iter() {
			if sequencer_rights.cancelRights > 0 {
				sequencer_rights::<T>::mutate_exists(sequencer.clone(), |maybe_sequencer| {
					if let Some(ref mut sequencer) = maybe_sequencer {
						sequencer.cancelRights -= RIGHTS_MULTIPLIER;
					}
				});
			}
		}
	}

	pub fn pending_updates_proof() -> sp_core::H256 {
		let hash: [u8; 32] = Keccak256::digest(Self::l2_update_encoded().as_slice()).into();
		hash.into()
	}

	pub fn l2_update_encoded() -> Vec<u8> {
		let update = Pallet::<T>::get_l2_update(L1::Ethereum);
		update.abi_encode()
	}

	pub fn convert_eth_l1update_to_substrate_l1update(
		payload: Vec<u8>,
	) -> Result<L1Update, String> {
		messages::eth_abi::L1Update::abi_decode(payload.as_ref(), true)
			.map_err(|err| format!("Failed to decode L1Update: {}", err))
			.and_then(|update| update.try_into().map_err(|err| format!("Failed to convert L1Update: {}", err)))
	}

	pub fn validate_l1_update(l1: L1, update: &messages::L1Update) -> DispatchResult {
		ensure!(
			!update.pendingDeposits.is_empty() ||
				!update.pendingCancelResultions.is_empty() ||
				!update.pendingL2UpdatesToRemove.is_empty(),
			Error::<T>::EmptyUpdate
		);

		ensure!(
			update
				.pendingDeposits
				.iter()
				.map(|v| v.requestId.origin)
				.all(|v| v == Origin::L1),
			Error::<T>::InvalidUpdate
		);
		ensure!(
			update
				.pendingCancelResultions
				.iter()
				.map(|v| v.requestId.origin)
				.all(|v| v == Origin::L1),
			Error::<T>::InvalidUpdate
		);
		ensure!(
			update
				.pendingL2UpdatesToRemove
				.iter()
				.map(|v| v.requestId.origin)
				.all(|v| v == Origin::L1),
			Error::<T>::InvalidUpdate
		);

		// check that consecutive id
		// ensure!(
		// 	update
		// 		.pendingDeposits
		// 		.iter()
		// 		.map(|v| v.requestId.id)
		// 		.into_iter()
		// 		.tuple_windows()
		// 		.all(|(a, b)| a < b),
		// 	Error::<T>::InvalidUpdate
		// );
		//
		// ensure!(
		// 	update
		// 		.pendingCancelResultions
		// 		.iter()
		// 		.map(|v| v.requestId.id)
		// 		.into_iter()
		// 		.tuple_windows()
		// 		.all(|(a, b)| a < b),
		// 	Error::<T>::InvalidUpdate
		// );
		// ensure!(
		// 	update
		// 		.pendingL2UpdatesToRemove
		// 		.iter()
		// 		.map(|v| v.requestId.id)
		// 		.into_iter()
		// 		.tuple_windows()
		// 		.all(|(a, b)| a < b),
		// 	Error::<T>::InvalidUpdate
		// );

		let lowest_id = [
			update.pendingDeposits.first().map(|v| v.requestId.id),
			update.pendingCancelResultions.first().map(|v| v.requestId.id),
			update.pendingL2UpdatesToRemove.first().map(|v| v.requestId.id),
		]
		.iter()
		.filter_map(|v| v.clone())
		.into_iter()
		.min()
		.ok_or(Error::<T>::InvalidUpdate)?;

		ensure!(lowest_id > 0u128, Error::<T>::WrongRequestId);

		ensure!(
			lowest_id <= last_processed_request_on_l2::<T>::get(l1) + 1,
			Error::<T>::WrongRequestId
		);

		let last_id = lowest_id +
			(update.pendingDeposits.len() as u128) +
			(update.pendingCancelResultions.len() as u128) +
			(update.pendingL2UpdatesToRemove.len() as u128);

		ensure!(last_id > last_processed_request_on_l2::<T>::get(l1), Error::<T>::WrongRequestId);

		let mut deposit_it = update.pendingDeposits.iter();
		let mut cancel_it = update.pendingCancelResultions.iter();
		let mut updates_it = update.pendingL2UpdatesToRemove.iter();
		let mut deposit = deposit_it.next();
		let mut cancel = cancel_it.next();
		let mut update = updates_it.next();

		for id in (lowest_id..last_id).into_iter() {
			match (deposit, cancel, update) {
				(Some(d), _, _) if d.requestId.id == id => {
					deposit = deposit_it.next();
				},
				(_, Some(c), _) if c.requestId.id == id => {
					cancel = cancel_it.next();
				},
				(_, _, Some(u)) if u.requestId.id == id => {
					update = updates_it.next();
				},
				_ => return Err(Error::<T>::InvalidUpdate.into()),
			}
		}

		Ok(().into())
	}
}

impl<T: Config> RolldownProviderTrait<AccountIdOf<T>> for Pallet<T> {
	fn new_sequencer_active(sequencer: AccountIdOf<T>) {
		// raise sequencer count
		sequencer_count::<T>::put(Self::get_sequencer_count() + 1);
		// add rights to new sequencer
		sequencer_rights::<T>::insert(
			sequencer.clone(),
			SequencerRights {
				readRights: RIGHTS_MULTIPLIER,
				cancelRights: RIGHTS_MULTIPLIER * (sequencer_count::<T>::get() - 1),
			},
		);

		// add 1 cancel right of all sequencers
		for (sequencer, sequencer_rights) in sequencer_rights::<T>::iter() {
			if sequencer_rights.cancelRights > 0 {
				sequencer_rights::<T>::mutate_exists(sequencer.clone(), |maybe_sequencer| {
					if let Some(ref mut sequencer) = maybe_sequencer {
						sequencer.cancelRights += RIGHTS_MULTIPLIER;
					}
				});
			}
		}
	}
}<|MERGE_RESOLUTION|>--- conflicted
+++ resolved
@@ -7,15 +7,10 @@
 	StorageHasher,
 };
 use frame_system::{ensure_signed, pallet_prelude::*};
-<<<<<<< HEAD
-use messages::{to_eth_u256, Origin, PendingRequestType, RequestId, UpdateType, L1};
-use scale_info::prelude::string::String;
-=======
 use messages::{to_eth_u256, Origin, RequestId, UpdateType, L1};
->>>>>>> a30086ea
+use scale_info::prelude::{format, string::String};
 use sp_core::hexdisplay::HexDisplay;
 use sp_runtime::traits::SaturatedConversion;
-use scale_info::prelude::format;
 
 use alloy_sol_types::SolValue;
 use frame_support::traits::WithdrawReasons;
@@ -834,7 +829,9 @@
 	) -> Result<L1Update, String> {
 		messages::eth_abi::L1Update::abi_decode(payload.as_ref(), true)
 			.map_err(|err| format!("Failed to decode L1Update: {}", err))
-			.and_then(|update| update.try_into().map_err(|err| format!("Failed to convert L1Update: {}", err)))
+			.and_then(|update| {
+				update.try_into().map_err(|err| format!("Failed to convert L1Update: {}", err))
+			})
 	}
 
 	pub fn validate_l1_update(l1: L1, update: &messages::L1Update) -> DispatchResult {
