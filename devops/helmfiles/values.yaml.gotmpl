environment: {{ requiredEnv "ENVIRONMENT" | quote }}
image:
  tag: {{ requiredEnv "IMAGE_TAG" | quote }}
remoteCluster: true
customChainspecUrl: {{ .Values | get "nodeCustomChainspecUrl" "" }}
<<<<<<< HEAD
chain: {{ .Values | get "nodeChain" "public-testnet" }}
=======
chain: {{ .Values | get "nodeChain" "rococo" }}
>>>>>>> d0885252
storageClass: {{ .Values.storageClass }}
storageSize: {{ .Values.storageSize }}
parachainRegisterSidecar:
  enable: false
relaychain:
  storageSize: {{ .Values.relaychainStorageSize }}
  customChainspecUrl: {{ .Values | get "relaychainCustomChainspecUrl" "" }}
  bootnodeAddr: {{ .Values | get "relaychainBootnodeAddr" "" }}
  kubernetesVolumeSnapshot: {{ .Values | get "relaychainKubernetesVolumeSnapshot" "" }}
resources: {{ toYaml .Values.resources | nindent 10 }}<|MERGE_RESOLUTION|>--- conflicted
+++ resolved
@@ -3,11 +3,7 @@
   tag: {{ requiredEnv "IMAGE_TAG" | quote }}
 remoteCluster: true
 customChainspecUrl: {{ .Values | get "nodeCustomChainspecUrl" "" }}
-<<<<<<< HEAD
-chain: {{ .Values | get "nodeChain" "public-testnet" }}
-=======
 chain: {{ .Values | get "nodeChain" "rococo" }}
->>>>>>> d0885252
 storageClass: {{ .Values.storageClass }}
 storageSize: {{ .Values.storageSize }}
 parachainRegisterSidecar:
