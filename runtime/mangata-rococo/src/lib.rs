#![cfg_attr(not(feature = "std"), no_std)]
// `construct_runtime!` does a lot of recursion and requires us to increase the limit to 256.
#![recursion_limit = "256"]

use codec::{Decode, Encode};
use frame_support::{
	construct_runtime,
	dispatch::DispatchResult,
	parameter_types,
	traits::{
		tokens::currency::{MultiTokenCurrency, MultiTokenImbalanceWithZeroTrait},
		Contains, EnsureOrigin, EnsureOriginWithArg, Everything, ExistenceRequirement, Get,
		Imbalance, LockIdentifier, Nothing, OnRuntimeUpgrade, U128CurrencyToVote, WithdrawReasons,
	},
	unsigned::TransactionValidityError,
	weights::{
		constants::{RocksDbWeight, WEIGHT_PER_MICROS, WEIGHT_PER_MILLIS, WEIGHT_PER_SECOND},
		ConstantMultiplier, DispatchClass, Weight,
	},
	PalletId,
};
#[cfg(any(feature = "std", test))]
pub use frame_system::Call as SystemCall;
use frame_system::{
	limits::{BlockLength, BlockWeights},
	EnsureRoot,
};
pub use orml_tokens;
use orml_tokens::{MultiTokenCurrencyExtended, TransferDust};
use orml_traits::{
	asset_registry::{AssetMetadata, AssetProcessor},
	parameter_type_with_key,
};
pub use pallet_sudo;
use pallet_transaction_payment::{Multiplier, OnChargeTransaction, TargetedFeeAdjustment};
use pallet_vesting_mangata_rpc_runtime_api::VestingInfosWithLockedAt;
// Polkadot Imports
use polkadot_runtime_common::BlockHashCount;
use scale_info::TypeInfo;
use sp_api::impl_runtime_apis;
pub use sp_consensus_aura::sr25519::AuthorityId as AuraId;
use sp_core::{crypto::KeyTypeId, OpaqueMetadata};
#[cfg(any(feature = "std", test))]
pub use sp_runtime::BuildStorage;
use sp_runtime::{
	create_runtime_str, generic, impl_opaque_keys,
	traits::{
		AccountIdConversion, AccountIdLookup, BlakeTwo256, Block as BlockT, Convert, ConvertInto,
		DispatchInfoOf, PostDispatchInfoOf, Saturating, StaticLookup, Zero,
	},
	transaction_validity::{InvalidTransaction, TransactionSource, TransactionValidity},
	ApplyExtrinsicResult, DispatchError, FixedPointNumber, Percent, Perquintill,
};
pub use sp_runtime::{MultiAddress, Perbill, Permill};
use sp_std::{
	cmp::Ordering,
	convert::{TryFrom, TryInto},
	marker::PhantomData,
	prelude::*,
};
#[cfg(feature = "std")]
use sp_version::NativeVersion;
use sp_version::RuntimeVersion;
use static_assertions::const_assert;
pub use xcm::{latest::prelude::*, VersionedMultiLocation};

pub use constants::{fee::*, parachains::*};
pub use currency::*;
pub use mangata_types::{
	assets::{CustomMetadata, XcmMetadata, XykMetadata},
	AccountId, Address, Amount, Balance, BlockNumber, Hash, Index, Signature, TokenId,
};
use mp_bootstrap::AssetRegistryApi;
pub use pallet_issuance::{IssuanceInfo, PoolPromoteApi};
pub use pallet_sudo_origin;
pub use pallet_xyk;
// XCM Imports
use pallet_xyk::AssetMetadataMutationTrait;
use xyk_runtime_api::{RpcAmountsResult, XYKRpcResult};

// Make the WASM binary available.
#[cfg(feature = "std")]
include!(concat!(env!("OUT_DIR"), "/wasm_binary.rs"));

pub const MGR_TOKEN_ID: TokenId = 0;
pub const ROC_TOKEN_ID: TokenId = 4;
pub const KAR_TOKEN_ID: TokenId = 6;
pub const TUR_TOKEN_ID: TokenId = 7;

pub mod constants;
mod migrations;
mod weights;
pub mod xcm_config;

/// Block header type as expected by this runtime.
pub type Header = generic::HeaderVer<BlockNumber, BlakeTwo256>;
/// Block type as expected by this runtime.
pub type Block = generic::Block<Header, UncheckedExtrinsic>;
/// A Block signed with a Justification
pub type SignedBlock = generic::SignedBlock<Block>;
/// BlockId type as expected by this runtime.
pub type BlockId = generic::BlockId<Block>;
/// The SignedExtension to the basic transaction logic.
pub type SignedExtra = (
	frame_system::CheckSpecVersion<Runtime>,
	frame_system::CheckTxVersion<Runtime>,
	frame_system::CheckGenesis<Runtime>,
	frame_system::CheckEra<Runtime>,
	frame_system::CheckNonce<Runtime>,
	frame_system::CheckWeight<Runtime>,
	pallet_transaction_payment::ChargeTransactionPayment<Runtime>,
);
/// The payload being signed in transactions.
pub type SignedPayload = generic::SignedPayload<Call, SignedExtra>;

/// Unchecked extrinsic type as expected by this runtime.
pub type UncheckedExtrinsic = generic::UncheckedExtrinsic<Address, Call, Signature, SignedExtra>;

/// Extrinsic type that has already been checked.
pub type CheckedExtrinsic = generic::CheckedExtrinsic<AccountId, Call, SignedExtra>;

/// Executive: handles dispatch to the various modules.
pub type Executive = frame_executive::Executive<
	Runtime,
	Block,
	frame_system::ChainContext<Runtime>,
	Runtime,
	AllPalletsWithSystem,
	(MangataMigrations, migrations::asset_register::MigrateToXykMetadata),
>;

pub struct MangataMigrations;
impl OnRuntimeUpgrade for MangataMigrations {
	fn on_runtime_upgrade() -> frame_support::weights::Weight {
		migrations::phragmen_elections::PhragmenElectionsMigration::on_runtime_upgrade()
	}

	#[cfg(feature = "try-runtime")]
	fn pre_upgrade() -> Result<(), &'static str> {
		migrations::phragmen_elections::PhragmenElectionsMigration::pre_upgrade()
			.expect("try-runtime pre_upgrade for PhragmenElectionsMigration failed!!");
		Ok(())
	}

	#[cfg(feature = "try-runtime")]
	fn post_upgrade() -> Result<(), &'static str> {
		migrations::phragmen_elections::PhragmenElectionsMigration::post_upgrade()
			.expect("try-runtime post_upgrade for PhragmenElectionsMigration failed!!");
		Ok(())
	}
}

/// Opaque types. These are used by the CLI to instantiate machinery that don't need to know
/// the specifics of the runtime. They can then be made to be agnostic over specific formats
/// of data like extrinsics, allowing for them to continue syncing the network through upgrades
/// to even the core data structures.
pub mod opaque {
	pub use sp_runtime::OpaqueExtrinsic as UncheckedExtrinsic;
	use sp_runtime::{generic, traits::BlakeTwo256};

	use super::*;

	/// Opaque block header type.
	pub type Header = generic::HeaderVer<BlockNumber, BlakeTwo256>;
	/// Opaque block type.
	pub type Block = generic::Block<Header, UncheckedExtrinsic>;
	/// Opaque block identifier type.
	pub type BlockId = generic::BlockId<Block>;
}

impl_opaque_keys! {
	pub struct SessionKeys {
		pub aura: Aura,
	}
}

#[sp_version::runtime_version]
pub const VERSION: RuntimeVersion = RuntimeVersion {
	spec_name: create_runtime_str!("mangata-parachain"),
	impl_name: create_runtime_str!("mangata-parachain"),
	authoring_version: 10,
	spec_version: 10,
	impl_version: 0,
	apis: RUNTIME_API_VERSIONS,
	transaction_version: 10,
	state_version: 0,
};

mod currency {
	use super::Balance;

	pub const MILLICENTS: Balance = CENTS / 1000;
	pub const CENTS: Balance = DOLLARS / 100; // assume this is worth about a cent.
	pub const DOLLARS: Balance = super::UNIT;

	pub const fn deposit(items: u32, bytes: u32) -> Balance {
		items as Balance * 15 * CENTS + (bytes as Balance) * 6 * CENTS
	}
}

/// This determines the average expected block time that we are targeting.
/// Blocks will be produced at a minimum duration defined by `SLOT_DURATION`.
/// `SLOT_DURATION` is picked up by `pallet_timestamp` which is in turn picked
/// up by `pallet_aura` to implement `fn slot_duration()`.
///
/// Change this to adjust the block time.
pub const MILLISECS_PER_BLOCK: u64 = 12000;

// NOTE: Currently it is not possible to change the slot duration after the chain has started.
//       Attempting to do so will brick block production.
pub const SLOT_DURATION: u64 = MILLISECS_PER_BLOCK;

// Time is measured by number of blocks.
pub const MINUTES: BlockNumber = 60_000 / (MILLISECS_PER_BLOCK as BlockNumber);
pub const HOURS: BlockNumber = MINUTES * 60;
pub const DAYS: BlockNumber = HOURS * 24;

// Unit = the base number of indivisible units for balance
pub const UNIT: Balance = 1_000_000_000_000_000_000;
pub const MILLIUNIT: Balance = 1_000_000_000_000_000;
pub const MICROUNIT: Balance = 1_000_000_000_000;

/// The existential deposit. Set to 1/10 of the Connected Relay Chain.
pub const EXISTENTIAL_DEPOSIT: Balance = MILLIUNIT;

/// We assume that ~5% of the block weight is consumed by `on_initialize` handlers. This is
/// used to limit the maximal weight of a single extrinsic.
const AVERAGE_ON_INITIALIZE_RATIO: Perbill = Perbill::from_percent(5);

/// We allow `Normal` extrinsics to fill up the block up to 75%, the rest can be used by
/// `Operational` extrinsics.
const NORMAL_DISPATCH_RATIO: Perbill = Perbill::from_percent(75);

/// We allow for 0.5 of a second of compute with a 12 second average block time.
/// NOTE: reduced by half comparing to origin impl as we want to fill block only up to 50%
/// so there is room for new extrinsics in the next block
const MAXIMUM_BLOCK_WEIGHT: u64 = WEIGHT_PER_SECOND.ref_time() / 4;

/// The version information used to identify this runtime when compiled natively.
#[cfg(feature = "std")]
pub fn native_version() -> NativeVersion {
	NativeVersion { runtime_version: VERSION, can_author_with: Default::default() }
}

parameter_types! {
	pub const Version: RuntimeVersion = VERSION;

	// taken from dedicated benchmark (run on reference machine)
	//
	// $ cargo bench --features=disable-execution
	// ...
	// Block production/full block shuffling without executing extrinsics
	//                         time:   [12.025 ms 12.029 ms 12.032 ms]
	//                         change: [-59.043% -59.005% -58.974%] (p = 0.00 < 0.05)
	//
	// ...
	pub const MangataBlockExecutionWeight: u64 = 12 * WEIGHT_PER_MILLIS.ref_time();

	// taken from dedicated benchmark (run on reference machine)
	//
	// $ cargo bench --features=disable-execution
	// ...
	// avarege execution time of 5067 noop extrinsic : 946200 microseconds => 186
	// ...
	pub const MangataExtrinsicBaseWeight: u64 = 186 * WEIGHT_PER_MICROS.ref_time();

	// This part is copied from Substrate's `bin/node/runtime/src/lib.rs`.
	//  The `RuntimeBlockLength` and `RuntimeBlockWeights` exist here because the
	// `DeletionWeightLimit` and `DeletionQueueDepth` depend on those to parameterize
	// the lazy contract deletion.
	pub RuntimeBlockLength: BlockLength =
		BlockLength::max_with_normal_ratio(5 * 1024 * 1024, NORMAL_DISPATCH_RATIO);
	pub RuntimeBlockWeights: BlockWeights = BlockWeights::builder()
		.base_block(Weight::from_ref_time(MangataBlockExecutionWeight::get()))
		.for_class(DispatchClass::all(), |weights| {
			weights.base_extrinsic = Weight::from_ref_time(MangataExtrinsicBaseWeight::get());
		})
		.for_class(DispatchClass::Normal, |weights| {
			weights.max_total = Some(Weight::from_ref_time(NORMAL_DISPATCH_RATIO * MAXIMUM_BLOCK_WEIGHT));
		})
		.for_class(DispatchClass::Operational, |weights| {
			weights.max_total = Some(Weight::from_ref_time(MAXIMUM_BLOCK_WEIGHT));
			// Operational transactions have some extra reserved space, so that they
			// are included even if block reached `MAXIMUM_BLOCK_WEIGHT`.
			weights.reserved = Some(
				Weight::from_ref_time(MAXIMUM_BLOCK_WEIGHT - NORMAL_DISPATCH_RATIO * MAXIMUM_BLOCK_WEIGHT)
			);
		})
		.avg_block_initialization(AVERAGE_ON_INITIALIZE_RATIO)
		.build_or_panic();
	pub const SS58Prefix: u16 = 42;
}

parameter_types! {
	pub const MgrTokenId: TokenId = MGR_TOKEN_ID;
	pub const RocTokenId: TokenId = ROC_TOKEN_ID;
	pub const TurTokenId: TokenId = TUR_TOKEN_ID;
}

// Configure FRAME pallets to include in runtime.

impl frame_system::Config for Runtime {
	/// The identifier used to distinguish between accounts.
	type AccountId = AccountId;
	/// The aggregated dispatch type that is available for extrinsics.
	type Call = Call;
	/// The lookup mechanism to get account ID from whatever is passed in dispatchers.
	type Lookup = AccountIdLookup<AccountId, ()>;
	/// The index type for storing how many extrinsics an account has signed.
	type Index = Index;
	/// The index type for blocks.
	type BlockNumber = BlockNumber;
	/// The type for hashing blocks and tries.
	type Hash = Hash;
	/// The hashing algorithm used.
	type Hashing = BlakeTwo256;
	/// The header type.
	type Header = generic::HeaderVer<BlockNumber, BlakeTwo256>;
	/// The ubiquitous event type.
	type Event = Event;
	/// The ubiquitous origin type.
	type Origin = Origin;
	/// Maximum number of block number to block hash mappings to keep (oldest pruned first).
	type BlockHashCount = BlockHashCount;
	/// Runtime version.
	type Version = Version;
	/// Converts a module to an index of this module in the runtime.
	type PalletInfo = PalletInfo;
	/// The data to be stored in an account.
	type AccountData = ();
	/// What to do if a new account is created.
	type OnNewAccount = ();
	/// What to do if an account is fully reaped from the system.
	type OnKilledAccount = ();
	/// The weight of database operations that the runtime can invoke.
	type DbWeight = RocksDbWeight;
	/// The basic call filter to use in dispatchable.
	type BaseCallFilter = Everything;
	/// Weight information for the extrinsics of this pallet.
	type SystemWeightInfo = weights::frame_system_weights::ModuleWeight<Runtime>;
	/// Block & extrinsics weights: base values and limits.
	type BlockWeights = RuntimeBlockWeights;
	/// The maximum length of a block (in bytes).
	type BlockLength = RuntimeBlockLength;
	/// This is used as an identifier of the chain. 42 is the generic substrate prefix.
	type SS58Prefix = SS58Prefix;
	/// The action to take on a Runtime Upgrade
	type OnSetCode = cumulus_pallet_parachain_system::ParachainSetCode<Self>;
	/// The maximum number of consumers allowed on a single account.
	type MaxConsumers = frame_support::traits::ConstU32<16>;
}

parameter_types! {
	pub const MinimumPeriod: u64 = SLOT_DURATION / 2;
}

impl pallet_timestamp::Config for Runtime {
	/// A timestamp: milliseconds since the unix epoch.
	type Moment = u64;
	type OnTimestampSet = ();
	type MinimumPeriod = MinimumPeriod;
	type WeightInfo = weights::pallet_timestamp_weights::ModuleWeight<Runtime>;
}

parameter_types! {
	pub const UncleGenerations: u32 = 0;
}

impl pallet_authorship::Config for Runtime {
	type FindAuthor = pallet_session::FindAccountFromAuthorIndex<Self, Aura>;
	type UncleGenerations = UncleGenerations;
	type FilterUncle = ();
	type EventHandler = ParachainStaking;
}

parameter_types! {
	pub const ProposalBond: Permill = Permill::from_percent(5);
	pub const ProposalBondMinimum: Balance = 1 * DOLLARS;
	pub const ProposalBondMaximum: Option<Balance> = None;
	pub const SpendPeriod: BlockNumber = 1 * DAYS;
	pub const Burn: Permill = Permill::from_percent(0);
	pub const TipCountdown: BlockNumber = 1 * DAYS;
	pub const TipFindersFee: Percent = Percent::from_percent(20);
	pub const TipReportDepositBase: Balance = 1 * DOLLARS;
	pub const DataDepositPerByte: Balance = 1 * CENTS;
	pub const BountyDepositBase: Balance = 1 * DOLLARS;
	pub const BountyDepositPayoutDelay: BlockNumber = 1 * DAYS;
	pub const TreasuryPalletId: PalletId = PalletId(*b"py/trsry");
	pub const BnbTreasurySubAccDerive: [u8; 4] = *b"bnbt";
	pub const BountyUpdatePeriod: BlockNumber = 14 * DAYS;
	pub const MaximumReasonLength: u32 = 16384;
	pub const BountyCuratorDeposit: Permill = Permill::from_percent(50);
	pub const BountyValueMinimum: Balance = 5 * DOLLARS;
	pub const MaxApprovals: u32 = 100;
}

impl pallet_treasury::Config for Runtime {
	type PalletId = TreasuryPalletId;
	type Currency = orml_tokens::CurrencyAdapter<Runtime, MgrTokenId>;
	type ApproveOrigin = EnsureRoot<AccountId>;
	type RejectOrigin = EnsureRoot<AccountId>;
	type Event = Event;
	type OnSlash = ();
	type ProposalBond = ProposalBond;
	type ProposalBondMinimum = ProposalBondMinimum;
	type ProposalBondMaximum = ProposalBondMaximum;
	type SpendPeriod = SpendPeriod;
	type Burn = Burn;
	type BurnDestination = ();
	type SpendFunds = ();
	type WeightInfo = weights::pallet_treasury_weights::ModuleWeight<Runtime>;
	type MaxApprovals = MaxApprovals;
	type SpendOrigin = frame_support::traits::NeverEnsureOrigin<u128>;
}

// TODO: discuiss existential deposit feature
// https://trello.com/c/P5rYYQcS/424-discuiss-orml-tokens-existential-deposit
parameter_type_with_key! {
	pub ExistentialDeposits: |_currency_id: TokenId| -> Balance {
		0
		// match currency_id {
		// 	&MGR_TOKEN_ID => 100,
		// 	_ => 0,
		// }
	};
}

parameter_types! {
	pub TreasuryAccount: AccountId = TreasuryPalletId::get().into_account_truncating();
	pub const MaxLocks: u32 = 50;
}

// The MaxLocks (on a who-token_id pair) that is allowed by orml_tokens
// must exceed the total possible locks that can be applied to it, ALL pallets considered
// This is because orml_tokens uses BoundedVec for Locks storage item and does not inform on failure
// Balances uses WeakBoundedVec and so does not fail
const_assert!(
	MaxLocks::get() >= <Runtime as pallet_vesting_mangata::Config>::MAX_VESTING_SCHEDULES
);

pub struct DustRemovalWhitelist;
impl Contains<AccountId> for DustRemovalWhitelist {
	fn contains(a: &AccountId) -> bool {
		*a == TreasuryAccount::get()
	}
}

impl orml_tokens::Config for Runtime {
	type Event = Event;
	type Balance = Balance;
	type Amount = Amount;
	type CurrencyId = TokenId;
	type WeightInfo = weights::orml_tokens_weights::ModuleWeight<Runtime>;
	type ExistentialDeposits = ExistentialDeposits;
	type OnDust = TransferDust<Runtime, TreasuryAccount>;
	type MaxLocks = MaxLocks;
	type DustRemovalWhitelist = DustRemovalWhitelist;
}

pub struct RewardsMigrateAccountProvider<T: frame_system::Config>(PhantomData<T>);
impl<T: frame_system::Config> Get<T::AccountId> for RewardsMigrateAccountProvider<T> {
	fn get() -> T::AccountId {
		let account32: sp_runtime::AccountId32 =
			hex_literal::hex!["0e33df23356eb2e9e3baf0e8a5faae15bc70a6a5cce88f651a9faf6e8e937324"]
				.into();
		let mut init_account32 = sp_runtime::AccountId32::as_ref(&account32);
		let init_account = T::AccountId::decode(&mut init_account32).unwrap();
		init_account
	}
}

pub struct AssetRegisterFilter;
impl Contains<TokenId> for AssetRegisterFilter {
	fn contains(t: &TokenId) -> bool {
		let meta: Option<AssetMetadataOf> = orml_asset_registry::Metadata::<Runtime>::get(t);
		if let Some(xyk) = meta.and_then(|m| m.additional.xyk) {
			return xyk.operations_disabled
		}
		return false
	}
}

pub struct AssetMetadataMutation;
impl AssetMetadataMutationTrait for AssetMetadataMutation {
	fn set_asset_info(
		asset: TokenId,
		name: Vec<u8>,
		symbol: Vec<u8>,
		decimals: u32,
	) -> DispatchResult {
		let metadata = AssetMetadata {
			name,
			symbol,
			decimals,
			existential_deposit: Default::default(),
			additional: Default::default(),
			location: None,
		};
		orml_asset_registry::Pallet::<Runtime>::do_register_asset_without_asset_processor(
			metadata, asset,
		)?;
		Ok(())
	}
}

type SessionLenghtOf<T> = <T as parachain_staking::Config>::BlocksPerRound;

impl pallet_xyk::Config for Runtime {
	type Event = Event;
	type ActivationReservesProvider = MultiPurposeLiquidity;
	type Currency = orml_tokens::MultiTokenCurrencyAdapter<Runtime>;
	type NativeCurrencyId = MgrTokenId;
	type TreasuryPalletId = TreasuryPalletId;
	type BnbTreasurySubAccDerive = BnbTreasurySubAccDerive;
	type LiquidityMiningIssuanceVault = LiquidityMiningIssuanceVault;
	type PoolPromoteApi = Issuance;
	type PoolFeePercentage = frame_support::traits::ConstU128<20>;
	type TreasuryFeePercentage = frame_support::traits::ConstU128<5>;
	type BuyAndBurnFeePercentage = frame_support::traits::ConstU128<5>;
<<<<<<< HEAD
	type RewardsDistributionPeriod = frame_support::traits::ConstU32<20>;
=======
	type RewardsDistributionPeriod = SessionLenghtOf<Runtime>;
>>>>>>> 683040cd
	type VestingProvider = Vesting;
	type DisallowedPools = Bootstrap;
	type DisabledTokens = AssetRegisterFilter;
	type AssetMetadataMutation = AssetMetadataMutation;
	type WeightInfo = weights::pallet_xyk_weights::ModuleWeight<Runtime>;
	type RewardsMigrateAccount = RewardsMigrateAccountProvider<Self>;
}

pub struct EnableAssetPoolApi;
impl AssetRegistryApi for EnableAssetPoolApi {
	fn enable_pool_creation(assets: (TokenId, TokenId)) -> bool {
		for &asset in [assets.0, assets.1].iter() {
			let meta_maybe: Option<AssetMetadataOf> =
				orml_asset_registry::Metadata::<Runtime>::get(asset);
			if let Some(xyk) = meta_maybe.clone().and_then(|m| m.additional.xyk) {
				let mut additional = meta_maybe.unwrap().additional;
				if xyk.operations_disabled {
					additional.xyk = Some(XykMetadata { operations_disabled: false });
					match orml_asset_registry::Pallet::<Runtime>::do_update_asset(
						asset,
						None,
						None,
						None,
						None,
						None,
						Some(additional),
					) {
						Ok(_) => {},
						Err(e) => {
							log::error!(target: "bootstrap", "cannot modify {} asset: {:?}!", asset, e);
							return false
						},
					}
				}
			}
		}
		true
	}
}

parameter_types! {
	pub const BootstrapUpdateBuffer: BlockNumber = 300;
}

impl pallet_bootstrap::BootstrapBenchmarkingConfig for Runtime {}

impl pallet_bootstrap::Config for Runtime {
	type Event = Event;
	type PoolCreateApi = Xyk;
	type BootstrapUpdateBuffer = BootstrapUpdateBuffer;
	type Currency = orml_tokens::MultiTokenCurrencyAdapter<Runtime>;
	type VestingProvider = Vesting;
	type TreasuryPalletId = TreasuryPalletId;
	type RewardsApi = Xyk;
	type WeightInfo = weights::pallet_bootstrap_weights::ModuleWeight<Runtime>;
	type AssetRegistryApi = EnableAssetPoolApi;
}

impl pallet_utility::Config for Runtime {
	type Event = Event;
	type Call = Call;
	type PalletsOrigin = OriginCaller;
	type WeightInfo = weights::pallet_utility_weights::ModuleWeight<Runtime>;
}

type ORMLCurrencyAdapterNegativeImbalance =
	<orml_tokens::MultiTokenCurrencyAdapter<Runtime> as MultiTokenCurrency<
		AccountId,
	>>::NegativeImbalance;

pub trait OnMultiTokenUnbalanced<
	Imbalance: frame_support::traits::TryDrop + MultiTokenImbalanceWithZeroTrait<TokenId>,
>
{
	/// Handler for some imbalances. The different imbalances might have different origins or
	/// meanings, dependent on the context. Will default to simply calling on_unbalanced for all
	/// of them. Infallible.
	fn on_unbalanceds<B>(token_id: TokenId, amounts: impl Iterator<Item = Imbalance>)
	where
		Imbalance: frame_support::traits::Imbalance<B>,
	{
		Self::on_unbalanced(amounts.fold(Imbalance::from_zero(token_id), |i, x| x.merge(i)))
	}

	/// Handler for some imbalance. Infallible.
	fn on_unbalanced(amount: Imbalance) {
		amount.try_drop().unwrap_or_else(Self::on_nonzero_unbalanced)
	}

	/// Actually handle a non-zero imbalance. You probably want to implement this rather than
	/// `on_unbalanced`.
	fn on_nonzero_unbalanced(amount: Imbalance) {
		drop(amount);
	}
}

pub struct ToAuthor;
impl OnMultiTokenUnbalanced<ORMLCurrencyAdapterNegativeImbalance> for ToAuthor {
	fn on_nonzero_unbalanced(amount: ORMLCurrencyAdapterNegativeImbalance) {
		if let Some(author) = Authorship::author() {
			<orml_tokens::MultiTokenCurrencyAdapter<Runtime> as MultiTokenCurrency<
				AccountId,
			>>::resolve_creating(amount.0, &author, amount);
		}
	}
}

parameter_types! {
	pub const TransactionByteFee: Balance = 5 * MILLIUNIT;
	pub const OperationalFeeMultiplier: u8 = 5;
}

#[derive(Encode, Decode, Clone, TypeInfo)]
pub struct ThreeCurrencyOnChargeAdapter<C, OU, T1, T2, T3, SF2, SF3>(
	PhantomData<(C, OU, T1, T2, T3, SF2, SF3)>,
);

type NegativeImbalanceOf<C, T> =
	<C as MultiTokenCurrency<<T as frame_system::Config>::AccountId>>::NegativeImbalance;

/// Default implementation for a Currency and an OnUnbalanced handler.
///
/// The unbalance handler is given 2 unbalanceds in [`OnUnbalanced::on_unbalanceds`]: fee and
/// then tip.
impl<T, C, OU, T1, T2, T3, SF2, SF3> OnChargeTransaction<T>
	for ThreeCurrencyOnChargeAdapter<C, OU, T1, T2, T3, SF2, SF3>
where
	T: pallet_transaction_payment::Config,
	T::LengthToFee: frame_support::weights::WeightToFee<
		Balance = <C as MultiTokenCurrency<<T as frame_system::Config>::AccountId>>::Balance,
	>,
	C: MultiTokenCurrency<<T as frame_system::Config>::AccountId>,
	C::PositiveImbalance: Imbalance<
		<C as MultiTokenCurrency<<T as frame_system::Config>::AccountId>>::Balance,
		Opposite = C::NegativeImbalance,
	>,
	C::NegativeImbalance: Imbalance<
		<C as MultiTokenCurrency<<T as frame_system::Config>::AccountId>>::Balance,
		Opposite = C::PositiveImbalance,
	>,
	OU: OnMultiTokenUnbalanced<NegativeImbalanceOf<C, T>>,
	NegativeImbalanceOf<C, T>: MultiTokenImbalanceWithZeroTrait<TokenId>,
	<C as MultiTokenCurrency<<T as frame_system::Config>::AccountId>>::Balance:
		scale_info::TypeInfo,
	T1: Get<TokenId>,
	T2: Get<TokenId>,
	T3: Get<TokenId>,
	SF2: Get<u128>,
	SF3: Get<u128>,
{
	type LiquidityInfo = Option<(TokenId, NegativeImbalanceOf<C, T>)>;
	type Balance = <C as MultiTokenCurrency<<T as frame_system::Config>::AccountId>>::Balance;

	/// Withdraw the predicted fee from the transaction origin.
	///
	/// Note: The `fee` already includes the `tip`.
	fn withdraw_fee(
		who: &T::AccountId,
		_call: &T::Call,
		_info: &DispatchInfoOf<T::Call>,
		fee: Self::Balance,
		tip: Self::Balance,
	) -> Result<Self::LiquidityInfo, TransactionValidityError> {
		if fee.is_zero() {
			return Ok(None)
		}

		let withdraw_reason = if tip.is_zero() {
			WithdrawReasons::TRANSACTION_PAYMENT
		} else {
			WithdrawReasons::TRANSACTION_PAYMENT | WithdrawReasons::TIP
		};

		match C::withdraw(
			T1::get().into(),
			who,
			fee,
			withdraw_reason,
			ExistenceRequirement::KeepAlive,
		) {
			Ok(imbalance) => Ok(Some((T1::get(), imbalance))),
			// TODO make sure atleast 1 planck KSM is charged
			Err(_) => match C::withdraw(
				T2::get().into(),
				who,
				fee / SF2::get().into(),
				withdraw_reason,
				ExistenceRequirement::KeepAlive,
			) {
				Ok(imbalance) => Ok(Some((T2::get(), imbalance))),
				Err(_) => match C::withdraw(
					T3::get().into(),
					who,
					fee / SF3::get().into(),
					withdraw_reason,
					ExistenceRequirement::KeepAlive,
				) {
					Ok(imbalance) => Ok(Some((T3::get(), imbalance))),
					Err(_) => Err(InvalidTransaction::Payment.into()),
				},
			},
		}
	}

	/// Hand the fee and the tip over to the `[OnUnbalanced]` implementation.
	/// Since the predicted fee might have been too high, parts of the fee may
	/// be refunded.
	///
	/// Note: The `corrected_fee` already includes the `tip`.
	fn correct_and_deposit_fee(
		who: &T::AccountId,
		_dispatch_info: &DispatchInfoOf<T::Call>,
		_post_info: &PostDispatchInfoOf<T::Call>,
		corrected_fee: Self::Balance,
		tip: Self::Balance,
		already_withdrawn: Self::LiquidityInfo,
	) -> Result<(), TransactionValidityError> {
		if let Some((token_id, paid)) = already_withdrawn {
			let (corrected_fee, tip) = if token_id == T3::get() {
				(corrected_fee / SF3::get().into(), tip / SF3::get().into())
			} else if token_id == T2::get() {
				(corrected_fee / SF2::get().into(), tip / SF2::get().into())
			} else {
				(corrected_fee, tip)
			};
			// Calculate how much refund we should return
			let refund_amount = paid.peek().saturating_sub(corrected_fee);
			// refund to the the account that paid the fees. If this fails, the
			// account might have dropped below the existential balance. In
			// that case we don't refund anything.
			let refund_imbalance = C::deposit_into_existing(token_id.into(), &who, refund_amount)
				.unwrap_or_else(|_| C::PositiveImbalance::from_zero(token_id.into()));
			// merge the imbalance caused by paying the fees and refunding parts of it again.
			let adjusted_paid = paid
				.offset(refund_imbalance)
				.same()
				.map_err(|_| TransactionValidityError::Invalid(InvalidTransaction::Payment))?;
			// Call someone else to handle the imbalance (fee and tip separately)
			let (tip, fee) = adjusted_paid.split(tip);
			OU::on_unbalanceds(token_id, Some(fee).into_iter().chain(Some(tip)));
		}
		Ok(())
	}
}

parameter_types! {
	// We want no variability, the other parameters are superfluous
	pub const TargetBlockFullness: Perquintill = Perquintill::from_percent(25);
	pub AdjustmentVariable: Multiplier = Multiplier::saturating_from_rational(0, 100_000);
	pub MinimumMultiplier: Multiplier = Multiplier::saturating_from_rational(1, 1);
}

impl pallet_transaction_payment::Config for Runtime {
	type Event = Event;
	type OnChargeTransaction = ThreeCurrencyOnChargeAdapter<
		orml_tokens::MultiTokenCurrencyAdapter<Runtime>,
		ToAuthor,
		MgrTokenId,
		RocTokenId,
		TurTokenId,
		frame_support::traits::ConstU128<ROC_MGR_SCALE_FACTOR>,
		frame_support::traits::ConstU128<TUR_MGR_SCALE_FACTOR>,
	>;
	type LengthToFee = ConstantMultiplier<Balance, TransactionByteFee>;
	type WeightToFee = WeightToFee;
	type FeeMultiplierUpdate =
		TargetedFeeAdjustment<Self, TargetBlockFullness, AdjustmentVariable, MinimumMultiplier>;
	type OperationalFeeMultiplier = OperationalFeeMultiplier;
}

parameter_types! {
	pub const ReservedXcmpWeight: Weight = Weight::from_ref_time(MAXIMUM_BLOCK_WEIGHT / 4);
	pub const ReservedDmpWeight: Weight = Weight::from_ref_time(MAXIMUM_BLOCK_WEIGHT / 4);
}

impl cumulus_pallet_parachain_system::Config for Runtime {
	type Event = Event;
	type OnSystemEvent = ();
	type SelfParaId = ParachainInfo;
	type DmpMessageHandler = DmpQueue;
	type ReservedDmpWeight = ReservedDmpWeight;
	type OutboundXcmpMessageSource = XcmpQueue;
	type XcmpMessageHandler = XcmpQueue;
	type ReservedXcmpWeight = ReservedXcmpWeight;
	type CheckAssociatedRelayNumber = cumulus_pallet_parachain_system::AnyRelayNumber;
}

impl parachain_info::Config for Runtime {}

impl cumulus_pallet_aura_ext::Config for Runtime {}

parameter_types! {
	pub const Period: u32 = 6 * HOURS;
	pub const Offset: u32 = 0;
	pub const MaxAuthorities: u32 = 100_000;
}

impl pallet_session::Config for Runtime {
	type Event = Event;
	type ValidatorId = <Self as frame_system::Config>::AccountId;
	// we don't have stash and controller, thus we don't need the convert as well.
	type ValidatorIdOf = ConvertInto;
	type ShouldEndSession = ParachainStaking;
	type NextSessionRotation = ParachainStaking;
	type SessionManager = ParachainStaking;
	// Essentially just Aura, but lets be pedantic.
	type SessionHandler = <SessionKeys as sp_runtime::traits::OpaqueKeys>::KeyTypeIdProviders;
	type Keys = SessionKeys;
	type WeightInfo = weights::pallet_session_weights::ModuleWeight<Runtime>;
}

impl pallet_aura::Config for Runtime {
	type AuthorityId = AuraId;
	type DisabledValidators = ();
	type MaxAuthorities = MaxAuthorities;
}

impl pallet_sudo::Config for Runtime {
	type Event = Event;
	type Call = Call;
}

impl pallet_sudo_origin::Config for Runtime {
	type Event = Event;
	type Call = Call;
	type SudoOrigin =
		pallet_collective::EnsureProportionMoreThan<AccountId, CouncilCollective, 1, 2>;
}

parameter_types! {
	pub const CouncilMotionDuration: BlockNumber = 5 * DAYS;
	pub const CouncilMaxProposals: u32 = 100;
	pub const CouncilMaxMembers: u32 = 100;
}

type CouncilCollective = pallet_collective::Instance1;
impl pallet_collective::Config<CouncilCollective> for Runtime {
	type Origin = Origin;
	type Proposal = Call;
	type Event = Event;
	type MotionDuration = CouncilMotionDuration;
	type MaxProposals = CouncilMaxProposals;
	type MaxMembers = CouncilMaxMembers;
	type DefaultVote = pallet_collective::PrimeDefaultVote;
	type WeightInfo = weights::pallet_collective_weights::ModuleWeight<Runtime>;
}

#[cfg(feature = "fast-runtime")]
parameter_types! {
	/// Default SessionLenght is every 2 minutes (10 * 12 second block times)
	pub const BlocksPerRound: u32 = 2 * MINUTES;
}

#[cfg(not(feature = "fast-runtime"))]
parameter_types! {
	/// Default SessionLenght is every 4 hours (1200 * 12 second block times)
	pub const BlocksPerRound: u32 = 4 * HOURS;
}

parameter_types! {
<<<<<<< HEAD
	/// Default BlocksPerRound is every 4 hours (1200 * 12 second block times)
	pub const BlocksPerRound: u32 = 4 * MINUTES;
=======
>>>>>>> 683040cd
	/// Collator candidate exit delay (number of rounds)
	pub const LeaveCandidatesDelay: u32 = 2;
	/// Collator candidate bond increases/decreases delay (number of rounds)
	pub const CandidateBondDelay: u32 = 2;
	/// Delegator exit delay (number of rounds)
	pub const LeaveDelegatorsDelay: u32 = 2;
	/// Delegation revocations delay (number of rounds)
	pub const RevokeDelegationDelay: u32 = 2;
	/// Delegation bond increases/decreases delay (number of rounds)
	pub const DelegationBondDelay: u32 = 2;
	/// Reward payments delay (number of rounds)
	pub const RewardPaymentDelay: u32 = 2;
	/// Minimum collators selected per round, default at genesis and minimum forever after
	pub const MinSelectedCandidates: u32 = 25;
	/// Maximum collator candidates allowed
	pub const MaxCollatorCandidates: u32 = 35;
	/// Maximum delegators allowed per candidate
	pub const MaxTotalDelegatorsPerCandidate: u32 = 25;
	/// Maximum delegators counted per candidate
	pub const MaxDelegatorsPerCandidate: u32 = 12;
	/// Maximum delegations per delegator
	pub const MaxDelegationsPerDelegator: u32 = 30;
	/// Default fixed percent a collator takes off the top of due rewards
	pub const DefaultCollatorCommission: Perbill = Perbill::from_percent(20);
	/// Minimum stake required to become a collator
	pub const MinCollatorStk: u128 = 10 * DOLLARS;
	/// Minimum stake required to be reserved to be a candidate
	pub const MinCandidateStk: u128 = 1 * DOLLARS;
	/// Minimum stake required to be reserved to be a delegator
	pub const MinDelegatorStk: u128 = 1 * CENTS;
}

// To ensure that BlocksPerRound is not zero, breaking issuance calculations
// Also since 1 block is used for session change, atleast 1 block more needed for extrinsics to work
const_assert!(BlocksPerRound::get() >= 2);

impl parachain_staking::Config for Runtime {
	type Event = Event;
	type StakingReservesProvider = MultiPurposeLiquidity;
	type Currency = orml_tokens::MultiTokenCurrencyAdapter<Runtime>;
	type MonetaryGovernanceOrigin = EnsureRoot<AccountId>;
	type BlocksPerRound = BlocksPerRound;
	type LeaveCandidatesDelay = LeaveCandidatesDelay;
	type CandidateBondDelay = CandidateBondDelay;
	type LeaveDelegatorsDelay = LeaveDelegatorsDelay;
	type RevokeDelegationDelay = RevokeDelegationDelay;
	type DelegationBondDelay = DelegationBondDelay;
	type RewardPaymentDelay = RewardPaymentDelay;
	type MinSelectedCandidates = MinSelectedCandidates;
	type MaxCollatorCandidates = MaxCollatorCandidates;
	type MaxTotalDelegatorsPerCandidate = MaxTotalDelegatorsPerCandidate;
	type MaxDelegatorsPerCandidate = MaxDelegatorsPerCandidate;
	type MaxDelegationsPerDelegator = MaxDelegationsPerDelegator;
	type DefaultCollatorCommission = DefaultCollatorCommission;
	type MinCollatorStk = MinCollatorStk;
	type MinCandidateStk = MinCandidateStk;
	type MinDelegation = MinDelegatorStk;
	type NativeTokenId = MgrTokenId;
	type StakingLiquidityTokenValuator = Xyk;
	type Issuance = Issuance;
	type StakingIssuanceVault = StakingIssuanceVault;
	type FallbackProvider = Council;
	type WeightInfo = weights::parachain_staking_weights::ModuleWeight<Runtime>;
}

impl pallet_xyk::XykBenchmarkingConfig for Runtime {}
impl parachain_staking::StakingBenchmarkConfig for Runtime {}

parameter_types! {
	pub const HistoryLimit: u32 = 10u32;

	pub const LiquidityMiningIssuanceVaultId: PalletId = PalletId(*b"py/lqmiv");
	pub LiquidityMiningIssuanceVault: AccountId = LiquidityMiningIssuanceVaultId::get().into_account_truncating();
	pub const StakingIssuanceVaultId: PalletId = PalletId(*b"py/stkiv");
	pub StakingIssuanceVault: AccountId = StakingIssuanceVaultId::get().into_account_truncating();

	pub const TotalCrowdloanAllocation: Balance = 330_000_000 * DOLLARS;
	pub const IssuanceCap: Balance = 4_000_000_000 * DOLLARS;
	pub const LinearIssuanceBlocks: u32 = 13_140_000u32; // 5 years
	pub const LiquidityMiningSplit: Perbill = Perbill::from_parts(555555556);
	pub const StakingSplit: Perbill = Perbill::from_parts(444444444);
	pub const ImmediateTGEReleasePercent: Percent = Percent::from_percent(20);
	pub const TGEReleasePeriod: u32 = 5_256_000u32; // 2 years
	pub const TGEReleaseBegin: u32 = 100_800u32; // Two weeks into chain start
}

// Issuance history must be kept for atleast the staking reward delay
const_assert!(RewardPaymentDelay::get() <= HistoryLimit::get());

impl pallet_issuance::Config for Runtime {
	type Event = Event;
	type NativeCurrencyId = MgrTokenId;
	type Tokens = orml_tokens::MultiTokenCurrencyAdapter<Runtime>;
	type BlocksPerRound = BlocksPerRound;
	type HistoryLimit = HistoryLimit;
	type LiquidityMiningIssuanceVault = LiquidityMiningIssuanceVault;
	type StakingIssuanceVault = StakingIssuanceVault;
	type TotalCrowdloanAllocation = TotalCrowdloanAllocation;
	type IssuanceCap = IssuanceCap;
	type LinearIssuanceBlocks = LinearIssuanceBlocks;
	type LiquidityMiningSplit = LiquidityMiningSplit;
	type StakingSplit = StakingSplit;
	type ImmediateTGEReleasePercent = ImmediateTGEReleasePercent;
	type TGEReleasePeriod = TGEReleasePeriod;
	type TGEReleaseBegin = TGEReleaseBegin;
	type VestingProvider = Vesting;
	type WeightInfo = weights::pallet_issuance_weights::ModuleWeight<Runtime>;
	type ActivedPoolQueryApiType = Xyk;
}

parameter_types! {
	pub const MinVestedTransfer: Balance = 100 * DOLLARS;
}

impl pallet_vesting_mangata::Config for Runtime {
	type Event = Event;
	type Tokens = orml_tokens::MultiTokenCurrencyAdapter<Runtime>;
	type BlockNumberToBalance = ConvertInto;
	type MinVestedTransfer = MinVestedTransfer;
	type WeightInfo = weights::pallet_vesting_mangata_weights::ModuleWeight<Runtime>;
	// `VestingInfo` encode length is 36bytes. 28 schedules gets encoded as 1009 bytes, which is the
	// highest number of schedules that encodes less than 2^10.
	const MAX_VESTING_SCHEDULES: u32 = 50;
}

parameter_types! {
	pub const Initialized: bool = false;
	pub const InitializationPayment: Perbill = Perbill::from_parts(214285700);
	pub const MaxInitContributorsBatchSizes: u32 = 100;
	pub const MinimumReward: Balance = 0;
	pub const RelaySignaturesThreshold: Perbill = Perbill::from_percent(100);
	pub const SigantureNetworkIdentifier: &'static [u8] = b"mangata-";
}

impl pallet_crowdloan_rewards::Config for Runtime {
	type Event = Event;
	type Initialized = Initialized;
	type InitializationPayment = InitializationPayment;
	type MaxInitContributors = MaxInitContributorsBatchSizes;
	type MinimumReward = MinimumReward;
	type RewardAddressRelayVoteThreshold = RelaySignaturesThreshold;
	type NativeTokenId = MgrTokenId;
	type Tokens = orml_tokens::MultiTokenCurrencyAdapter<Runtime>;
	type RelayChainAccountId = sp_runtime::AccountId32;
	type RewardAddressChangeOrigin = EnsureRoot<AccountId>;
	type SignatureNetworkIdentifier = SigantureNetworkIdentifier;
	type RewardAddressAssociateOrigin = EnsureRoot<AccountId>;
	type VestingBlockNumber = BlockNumber;
	type VestingBlockProvider = System;
	type WeightInfo = weights::pallet_crowdloan_rewards_weights::ModuleWeight<Runtime>;
}

impl pallet_multipurpose_liquidity::Config for Runtime {
	type Event = Event;
	type MaxRelocks = MaxLocks;
	type Tokens = orml_tokens::MultiTokenCurrencyAdapter<Runtime>;
	type NativeCurrencyId = MgrTokenId;
	type VestingProvider = Vesting;
	type Xyk = Xyk;
	type WeightInfo = weights::pallet_multipurpose_liquidity_weights::ModuleWeight<Runtime>;
}

impl orml_unknown_tokens::Config for Runtime {
	type Event = Event;
}

impl orml_xcm::Config for Runtime {
	type Event = Event;
	type SovereignOrigin = EnsureRoot<AccountId>;
}

pub type AssetMetadataOf = AssetMetadata<Balance, CustomMetadata>;
type CurrencyAdapter = orml_tokens::MultiTokenCurrencyAdapter<Runtime>;

pub struct SequentialIdWithCreation<T>(PhantomData<T>);
impl<T: orml_asset_registry::Config> AssetProcessor<TokenId, AssetMetadataOf>
	for SequentialIdWithCreation<T>
{
	fn pre_register(
		id: Option<TokenId>,
		asset_metadata: AssetMetadataOf,
	) -> Result<(TokenId, AssetMetadataOf), DispatchError> {
		let next_id = CurrencyAdapter::get_next_currency_id();
		let asset_id = id.unwrap_or(next_id);
		match asset_id.cmp(&next_id) {
			Ordering::Equal => CurrencyAdapter::create(&TreasuryAccount::get(), Default::default())
				.and_then(|created_asset_id| match created_asset_id.cmp(&asset_id) {
					Ordering::Equal => Ok((asset_id, asset_metadata)),
					_ => Err(orml_asset_registry::Error::<T>::InvalidAssetId.into()),
				}),
			Ordering::Less => Ok((asset_id, asset_metadata)),
			_ => Err(orml_asset_registry::Error::<T>::InvalidAssetId.into()),
		}
	}
}

pub struct AssetAuthority;
impl EnsureOriginWithArg<Origin, Option<u32>> for AssetAuthority {
	type Success = ();

	fn try_origin(origin: Origin, _asset_id: &Option<u32>) -> Result<Self::Success, Origin> {
		EnsureRoot::try_origin(origin)
	}

	#[cfg(feature = "runtime-benchmarks")]
	fn successful_origin(_asset_id: &Option<u32>) -> Origin {
		EnsureRoot::successful_origin()
	}
}

impl orml_asset_registry::Config for Runtime {
	type Event = Event;
	type CustomMetadata = CustomMetadata;
	type AssetId = TokenId;
	type AuthorityOrigin = AssetAuthority;
	type AssetProcessor = SequentialIdWithCreation<Runtime>;
	type Balance = Balance;
	type WeightInfo = weights::orml_asset_registry_weights::ModuleWeight<Runtime>;
}

// Create the runtime by composing the FRAME pallets that were previously configured.
construct_runtime!(
	pub enum Runtime where
		Block = Block,
		NodeBlock = opaque::Block,
		UncheckedExtrinsic = UncheckedExtrinsic,
	{
		// System support stuff.
		System: frame_system::{Pallet, Call, Config, Storage, Event<T>} = 0,
		ParachainSystem: cumulus_pallet_parachain_system::{
			Pallet, Call, Config, Storage, Inherent, Event<T>, ValidateUnsigned,
		} = 1,
		Timestamp: pallet_timestamp::{Pallet, Call, Storage, Inherent} = 2,
		ParachainInfo: parachain_info::{Pallet, Storage, Config} = 3,

		// Monetary stuff.
		Tokens: orml_tokens::{Pallet, Storage, Call, Event<T>, Config<T>} = 10,
		TransactionPayment: pallet_transaction_payment::{Pallet, Storage, Event<Runtime>} = 11,

		// Xyk stuff
		Xyk: pallet_xyk::{Pallet, Call, Storage, Event<T>, Config<T>} = 13,

		// Vesting
		Vesting: pallet_vesting_mangata::{Pallet, Call, Storage, Event<T>} = 17,

		// Crowdloan
		Crowdloan: pallet_crowdloan_rewards::{Pallet, Call, Storage, Event<T>} = 18,

		// Issuance
		Issuance: pallet_issuance::{Pallet, Event<T>, Storage, Call} = 19,

		// Collator support. The order of these 4 are important and shall not change.
		Authorship: pallet_authorship::{Pallet, Call, Storage} = 20,
		ParachainStaking: parachain_staking::{Pallet, Call, Storage, Event<T>, Config<T>} = 21,
		Session: pallet_session::{Pallet, Call, Storage, Event, Config<T>} = 22,
		Aura: pallet_aura::{Pallet, Storage, Config<T>} = 23,
		AuraExt: cumulus_pallet_aura_ext::{Pallet, Storage, Config} = 24,

		// MultiPurposeLiquidity
		MultiPurposeLiquidity: pallet_multipurpose_liquidity::{Pallet, Call, Storage, Event<T>} = 25,

		// XCM helpers.
		XcmpQueue: cumulus_pallet_xcmp_queue::{Pallet, Call, Storage, Event<T>} = 30,
		PolkadotXcm: pallet_xcm::{Pallet, Storage, Call, Event<T>, Origin, Config} = 31,
		CumulusXcm: cumulus_pallet_xcm::{Pallet, Event<T>, Origin} = 32,
		DmpQueue: cumulus_pallet_dmp_queue::{Pallet, Call, Storage, Event<T>} = 33,

		// ORML XCM
		XTokens: orml_xtokens::{Pallet, Storage, Call, Event<T>} = 35,
		UnknownTokens: orml_unknown_tokens::{Pallet, Storage, Event} = 36,
		OrmlXcm: orml_xcm::{Pallet, Call, Event<T>} = 37,
		AssetRegistry: orml_asset_registry::{Pallet, Call, Storage, Event<T>, Config<T>} = 38,

		// Governance stuff
		Treasury: pallet_treasury::{Pallet, Call, Storage, Config, Event<T>} = 41,
		Sudo: pallet_sudo::{Pallet, Call, Config<T>, Storage, Event<T>} = 49,
		SudoOrigin: pallet_sudo_origin::{Pallet, Call, Event<T>} = 50,
		Council: pallet_collective::<Instance1>::{Pallet, Call, Storage, Origin<T>, Event<T>, Config<T>} = 51,

		// Bootstrap
		Bootstrap: pallet_bootstrap::{Pallet, Call, Storage, Event<T>} = 53,
		Utility: pallet_utility::{Pallet, Call, Event} = 54,
	}
);

#[cfg(feature = "runtime-benchmarks")]
#[macro_use]
extern crate frame_benchmarking;

#[cfg(feature = "runtime-benchmarks")]
mod benches {
	define_benchmarks!(
		[frame_system, SystemBench::<Runtime>]
		[pallet_session, SessionBench::<Runtime>]
		[pallet_timestamp, Timestamp]
		[orml_tokens, Tokens]
		[orml_asset_registry, AssetRegistry]
		[parachain_staking, ParachainStaking]
		[pallet_xyk, Xyk]
		[pallet_treasury, Treasury]
		[pallet_collective, Council]
		[pallet_bootstrap, Bootstrap]
		[pallet_crowdloan_rewards, Crowdloan]
		[pallet_utility, Utility]
		[pallet_vesting_mangata, Vesting]
		[pallet_issuance, Issuance]
		[pallet_multipurpose_liquidity, MultiPurposeLiquidity]
	);
}

impl_runtime_apis! {

	impl ver_api::VerApi<Block> for Runtime {
		fn get_signer(
			tx: <Block as BlockT>::Extrinsic,
		) -> Option<(sp_runtime::AccountId32, u32)> {
			if let Some(sig) = tx.signature.clone(){
				let nonce: frame_system::CheckNonce<_> = sig.2.4;
				<Runtime as frame_system::Config>::Lookup::lookup(sig.0)
					.map(|addr| Some((addr, nonce.0))).expect("unknown address for signed extrinsic")
			}else{
				None
			}
		}

		fn is_storage_migration_scheduled() -> bool{
			System::read_events_no_consensus()
				.iter()
				.any(|record|
					matches!(record.event,
						Event::ParachainSystem( cumulus_pallet_parachain_system::Event::<Runtime>::ValidationFunctionApplied{relay_chain_block_num: _})))
		}

		fn store_seed(seed: sp_core::H256){
			// initialize has been called already so we can fetch number from the storage
			System::set_block_seed(&seed);
		}
	}

	impl xyk_runtime_api::XykApi<Block, Balance, TokenId, AccountId> for Runtime {
		fn calculate_sell_price(
			input_reserve: Balance,
			output_reserve: Balance,
			sell_amount: Balance
		) -> XYKRpcResult<Balance> {
			XYKRpcResult {
				price: Xyk::calculate_sell_price(input_reserve, output_reserve, sell_amount)
					.map_err(|e|
						{
							log::warn!(target:"xyk", "rpc 'XYK::calculate_sell_price' error: '{:?}', returning default value instead", e);
							e
						}
					).unwrap_or_default()
			}
		}

		fn calculate_buy_price(
			input_reserve: Balance,
			output_reserve: Balance,
			buy_amount: Balance
		) -> XYKRpcResult<Balance> {
			XYKRpcResult {
				price: Xyk::calculate_buy_price(input_reserve, output_reserve, buy_amount)
					.map_err(|e|
						{
							log::warn!(target:"xyk", "rpc 'XYK::calculate_buy_price' error: '{:?}', returning default value instead", e);
							e
						}
					).unwrap_or_default()

			}
		}

		fn calculate_sell_price_id(
			sold_token_id: TokenId,
			bought_token_id: TokenId,
			sell_amount: Balance
		) -> XYKRpcResult<Balance> {
			XYKRpcResult {
				price: Xyk::calculate_sell_price_id(sold_token_id, bought_token_id, sell_amount)
					.map_err(|e|
						{
							log::warn!(target:"xyk", "rpc 'XYK::calculate_sell_price_id' error: '{:?}', returning default value instead", e);
							e
						}
					).unwrap_or_default()
			}
		}

		fn calculate_buy_price_id(
			sold_token_id: TokenId,
			bought_token_id: TokenId,
			buy_amount: Balance
		) -> XYKRpcResult<Balance> {
			XYKRpcResult {
				price: Xyk::calculate_buy_price_id(sold_token_id, bought_token_id, buy_amount)
					.map_err(|e|
						{
							log::warn!(target:"xyk", "rpc 'XYK::calculate_buy_price_id' error: '{:?}', returning default value instead", e);
							e
						}
					).unwrap_or_default()
			}
		}

		fn get_burn_amount(
			first_asset_id: TokenId,
			second_asset_id: TokenId,
			liquidity_asset_amount: Balance
		) -> RpcAmountsResult<Balance> {
			match Xyk::get_burn_amount(first_asset_id, second_asset_id, liquidity_asset_amount){
				Ok((first_asset_amount, second_asset_amount)) => RpcAmountsResult{
																	first_asset_amount,
																	second_asset_amount
																},
				Err(e) => {
					log::warn!(target:"xyk", "rpc 'XYK::get_burn_amount' error: '{:?}', returning default value instead", e);
					Default::default()
				},
			}
		}

		fn calculate_rewards_amount_v2(
			user: AccountId,
			liquidity_asset_id: TokenId,
		) -> XYKRpcResult<Balance> {
			match Xyk::calculate_rewards_amount_v2(user, liquidity_asset_id){
				Ok(claimable_rewards) => XYKRpcResult{
					price:claimable_rewards
				},
				Err(e) => {
						log::warn!(target:"xyk", "rpc 'XYK::calculate_rewards_amount_v2' error: '{:?}', returning default value instead", e);
						Default::default()
				},
			}
		}

		fn get_max_instant_burn_amount(
			user: AccountId,
			liquidity_asset_id: TokenId,
		) -> XYKRpcResult<Balance> {
			XYKRpcResult {
				price: Xyk::get_max_instant_burn_amount(&user, liquidity_asset_id)
			}
		}

		fn get_max_instant_unreserve_amount(
			user: AccountId,
			liquidity_asset_id: TokenId,
		) -> XYKRpcResult<Balance> {
			XYKRpcResult {
				price: Xyk::get_max_instant_unreserve_amount(&user, liquidity_asset_id)
			}
		}
	}

	impl sp_consensus_aura::AuraApi<Block, AuraId> for Runtime {
		fn slot_duration() -> sp_consensus_aura::SlotDuration {
			sp_consensus_aura::SlotDuration::from_millis(Aura::slot_duration())
		}

		fn authorities() -> Vec<AuraId> {
			Aura::authorities().into_inner()
		}
	}

	impl pallet_vesting_mangata_rpc_runtime_api::VestingMangataApi<Block, AccountId, TokenId, Balance, BlockNumber> for Runtime {
		fn get_vesting_locked_at(who: AccountId, token_id: TokenId, at_block_number: Option<BlockNumber>) -> VestingInfosWithLockedAt<Balance, BlockNumber>
		{
			match Vesting::get_vesting_locked_at(&who, token_id, at_block_number){
				Ok(vesting_infos_with_locked_at) => VestingInfosWithLockedAt{
					vesting_infos_with_locked_at: vesting_infos_with_locked_at
				},
				Err(e) => {
						log::warn!(target:"vesting", "rpc 'Vesting::get_vesting_locked_at' error: '{:?}', returning default value instead", e);
						Default::default()
				},
			}
		}
	}

	impl sp_api::Core<Block> for Runtime {
		fn version() -> RuntimeVersion {
			VERSION
		}

		fn execute_block(block: Block) {
			let key = cumulus_pallet_aura_ext::get_block_signer_pub_key::<Runtime,Block>(&block);
			Executive::execute_block_ver_impl(block, key);
		}

		fn initialize_block(header: &<Block as BlockT>::Header) {
			Executive::initialize_block(header)
		}
	}

	impl sp_api::Metadata<Block> for Runtime {
		fn metadata() -> OpaqueMetadata {
			OpaqueMetadata::new(Runtime::metadata().into())
		}
	}

	impl sp_block_builder::BlockBuilder<Block> for Runtime {
		fn apply_extrinsic(extrinsic: <Block as BlockT>::Extrinsic) -> ApplyExtrinsicResult {
			Executive::apply_extrinsic(extrinsic)
		}

		fn finalize_block() -> <Block as BlockT>::Header {
			Executive::finalize_block()
		}

		fn inherent_extrinsics(data: sp_inherents::InherentData) -> Vec<<Block as BlockT>::Extrinsic> {
			data.create_extrinsics()
		}

		fn check_inherents(
			block: Block,
			data: sp_inherents::InherentData,
		) -> sp_inherents::CheckInherentsResult {
			data.check_extrinsics(&block)
		}
	}

	impl sp_transaction_pool::runtime_api::TaggedTransactionQueue<Block> for Runtime {
		fn validate_transaction(
			source: TransactionSource,
			tx: <Block as BlockT>::Extrinsic,
			block_hash: <Block as BlockT>::Hash,
		) -> TransactionValidity {
			Executive::validate_transaction(source, tx, block_hash)
		}
	}

	impl sp_offchain::OffchainWorkerApi<Block> for Runtime {
		fn offchain_worker(header: &<Block as BlockT>::Header) {
			Executive::offchain_worker(header)
		}
	}

	impl sp_session::SessionKeys<Block> for Runtime {
		fn generate_session_keys(seed: Option<Vec<u8>>) -> Vec<u8> {
			SessionKeys::generate(seed)
		}

		fn decode_session_keys(
			encoded: Vec<u8>,
		) -> Option<Vec<(Vec<u8>, KeyTypeId)>> {
			SessionKeys::decode_into_raw_public_keys(&encoded)
		}
	}

	impl frame_system_rpc_runtime_api::AccountNonceApi<Block, AccountId, Index> for Runtime {
		fn account_nonce(account: AccountId) -> Index {
			System::account_nonce(account)
		}
	}

	impl pallet_transaction_payment_rpc_runtime_api::TransactionPaymentApi<Block, Balance> for Runtime {
		fn query_info(
			uxt: <Block as BlockT>::Extrinsic,
			len: u32,
		) -> pallet_transaction_payment_rpc_runtime_api::RuntimeDispatchInfo<Balance> {
			TransactionPayment::query_info(uxt, len)
		}
		fn query_fee_details(
			uxt: <Block as BlockT>::Extrinsic,
			len: u32,
		) -> pallet_transaction_payment::FeeDetails<Balance> {
			TransactionPayment::query_fee_details(uxt, len)
		}
	}

	impl cumulus_primitives_core::CollectCollationInfo<Block> for Runtime {
		fn collect_collation_info(header: &<Block as BlockT>::Header) -> cumulus_primitives_core::CollationInfo {
			ParachainSystem::collect_collation_info(header)
		}
	}

	#[cfg(feature = "try-runtime")]
	impl frame_try_runtime::TryRuntime<Block> for Runtime {
		fn on_runtime_upgrade() -> (Weight, Weight) {
			// NOTE: intentional unwrap: we don't want to propagate the error backwards, and want to
			// have a backtrace here. If any of the pre/post migration checks fail, we shall stop
			// right here and right now.
			let weight = Executive::try_runtime_upgrade().unwrap();
			(weight, RuntimeBlockWeights::get().max_block)
		}

		fn execute_block(
			block: Block,
			state_root_check: bool,
			select: frame_try_runtime::TryStateSelect
		) -> Weight {
			log::info!(
				target: "node-runtime",
				"try-runtime: executing block {:?} / root checks: {:?} / try-state-select: {:?}",
				block.header.hash(),
				state_root_check,
				select,
			);
			// NOTE: intentional unwrap: we don't want to propagate the error backwards, and want to
			// have a backtrace here.
			Executive::try_execute_block(block, state_root_check, select).unwrap()
		}
	}

	#[cfg(feature = "runtime-benchmarks")]
	impl frame_benchmarking::Benchmark<Block> for Runtime {
		fn benchmark_metadata(extra: bool) -> (
			Vec<frame_benchmarking::BenchmarkList>,
			Vec<frame_support::traits::StorageInfo>,
		) {
			use frame_benchmarking::{list_benchmark, Benchmarking, BenchmarkList};
			use frame_support::traits::StorageInfoTrait;
			use frame_system_benchmarking::Pallet as SystemBench;
			use cumulus_pallet_session_benchmarking::Pallet as SessionBench;

			let mut list = Vec::<BenchmarkList>::new();

			list_benchmarks!(list, extra);

			let storage_info = AllPalletsWithSystem::storage_info();

			return (list, storage_info)
		}

		fn dispatch_benchmark(
			config: frame_benchmarking::BenchmarkConfig
		) -> Result<Vec<frame_benchmarking::BenchmarkBatch>, sp_runtime::RuntimeString> {
			use frame_benchmarking::{Benchmarking, BenchmarkBatch, add_benchmark, TrackedStorageKey};

			use frame_system_benchmarking::Pallet as SystemBench;
			impl frame_system_benchmarking::Config for Runtime {}

			use cumulus_pallet_session_benchmarking::Pallet as SessionBench;
			impl cumulus_pallet_session_benchmarking::Config for Runtime {}

			let whitelist: Vec<TrackedStorageKey> = vec![
				// Block Number
				hex_literal::hex!("26aa394eea5630e07c48ae0c9558cef702a5c1b19ab7a04f536c519aca4983ac").to_vec().into(),
				// Total Issuance
				hex_literal::hex!("c2261276cc9d1f8598ea4b6a74b15c2f57c875e4cff74148e4628f264b974c80").to_vec().into(),
				// Execution Phase
				hex_literal::hex!("26aa394eea5630e07c48ae0c9558cef7ff553b5a9862a516939d82b3d3d8661a").to_vec().into(),
				// Event Count
				hex_literal::hex!("26aa394eea5630e07c48ae0c9558cef70a98fdbe9ce6c55837576c60c7af3850").to_vec().into(),
				// System Events
				hex_literal::hex!("26aa394eea5630e07c48ae0c9558cef780d41e5e16056765bc8461851072c9d7").to_vec().into(),
			];

			let mut batches = Vec::<BenchmarkBatch>::new();
			let params = (&config, &whitelist);

			add_benchmarks!(params, batches);

			if batches.is_empty() { return Err("Benchmark not found for this pallet.".into()) }
			Ok(batches)
		}
	}
}

struct CheckInherents;

impl cumulus_pallet_parachain_system::CheckInherents<Block> for CheckInherents {
	fn check_inherents(
		block: &Block,
		relay_state_proof: &cumulus_pallet_parachain_system::RelayChainStateProof,
	) -> sp_inherents::CheckInherentsResult {
		let relay_chain_slot = relay_state_proof
			.read_slot()
			.expect("Could not read the relay chain slot from the proof");

		let inherent_data =
			cumulus_primitives_timestamp::InherentDataProvider::from_relay_chain_slot_and_duration(
				relay_chain_slot,
				sp_std::time::Duration::from_secs(6),
			)
			.create_inherent_data()
			.expect("Could not create the timestamp inherent data");
		inherent_data.check_extrinsics(block)
	}
}

// replace validate block function with its expanded version
#[doc(hidden)]
mod parachain_validate_block {
	use super::*;

	#[no_mangle]
	#[cfg(not(feature = "std"))]
	unsafe fn validate_block(arguments: *const u8, arguments_len: usize) -> u64 {
		let params =
			cumulus_pallet_parachain_system::validate_block::polkadot_parachain::load_params(
				arguments,
				arguments_len,
			);
		let res =
            cumulus_pallet_parachain_system::validate_block::implementation::validate_block::<<Runtime
                                                                                              as
                                                                                              cumulus_pallet_parachain_system::validate_block::GetRuntimeBlockType>::RuntimeBlock,
                                                                                              cumulus_pallet_aura_ext::BlockExecutorVer<Runtime, Executive>,
                                                                                              Runtime,
                                                                                              CheckInherents>(params);
		cumulus_pallet_parachain_system::validate_block::polkadot_parachain::write_result(&res)
	}
}<|MERGE_RESOLUTION|>--- conflicted
+++ resolved
@@ -517,11 +517,7 @@
 	type PoolFeePercentage = frame_support::traits::ConstU128<20>;
 	type TreasuryFeePercentage = frame_support::traits::ConstU128<5>;
 	type BuyAndBurnFeePercentage = frame_support::traits::ConstU128<5>;
-<<<<<<< HEAD
-	type RewardsDistributionPeriod = frame_support::traits::ConstU32<20>;
-=======
 	type RewardsDistributionPeriod = SessionLenghtOf<Runtime>;
->>>>>>> 683040cd
 	type VestingProvider = Vesting;
 	type DisallowedPools = Bootstrap;
 	type DisabledTokens = AssetRegisterFilter;
@@ -882,11 +878,6 @@
 }
 
 parameter_types! {
-<<<<<<< HEAD
-	/// Default BlocksPerRound is every 4 hours (1200 * 12 second block times)
-	pub const BlocksPerRound: u32 = 4 * MINUTES;
-=======
->>>>>>> 683040cd
 	/// Collator candidate exit delay (number of rounds)
 	pub const LeaveCandidatesDelay: u32 = 2;
 	/// Collator candidate bond increases/decreases delay (number of rounds)
