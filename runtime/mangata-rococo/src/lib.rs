#![cfg_attr(not(feature = "std"), no_std)]
// `construct_runtime!` does a lot of recursion and requires us to increase the limit to 256.
#![recursion_limit = "256"]

use codec::{Decode, Encode};
use frame_support::{
	construct_runtime, parameter_types,
	traits::{Everything, Get, InstanceFilter},
	weights::{constants::RocksDbWeight, Weight},
};
#[cfg(any(feature = "std", test))]
pub use frame_system::Call as SystemCall;
use frame_system::EnsureRoot;
pub use orml_tokens;

pub use pallet_sudo_mangata;

use pallet_vesting_mangata_rpc_runtime_api::VestingInfosWithLockedAt;
// Polkadot Imports
pub use polkadot_runtime_common::BlockHashCount;

use sp_api::impl_runtime_apis;
pub use sp_consensus_aura::sr25519::AuthorityId as AuraId;
use sp_core::{crypto::KeyTypeId, OpaqueMetadata};
#[cfg(any(feature = "std", test))]
pub use sp_runtime::BuildStorage;
use sp_runtime::{
	create_runtime_str, impl_opaque_keys,
	traits::{
		AccountIdConversion, AccountIdLookup, BlakeTwo256, Block as BlockT, ConvertInto,
		StaticLookup,
	},
	transaction_validity::{TransactionSource, TransactionValidity},
	ApplyExtrinsicResult,
};
pub use sp_runtime::{MultiAddress, Perbill, Permill};
use sp_std::{
	convert::{TryFrom, TryInto},
	marker::PhantomData,
	prelude::*,
};
#[cfg(feature = "std")]
use sp_version::NativeVersion;
use sp_version::RuntimeVersion;
use static_assertions::const_assert;
pub use xcm::{latest::prelude::*, VersionedMultiLocation};

pub use common_runtime::{currency::*, deposit, runtime_types, tokens, CallType};
// pub use constants::{fee::*, parachains::*};
use mangata_support::traits::ProofOfStakeRewardsApi;
pub use mangata_types::{
	assets::{CustomMetadata, XcmMetadata, XykMetadata},
	AccountId, Address, Amount, Balance, BlockNumber, Hash, Index, Signature, TokenId,
};
pub use pallet_issuance::IssuanceInfo;
pub use pallet_sudo_origin;
pub use pallet_xyk;
// XCM Imports
<<<<<<< HEAD
use pallet_xyk::AssetMetadataMutationTrait;
use xyk_runtime_api::{RpcAmountsResult, XYKRpcResult, RpcMeta};
=======

use xyk_runtime_api::{RpcAmountsResult, XYKRpcResult};
>>>>>>> 728fd56b

// Make the WASM binary available.
#[cfg(feature = "std")]
include!(concat!(env!("OUT_DIR"), "/wasm_binary.rs"));

mod weights;
pub mod xcm_config;

/// Block header type as expected by this runtime.
pub type Header = runtime_types::Header;
/// Block type as expected by this runtime.
pub type Block = runtime_types::Block<Runtime, RuntimeCall>;
/// A Block signed with a Justification
pub type SignedBlock = runtime_types::SignedBlock<Runtime, RuntimeCall>;
/// BlockId type as expected by this runtime.
pub type BlockId = runtime_types::BlockId<Runtime, RuntimeCall>;
/// The SignedExtension to the basic transaction logic.
pub type SignedExtra = runtime_types::SignedExtra<Runtime>;
/// The payload being signed in transactions.
pub type SignedPayload = runtime_types::SignedPayload<Runtime, RuntimeCall>;
/// Unchecked extrinsic type as expected by this runtime.
pub type UncheckedExtrinsic = runtime_types::UncheckedExtrinsic<Runtime, RuntimeCall>;
/// Extrinsic type that has already been checked.
pub type CheckedExtrinsic = runtime_types::CheckedExtrinsic<Runtime, RuntimeCall>;

/// Executive: handles dispatch to the various modules.
pub type Executive = frame_executive::Executive<
	Runtime,
	Block,
	frame_system::ChainContext<Runtime>,
	Runtime,
	AllPalletsWithSystem,
	(),
>;

/// Opaque types. These are used by the CLI to instantiate machinery that don't need to know
/// the specifics of the runtime. They can then be made to be agnostic over specific formats
/// of data like extrinsics, allowing for them to continue syncing the network through upgrades
/// to even the core data structures.
pub mod opaque {
	use super::*;
	/// Opaque block header type.
	pub type Header = runtime_types::Header;
	/// Opaque block type.
	pub type Block = runtime_types::OpaqueBlock;
	/// Opaque block identifier type.
	pub type BlockId = runtime_types::OpaqueBlockId;
}

impl_opaque_keys! {
	pub struct SessionKeys {
		pub aura: Aura,
	}
}

#[sp_version::runtime_version]
pub const VERSION: RuntimeVersion = RuntimeVersion {
	spec_name: create_runtime_str!("mangata-parachain"),
	impl_name: create_runtime_str!("mangata-parachain"),

	authoring_version: 14,
	spec_version: 003100,
	impl_version: 0,
	apis: RUNTIME_API_VERSIONS,
	transaction_version: 003100,
	state_version: 0,
};

use common_runtime::consts::DAYS;

/// The version information used to identify this runtime when compiled natively.
#[cfg(feature = "std")]
pub fn native_version() -> NativeVersion {
	NativeVersion { runtime_version: VERSION, can_author_with: Default::default() }
}

parameter_types! {
	pub const Version: RuntimeVersion = VERSION;
}

use common_runtime::config as cfg;

impl frame_system::Config for Runtime {
	/// The identifier used to distinguish between accounts.
	type AccountId = AccountId;
	/// The aggregated dispatch type that is available for extrinsics.
	type RuntimeCall = RuntimeCall;
	/// The lookup mechanism to get account ID from whatever is passed in dispatchers.
	type Lookup = AccountIdLookup<AccountId, ()>;
	/// The index type for storing how many extrinsics an account has signed.
	type Index = Index;
	/// The index type for blocks.
	type BlockNumber = BlockNumber;
	/// The type for hashing blocks and tries.
	type Hash = Hash;
	/// The hashing algorithm used.
	type Hashing = BlakeTwo256;
	/// The header type.
	type Header = runtime_types::Header;
	/// The ubiquitous event type.
	type RuntimeEvent = RuntimeEvent;
	/// The ubiquitous origin type.
	type RuntimeOrigin = RuntimeOrigin;
	/// Maximum number of block number to block hash mappings to keep (oldest pruned first).
	type BlockHashCount = BlockHashCount;
	/// Runtime version.
	type Version = Version;
	/// Converts a module to an index of this module in the runtime.
	type PalletInfo = PalletInfo;
	/// The data to be stored in an account.
	type AccountData = ();
	/// What to do if a new account is created.
	type OnNewAccount = ();
	/// What to do if an account is fully reaped from the system.
	type OnKilledAccount = ();
	/// The weight of database operations that the runtime can invoke.
	type DbWeight = RocksDbWeight;
	/// The basic call filter to use in dispatchable.
	type BaseCallFilter = Everything;
	/// Weight information for the extrinsics of this pallet.
	type SystemWeightInfo = weights::frame_system_weights::ModuleWeight<Runtime>;
	/// Block & extrinsics weights: base values and limits.
	type BlockWeights = cfg::frame_system::RuntimeBlockWeights;
	/// The maximum length of a block (in bytes).
	type BlockLength = cfg::frame_system::RuntimeBlockLength;
	/// This is used as an identifier of the chain. 42 is the generic substrate prefix.
	type SS58Prefix = cfg::frame_system::SS58Prefix;
	/// The action to take on a Runtime Upgrade
	type OnSetCode = cumulus_pallet_parachain_system::ParachainSetCode<Self>;
	/// The maximum number of consumers allowed on a single account.
	type MaxConsumers = cfg::frame_system::MaxConsumers;
}

impl pallet_timestamp::Config for Runtime {
	/// A timestamp: milliseconds since the unix epoch.
	type Moment = u64;
	type OnTimestampSet = ();
	type MinimumPeriod = cfg::pallet_timestamp::MinimumPeriod;
	type WeightInfo = weights::pallet_timestamp_weights::ModuleWeight<Runtime>;
}

impl pallet_authorship::Config for Runtime {
	type FindAuthor = pallet_session::FindAccountFromAuthorIndex<Self, Aura>;
	type EventHandler = ParachainStaking;
}

impl pallet_treasury::Config for Runtime {
	type PalletId = cfg::pallet_treasury::TreasuryPalletId;
	type Currency = orml_tokens::CurrencyAdapter<Runtime, tokens::MgxTokenId>;
	type ApproveOrigin = EnsureRoot<AccountId>;
	type RejectOrigin = EnsureRoot<AccountId>;
	type RuntimeEvent = RuntimeEvent;
	type OnSlash = ();
	type ProposalBond = cfg::pallet_treasury::ProposalBond;
	type ProposalBondMinimum = cfg::pallet_treasury::ProposalBondMinimum;
	type ProposalBondMaximum = cfg::pallet_treasury::ProposalBondMaximum;
	type SpendPeriod = cfg::pallet_treasury::SpendPeriod;
	type Burn = cfg::pallet_treasury::Burn;
	type BurnDestination = ();
	type SpendFunds = ();
	type WeightInfo = weights::pallet_treasury_weights::ModuleWeight<Runtime>;
	type MaxApprovals = cfg::pallet_treasury::MaxApprovals;
	type SpendOrigin = frame_support::traits::NeverEnsureOrigin<u128>;
}

parameter_types! {
	pub TreasuryAccount: AccountId = cfg::TreasuryPalletIdOf::<Runtime>::get().into_account_truncating();
}

// The MaxLocks (on a who-token_id pair) that is allowed by orml_tokens
// must exceed the total possible locks that can be applied to it, ALL pallets considered
// This is because orml_tokens uses BoundedVec for Locks storage item and does not inform on failure
// Balances uses WeakBoundedVec and so does not fail
const_assert!(
	cfg::orml_tokens::MaxLocks::get() >=
		<Runtime as pallet_vesting_mangata::Config>::MAX_VESTING_SCHEDULES
);

impl orml_tokens::Config for Runtime {
	type RuntimeEvent = RuntimeEvent;
	type Balance = Balance;
	type Amount = Amount;
	type CurrencyId = TokenId;
	type WeightInfo = weights::orml_tokens_weights::ModuleWeight<Runtime>;
	type ExistentialDeposits = cfg::orml_tokens::ExistentialDeposits;
	type MaxLocks = cfg::orml_tokens::MaxLocks;
	type DustRemovalWhitelist =
		cfg::orml_tokens::DustRemovalWhitelist<cfg::TreasuryAccountIdOf<Runtime>>;
	type CurrencyHooks = ();
	type MaxReserves = ();
	type ReserveIdentifier = cfg::orml_tokens::ReserveIdentifier;
}

impl pallet_xyk::Config for Runtime {
	type RuntimeEvent = RuntimeEvent;
	type MaintenanceStatusProvider = Maintenance;
	type ActivationReservesProvider = MultiPurposeLiquidity;
	type Currency = orml_tokens::MultiTokenCurrencyAdapter<Runtime>;
	type NativeCurrencyId = tokens::MgxTokenId;
	type TreasuryPalletId = cfg::TreasuryPalletIdOf<Runtime>;
	type BnbTreasurySubAccDerive = cfg::pallet_xyk::BnbTreasurySubAccDerive;
	type PoolFeePercentage = cfg::pallet_xyk::PoolFeePercentage;
	type TreasuryFeePercentage = cfg::pallet_xyk::TreasuryFeePercentage;
	type BuyAndBurnFeePercentage = cfg::pallet_xyk::BuyAndBurnFeePercentage;
	type LiquidityMiningRewards = ProofOfStake;
	type VestingProvider = Vesting;
	type DisallowedPools = Bootstrap;
	type DisabledTokens = cfg::pallet_xyk::AssetRegisterFilter<Runtime>;
	type AssetMetadataMutation = cfg::pallet_xyk::AssetMetadataMutation<Runtime>;
	type WeightInfo = weights::pallet_xyk_weights::ModuleWeight<Runtime>;
}

impl pallet_proof_of_stake::Config for Runtime {
	type RuntimeEvent = RuntimeEvent;
	type ActivationReservesProvider = MultiPurposeLiquidity;
	type NativeCurrencyId = tokens::MgxTokenId;
	type Currency = orml_tokens::MultiTokenCurrencyAdapter<Runtime>;
	type LiquidityMiningIssuanceVault = cfg::pallet_issuance::LiquidityMiningIssuanceVault;
	type RewardsDistributionPeriod = cfg::SessionLenghtOf<Runtime>;
	type WeightInfo = weights::pallet_proof_of_stake_weights::ModuleWeight<Runtime>;
}

impl pallet_bootstrap::BootstrapBenchmarkingConfig for Runtime {}

impl pallet_bootstrap::Config for Runtime {
	type RuntimeEvent = RuntimeEvent;
	type MaintenanceStatusProvider = Maintenance;
	type PoolCreateApi = Xyk;
	type DefaultBootstrapPromotedPoolWeight =
		cfg::pallet_bootstrap::DefaultBootstrapPromotedPoolWeight;
	type BootstrapUpdateBuffer = cfg::pallet_bootstrap::BootstrapUpdateBuffer;
	type Currency = orml_tokens::MultiTokenCurrencyAdapter<Runtime>;
	type VestingProvider = Vesting;
	type TreasuryPalletId = cfg::TreasuryPalletIdOf<Runtime>;
	type RewardsApi = ProofOfStake;
	type ClearStorageLimit = cfg::pallet_bootstrap::ClearStorageLimit;
	type WeightInfo = weights::pallet_bootstrap_weights::ModuleWeight<Runtime>;
	type AssetRegistryApi = cfg::pallet_bootstrap::EnableAssetPoolApi<Runtime>;
}

impl pallet_utility_mangata::Config for Runtime {
	type RuntimeEvent = RuntimeEvent;
	type RuntimeCall = RuntimeCall;
	type DisallowedInBatch = cfg::pallet_utility_mangata::DisallowedInBatch<Runtime>;
	type PalletsOrigin = OriginCaller;
	type WeightInfo = weights::pallet_utility_mangata_weights::ModuleWeight<Runtime>;
}

use cfg::pallet_transaction_payment_mangata::{
	FeeHelpers, OnChargeHandler, ThreeCurrencyOnChargeAdapter, ToAuthor, TriggerEvent,
};

// TODO: renaming foo causes compiler error
pub struct Foo<T>(PhantomData<T>);
impl<T> TriggerEvent<T::AccountId> for Foo<T>
where
	T: frame_system::Config<AccountId = sp_runtime::AccountId32>,
{
	fn trigger(who: T::AccountId, fee: u128, tip: u128) {
		TransactionPayment::deposit_event(
			pallet_transaction_payment_mangata::Event::<Runtime>::TransactionFeePaid {
				who,
				actual_fee: fee,
				tip,
			},
		);
	}
}

impl Into<CallType> for RuntimeCall {
	fn into(self) -> CallType {
		match self {
			RuntimeCall::Xyk(pallet_xyk::Call::sell_asset {
				sold_asset_id,
				sold_asset_amount,
				bought_asset_id,
				min_amount_out,
				..
			}) => CallType::AtomicSell {
				sold_asset_id,
				sold_asset_amount,
				bought_asset_id,
				min_amount_out,
			},
			RuntimeCall::Xyk(pallet_xyk::Call::buy_asset {
				sold_asset_id,
				bought_asset_amount,
				bought_asset_id,
				max_amount_in,
				..
			}) => CallType::AtomicBuy {
				sold_asset_id,
				bought_asset_amount,
				bought_asset_id,
				max_amount_in,
			},
			RuntimeCall::Xyk(pallet_xyk::Call::multiswap_sell_asset {
				swap_token_list,
				sold_asset_amount,
				min_amount_out,
				..
			}) => CallType::MultiSell { swap_token_list, sold_asset_amount, min_amount_out },
			RuntimeCall::Xyk(pallet_xyk::Call::multiswap_buy_asset {
				swap_token_list,
				bought_asset_amount,
				max_amount_in,
				..
			}) => CallType::MultiBuy { swap_token_list, bought_asset_amount, max_amount_in },
			RuntimeCall::Xyk(pallet_xyk::Call::compound_rewards { .. }) =>
				CallType::CompoundRewards,
			RuntimeCall::Xyk(pallet_xyk::Call::provide_liquidity_with_conversion { .. }) =>
				CallType::ProvideLiquidityWithConversion,
			RuntimeCall::FeeLock(pallet_fee_lock::Call::unlock_fee { .. }) => CallType::UnlockFee,
			_ => CallType::Other,
		}
	}
}

pub type OnChargeTransactionHandler<T> = ThreeCurrencyOnChargeAdapter<
	orml_tokens::MultiTokenCurrencyAdapter<T>,
	ToAuthor<T>,
	tokens::MgxTokenId,
	tokens::RelayTokenId,
	tokens::TurTokenId,
	frame_support::traits::ConstU128<{ common_runtime::constants::fee::RELAY_MGX_SCALE_FACTOR }>,
	frame_support::traits::ConstU128<{ common_runtime::constants::fee::TUR_MGR_SCALE_FACTOR }>,
	Foo<T>,
>;

impl pallet_transaction_payment_mangata::Config for Runtime {
	type RuntimeEvent = RuntimeEvent;
	type OnChargeTransaction = OnChargeHandler<
		orml_tokens::MultiTokenCurrencyAdapter<Runtime>,
		ToAuthor<Runtime>,
		OnChargeTransactionHandler<Runtime>,
		FeeLock,
	>;
	type OperationalFeeMultiplier =
		cfg::pallet_transaction_payment_mangata::OperationalFeeMultiplier;
	type WeightToFee = common_runtime::constants::fee::WeightToFee;
	type LengthToFee = cfg::pallet_transaction_payment_mangata::LengthToFee;
	type FeeMultiplierUpdate = cfg::pallet_transaction_payment_mangata::FeeMultiplierUpdate;
}

impl pallet_fee_lock::Config for Runtime {
	type RuntimeEvent = RuntimeEvent;
	type MaxCuratedTokens = cfg::pallet_fee_lock::MaxCuratedTokens;
	type Tokens = orml_tokens::MultiTokenCurrencyAdapter<Runtime>;
	type PoolReservesProvider = Xyk;
	type NativeTokenId = tokens::MgxTokenId;
	type WeightInfo = weights::pallet_fee_lock_weights::ModuleWeight<Runtime>;
}

impl cumulus_pallet_parachain_system::Config for Runtime {
	type RuntimeEvent = RuntimeEvent;
	type MaintenanceStatusProvider = Maintenance;
	type OnSystemEvent = ();
	type SelfParaId = ParachainInfo;
	type DmpMessageHandler = DmpQueue;
	type ReservedDmpWeight = cfg::cumulus_pallet_parachain_system::ReservedDmpWeight;
	type OutboundXcmpMessageSource = XcmpQueue;
	type XcmpMessageHandler = XcmpQueue;
	type ReservedXcmpWeight = cfg::cumulus_pallet_parachain_system::ReservedXcmpWeight;
	type CheckAssociatedRelayNumber = cumulus_pallet_parachain_system::AnyRelayNumber;
}

impl parachain_info::Config for Runtime {}

impl cumulus_pallet_aura_ext::Config for Runtime {}

impl pallet_session::Config for Runtime {
	type RuntimeEvent = RuntimeEvent;
	type ValidatorId = <Self as frame_system::Config>::AccountId;
	// we don't have stash and controller, thus we don't need the convert as well.
	type ValidatorIdOf = ConvertInto;
	type ShouldEndSession = ParachainStaking;
	type NextSessionRotation = ParachainStaking;
	type SessionManager = ParachainStaking;
	// Essentially just Aura, but lets be pedantic.
	type SessionHandler = <SessionKeys as sp_runtime::traits::OpaqueKeys>::KeyTypeIdProviders;
	type Keys = SessionKeys;
	type WeightInfo = weights::pallet_session_weights::ModuleWeight<Runtime>;
}

impl pallet_aura::Config for Runtime {
	type AuthorityId = AuraId;
	type DisabledValidators = ();
	type MaxAuthorities = cfg::pallet_aura::MaxAuthorities;
}

impl pallet_sudo_mangata::Config for Runtime {
	type RuntimeEvent = RuntimeEvent;
	type RuntimeCall = RuntimeCall;
}

impl pallet_sudo_origin::Config for Runtime {
	type RuntimeEvent = RuntimeEvent;
	type RuntimeCall = RuntimeCall;
	type SudoOrigin = cfg::pallet_sudo_origin::SudoOrigin<CouncilCollective>;
}

#[cfg(not(feature = "fast-runtime"))]
parameter_types! {
	pub const CouncilProposalCloseDelay: BlockNumber = 3 * DAYS;
}

#[cfg(feature = "fast-runtime")]
parameter_types! {
	pub const CouncilProposalCloseDelay: BlockNumber = 6 * common_runtime::consts::MINUTES;
}

parameter_types! {
	pub const CouncilMotionDuration: BlockNumber = 5 * DAYS;
	pub const CouncilMaxProposals: u32 = 100;
	pub const CouncilMaxMembers: u32 = 100;
}

type CouncilCollective = pallet_collective_mangata::Instance1;
impl pallet_collective_mangata::Config<CouncilCollective> for Runtime {
	type RuntimeOrigin = RuntimeOrigin;
	type Proposal = RuntimeCall;
	type RuntimeEvent = RuntimeEvent;
	type MotionDuration = cfg::pallet_collective_mangata::CouncilMotionDuration;
	type ProposalCloseDelay = cfg::pallet_collective_mangata::CouncilProposalCloseDelay;
	type MaxProposals = cfg::pallet_collective_mangata::CouncilMaxProposals;
	type MaxMembers = cfg::pallet_collective_mangata::CouncilMaxMembers;
	type FoundationAccountsProvider = cfg::pallet_maintenance::FoundationAccountsProvider<Runtime>;
	type DefaultVote = pallet_collective_mangata::PrimeDefaultVote;
	type WeightInfo = weights::pallet_collective_mangata_weights::ModuleWeight<Runtime>;
}

// To ensure that BlocksPerRound is not zero, breaking issuance calculations
// Also since 1 block is used for session change, atleast 1 block more needed for extrinsics to work
const_assert!(<Runtime as parachain_staking::Config>::BlocksPerRound::get() >= 2);

impl parachain_staking::Config for Runtime {
	type RuntimeEvent = RuntimeEvent;
	type StakingReservesProvider = MultiPurposeLiquidity;
	type Currency = orml_tokens::MultiTokenCurrencyAdapter<Runtime>;
	type MonetaryGovernanceOrigin = EnsureRoot<AccountId>;
	type BlocksPerRound = cfg::parachain_staking::BlocksPerRound;
	type LeaveCandidatesDelay = cfg::parachain_staking::LeaveCandidatesDelay;
	type CandidateBondDelay = cfg::parachain_staking::CandidateBondDelay;
	type LeaveDelegatorsDelay = cfg::parachain_staking::LeaveDelegatorsDelay;
	type RevokeDelegationDelay = cfg::parachain_staking::RevokeDelegationDelay;
	type DelegationBondDelay = cfg::parachain_staking::DelegationBondDelay;
	type RewardPaymentDelay = cfg::parachain_staking::RewardPaymentDelay;
	type MinSelectedCandidates = cfg::parachain_staking::MinSelectedCandidates;
	type MaxCollatorCandidates = cfg::parachain_staking::MaxCollatorCandidates;
	type MaxTotalDelegatorsPerCandidate = cfg::parachain_staking::MaxTotalDelegatorsPerCandidate;
	type MaxDelegatorsPerCandidate = cfg::parachain_staking::MaxDelegatorsPerCandidate;
	type MaxDelegationsPerDelegator = cfg::parachain_staking::MaxDelegationsPerDelegator;
	type DefaultCollatorCommission = cfg::parachain_staking::DefaultCollatorCommission;
	type MinCollatorStk = cfg::parachain_staking::MinCollatorStk;
	type MinCandidateStk = cfg::parachain_staking::MinCandidateStk;
	type MinDelegation = cfg::parachain_staking::MinDelegatorStk;
	type NativeTokenId = tokens::MgxTokenId;
	type StakingLiquidityTokenValuator = Xyk;
	type Issuance = Issuance;
	type StakingIssuanceVault = cfg::parachain_staking::StakingIssuanceVaultOf<Runtime>;
	type FallbackProvider = Council;
	type WeightInfo = weights::parachain_staking_weights::ModuleWeight<Runtime>;
	type DefaultPayoutLimit = cfg::parachain_staking::DefaultPayoutLimit;
}

impl pallet_xyk::XykBenchmarkingConfig for Runtime {}

impl parachain_staking::StakingBenchmarkConfig for Runtime {
	#[cfg(feature = "runtime-benchmarks")]
	type RewardsApi = ProofOfStake;
	#[cfg(feature = "runtime-benchmarks")]
	type Xyk = Xyk;
}

// Issuance history must be kept for atleast the staking reward delay
const_assert!(
	<Runtime as parachain_staking::Config>::RewardPaymentDelay::get() <=
		<Runtime as pallet_issuance::Config>::HistoryLimit::get()
);

impl pallet_issuance::Config for Runtime {
	type RuntimeEvent = RuntimeEvent;
	type NativeCurrencyId = tokens::MgxTokenId;
	type Tokens = orml_tokens::MultiTokenCurrencyAdapter<Runtime>;
	type BlocksPerRound = cfg::parachain_staking::BlocksPerRound;
	type HistoryLimit = cfg::pallet_issuance::HistoryLimit;
	type LiquidityMiningIssuanceVault = cfg::pallet_issuance::LiquidityMiningIssuanceVault;
	type StakingIssuanceVault = cfg::pallet_issuance::StakingIssuanceVault;
	type TotalCrowdloanAllocation = cfg::pallet_issuance::TotalCrowdloanAllocation;
	type IssuanceCap = cfg::pallet_issuance::IssuanceCap;
	type LinearIssuanceBlocks = cfg::pallet_issuance::LinearIssuanceBlocks;
	type LiquidityMiningSplit = cfg::pallet_issuance::LiquidityMiningSplit;
	type StakingSplit = cfg::pallet_issuance::StakingSplit;
	type ImmediateTGEReleasePercent = cfg::pallet_issuance::ImmediateTGEReleasePercent;
	type TGEReleasePeriod = cfg::pallet_issuance::TGEReleasePeriod;
	type TGEReleaseBegin = cfg::pallet_issuance::TGEReleaseBegin;
	type VestingProvider = Vesting;
	type WeightInfo = weights::pallet_issuance_weights::ModuleWeight<Runtime>;
	type LiquidityMiningApi = ProofOfStake;
}

impl pallet_vesting_mangata::Config for Runtime {
	type RuntimeEvent = RuntimeEvent;
	type Tokens = orml_tokens::MultiTokenCurrencyAdapter<Runtime>;
	type BlockNumberToBalance = ConvertInto;
	type MinVestedTransfer = cfg::pallet_vesting_mangata::MinVestedTransfer;
	type WeightInfo = weights::pallet_vesting_mangata_weights::ModuleWeight<Runtime>;
	// `VestingInfo` encode length is 36bytes. 28 schedules gets encoded as 1009 bytes, which is the
	// highest number of schedules that encodes less than 2^10.
	const MAX_VESTING_SCHEDULES: u32 = 50;
}

impl pallet_crowdloan_rewards::Config for Runtime {
	type RuntimeEvent = RuntimeEvent;
	type Initialized = cfg::pallet_crowdloan_rewards::Initialized;
	type InitializationPayment = cfg::pallet_crowdloan_rewards::InitializationPayment;
	type MaxInitContributors = cfg::pallet_crowdloan_rewards::MaxInitContributorsBatchSizes;
	type MinimumReward = cfg::pallet_crowdloan_rewards::MinimumReward;
	type RewardAddressRelayVoteThreshold = cfg::pallet_crowdloan_rewards::RelaySignaturesThreshold;
	type NativeTokenId = tokens::MgxTokenId;
	type Tokens = orml_tokens::MultiTokenCurrencyAdapter<Runtime>;
	type RelayChainAccountId = sp_runtime::AccountId32;
	type RewardAddressChangeOrigin = EnsureRoot<AccountId>;
	type SignatureNetworkIdentifier = cfg::pallet_crowdloan_rewards::SigantureNetworkIdentifier;
	type RewardAddressAssociateOrigin = EnsureRoot<AccountId>;
	type VestingBlockNumber = BlockNumber;
	type VestingBlockProvider = System;
	type WeightInfo = weights::pallet_crowdloan_rewards_weights::ModuleWeight<Runtime>;
}

impl pallet_multipurpose_liquidity::Config for Runtime {
	type RuntimeEvent = RuntimeEvent;
	type MaxRelocks = cfg::MaxLocksOf<Runtime>;
	type Tokens = orml_tokens::MultiTokenCurrencyAdapter<Runtime>;
	type NativeCurrencyId = tokens::MgxTokenId;
	type VestingProvider = Vesting;
	type Xyk = Xyk;
	type WeightInfo = weights::pallet_multipurpose_liquidity_weights::ModuleWeight<Runtime>;
}

impl orml_unknown_tokens::Config for Runtime {
	type RuntimeEvent = RuntimeEvent;
}

impl orml_xcm::Config for Runtime {
	type RuntimeEvent = RuntimeEvent;
	type SovereignOrigin = EnsureRoot<AccountId>;
}

impl pallet_root_testing::Config for Runtime {}

use common_runtime::config::orml_asset_registry::AssetMetadataOf;

impl orml_asset_registry::Config for Runtime {
	type RuntimeEvent = RuntimeEvent;
	type CustomMetadata = CustomMetadata;
	type AssetId = TokenId;
	type AuthorityOrigin = cfg::orml_asset_registry::AssetAuthority<Runtime>;
	type AssetProcessor = cfg::orml_asset_registry::SequentialIdWithCreation<Runtime>;
	type Balance = Balance;
	type WeightInfo = weights::orml_asset_registry_weights::ModuleWeight<Runtime>;
}
use cfg::pallet_proxy::ProxyType;

// TODO: ideally should be moved to common runtime
impl InstanceFilter<RuntimeCall> for ProxyType {
	fn filter(&self, c: &RuntimeCall) -> bool {
		match self {
			_ if matches!(c, RuntimeCall::Utility(..)) => true,
			ProxyType::AutoCompound => {
				matches!(
					c,
					RuntimeCall::Xyk(pallet_xyk::Call::provide_liquidity_with_conversion { .. }) |
						RuntimeCall::Xyk(pallet_xyk::Call::compound_rewards { .. })
				)
			},
		}
	}
	fn is_superset(&self, o: &Self) -> bool {
		match (self, o) {
			(x, y) if x == y => true,
			_ => false,
		}
	}
}

impl pallet_proxy::Config for Runtime {
	type RuntimeEvent = RuntimeEvent;
	type RuntimeCall = RuntimeCall;
	type Currency = orml_tokens::CurrencyAdapter<Runtime, tokens::MgxTokenId>;
	type ProxyType = cfg::pallet_proxy::ProxyType;
	type ProxyDepositBase = cfg::pallet_proxy::ProxyDepositBase;
	type ProxyDepositFactor = cfg::pallet_proxy::ProxyDepositFactor;
	type MaxProxies = frame_support::traits::ConstU32<32>;
	type WeightInfo = pallet_proxy::weights::SubstrateWeight<Runtime>;
	type MaxPending = frame_support::traits::ConstU32<32>;
	type CallHasher = BlakeTwo256;
	type AnnouncementDepositBase = cfg::pallet_proxy::AnnouncementDepositBase;
	type AnnouncementDepositFactor = cfg::pallet_proxy::AnnouncementDepositFactor;
}

impl pallet_identity::Config for Runtime {
	type RuntimeEvent = RuntimeEvent;
	type Currency = orml_tokens::CurrencyAdapter<Runtime, tokens::MgxTokenId>;
	type BasicDeposit = cfg::pallet_identity::BasicDeposit;
	type FieldDeposit = cfg::pallet_identity::FieldDeposit;
	type SubAccountDeposit = cfg::pallet_identity::SubAccountDeposit;
	type MaxSubAccounts = cfg::pallet_identity::MaxSubAccounts;
	type MaxAdditionalFields = cfg::pallet_identity::MaxAdditionalFields;
	type MaxRegistrars = cfg::pallet_identity::MaxRegistrars;
	type ForceOrigin = cfg::pallet_identity::IdentityForceOrigin;
	type RegistrarOrigin = cfg::pallet_identity::IdentityRegistrarOrigin;
	type Slashed = Treasury;
	type WeightInfo = pallet_identity::weights::SubstrateWeight<Runtime>;
}

impl pallet_maintenance::Config for Runtime {
	type RuntimeEvent = RuntimeEvent;
	type FoundationAccountsProvider = cfg::pallet_maintenance::FoundationAccountsProvider<Runtime>;
}

// Create the runtime by composing the FRAME pallets that were previously configured.
construct_runtime!(
	pub enum Runtime where
		Block = Block,
		NodeBlock = opaque::Block,
		UncheckedExtrinsic = UncheckedExtrinsic,
	{
		// System support stuff.
		System: frame_system::{Pallet, Call, Config, Storage, Event<T>} = 0,
		ParachainSystem: cumulus_pallet_parachain_system::{
			Pallet, Call, Config, Storage, Inherent, Event<T>, ValidateUnsigned,
		} = 1,
		Timestamp: pallet_timestamp::{Pallet, Call, Storage, Inherent} = 2,
		ParachainInfo: parachain_info::{Pallet, Storage, Config} = 3,
		Utility: pallet_utility_mangata::{Pallet, Call, Event} = 4,
		Proxy: pallet_proxy::{Pallet, Call, Storage, Event<T>} = 5,
		Maintenance: pallet_maintenance::{Pallet, Call, Storage, Event<T>} = 6,
		RootTesting: pallet_root_testing::{Pallet, Call, Storage} = 9,

		// Monetary stuff.
		Tokens: orml_tokens::{Pallet, Storage, Call, Event<T>, Config<T>} = 10,
		TransactionPayment: pallet_transaction_payment_mangata::{Pallet, Storage, Event<Runtime>} = 11,

		// Xyk stuff
		Xyk: pallet_xyk::{Pallet, Call, Storage, Event<T>, Config<T>} = 13,
		ProofOfStake: pallet_proof_of_stake::{Pallet, Call, Storage, Event<T>} = 14,

		// Fee Locks
		FeeLock: pallet_fee_lock::{Pallet, Storage, Call, Event<T>, Config<T>} = 15,

		// Vesting
		Vesting: pallet_vesting_mangata::{Pallet, Call, Storage, Event<T>} = 17,

		// Crowdloan
		Crowdloan: pallet_crowdloan_rewards::{Pallet, Call, Storage, Event<T>} = 18,

		// Issuance
		Issuance: pallet_issuance::{Pallet, Event<T>, Storage, Call} = 19,

		// MultiPurposeLiquidity
		MultiPurposeLiquidity: pallet_multipurpose_liquidity::{Pallet, Call, Storage, Event<T>} = 20,

		// Bootstrap
		Bootstrap: pallet_bootstrap::{Pallet, Call, Storage, Event<T>} = 21,

		// Collator support. The order of these 4 are important and shall not change.
		Authorship: pallet_authorship::{Pallet, Storage} = 30,
		ParachainStaking: parachain_staking::{Pallet, Call, Storage, Event<T>, Config<T>} = 31,
		Session: pallet_session::{Pallet, Call, Storage, Event, Config<T>} = 32,
		Aura: pallet_aura::{Pallet, Storage, Config<T>} = 33,
		AuraExt: cumulus_pallet_aura_ext::{Pallet, Storage, Config} = 34,

		// XCM helpers.
		XcmpQueue: cumulus_pallet_xcmp_queue::{Pallet, Call, Storage, Event<T>} = 40,
		PolkadotXcm: pallet_xcm::{Pallet, Storage, Call, Event<T>, Origin, Config} = 41,
		CumulusXcm: cumulus_pallet_xcm::{Pallet, Event<T>, Origin} = 42,
		DmpQueue: cumulus_pallet_dmp_queue::{Pallet, Call, Storage, Event<T>} = 43,

		// ORML XCM
		XTokens: orml_xtokens::{Pallet, Storage, Call, Event<T>} = 50,
		UnknownTokens: orml_unknown_tokens::{Pallet, Storage, Event} = 51,
		OrmlXcm: orml_xcm::{Pallet, Call, Event<T>} = 52,
		AssetRegistry: orml_asset_registry::{Pallet, Call, Storage, Event<T>, Config<T>} = 53,

		// Governance stuff
		Treasury: pallet_treasury::{Pallet, Call, Storage, Config, Event<T>} = 60,
		Sudo: pallet_sudo_mangata::{Pallet, Call, Config<T>, Storage, Event<T>} = 61,
		SudoOrigin: pallet_sudo_origin::{Pallet, Call, Event<T>} = 62,
		Council: pallet_collective_mangata::<Instance1>::{Pallet, Call, Storage, Origin<T>, Event<T>, Config<T>} = 63,
		Identity: pallet_identity::{Pallet, Call, Storage, Event<T>} = 64,
	}
);

#[cfg(feature = "runtime-benchmarks")]
#[macro_use]
extern crate frame_benchmarking;

#[cfg(feature = "runtime-benchmarks")]
mod benches {
	define_benchmarks!(
		[frame_system, SystemBench::<Runtime>]
		[pallet_session, SessionBench::<Runtime>]
		[pallet_timestamp, Timestamp]
		[orml_tokens, Tokens]
		[orml_asset_registry, AssetRegistry]
		[parachain_staking, ParachainStaking]
		[pallet_xyk, Xyk]
		[pallet_treasury, Treasury]
		[pallet_collective_mangata, Council]
		[pallet_bootstrap, Bootstrap]
		[pallet_crowdloan_rewards, Crowdloan]
		[pallet_utility_mangata, Utility]
		[pallet_vesting_mangata, Vesting]
		[pallet_issuance, Issuance]
		[pallet_multipurpose_liquidity, MultiPurposeLiquidity]
		[pallet_fee_lock, FeeLock]
		[pallet_proof_of_stake, ProofOfStake]
	);
}

impl_runtime_apis! {

	impl ver_api::VerApi<Block> for Runtime {
		fn get_signer(
			tx: <Block as BlockT>::Extrinsic,
		) -> Option<(sp_runtime::AccountId32, u32)> {
			if let Some(sig) = tx.signature.clone(){
				let nonce: frame_system::CheckNonce<_> = sig.2.4;
				<Runtime as frame_system::Config>::Lookup::lookup(sig.0)
					.ok()
					.and_then(|addr| Some((addr, nonce.0)))
			}else{
				None
			}
		}

		fn is_storage_migration_scheduled() -> bool{
			System::read_events_no_consensus()
				.any(|record|
					matches!(record.event,
						RuntimeEvent::ParachainSystem( cumulus_pallet_parachain_system::Event::<Runtime>::ValidationFunctionApplied{relay_chain_block_num: _})))
		}

		fn store_seed(seed: sp_core::H256){
			// initialize has been called already so we can fetch number from the storage
			System::set_block_seed(&seed);
		}

		fn get_previous_block_txs() -> Vec<Vec<u8>> {
			System::get_previous_blocks_txs()
		}

		fn pop_txs(count: u64) -> Vec<Vec<u8>>{
			System::pop_txs(count as usize)
		}

		fn create_enqueue_txs_inherent(txs: Vec<<Block as BlockT>::Extrinsic>) -> <Block as BlockT>::Extrinsic{
			UncheckedExtrinsic::new_unsigned(
				RuntimeCall::System(frame_system::Call::enqueue_txs{txs:
					txs.into_iter()
					.map(|tx|
						(
							tx.signature.clone().and_then(|sig| <Runtime as frame_system::Config>::Lookup::lookup(sig.0).ok()),
							tx.encode()
						)
					)
					.collect()}))
		}

		fn can_enqueue_txs() -> bool{
			System::can_enqueue_txs()
		}

		fn start_prevalidation() {
			System::set_prevalidation()
		}
	}

	impl ver_api::VerNonceApi<Block, AccountId> for Runtime {
		fn enqueued_txs_count(acc: AccountId) -> u64 {

			System::enqueued_txs_count(&acc) as u64
		}
	}

	impl xyk_runtime_api::XykApi<Block, Balance, TokenId, AccountId> for Runtime {
		fn calculate_sell_price(
			input_reserve: Balance,
			output_reserve: Balance,
			sell_amount: Balance
		) -> XYKRpcResult<Balance> {
			XYKRpcResult {
				price: Xyk::calculate_sell_price(input_reserve, output_reserve, sell_amount)
					.map_err(|e|
						{
							log::warn!(target:"xyk", "rpc 'XYK::calculate_sell_price' error: '{:?}', returning default value instead", e);
							e
						}
					).unwrap_or_default()
			}
		}

		fn calculate_buy_price(
			input_reserve: Balance,
			output_reserve: Balance,
			buy_amount: Balance
		) -> XYKRpcResult<Balance> {
			XYKRpcResult {
				price: Xyk::calculate_buy_price(input_reserve, output_reserve, buy_amount)
					.map_err(|e|
						{
							log::warn!(target:"xyk", "rpc 'XYK::calculate_buy_price' error: '{:?}', returning default value instead", e);
							e
						}
					).unwrap_or_default()

			}
		}

		fn calculate_sell_price_id(
			sold_token_id: TokenId,
			bought_token_id: TokenId,
			sell_amount: Balance
		) -> XYKRpcResult<Balance> {
			XYKRpcResult {
				price: Xyk::calculate_sell_price_id(sold_token_id, bought_token_id, sell_amount)
					.map_err(|e|
						{
							log::warn!(target:"xyk", "rpc 'XYK::calculate_sell_price_id' error: '{:?}', returning default value instead", e);
							e
						}
					).unwrap_or_default()
			}
		}

		fn calculate_buy_price_id(
			sold_token_id: TokenId,
			bought_token_id: TokenId,
			buy_amount: Balance
		) -> XYKRpcResult<Balance> {
			XYKRpcResult {
				price: Xyk::calculate_buy_price_id(sold_token_id, bought_token_id, buy_amount)
					.map_err(|e|
						{
							log::warn!(target:"xyk", "rpc 'XYK::calculate_buy_price_id' error: '{:?}', returning default value instead", e);
							e
						}
					).unwrap_or_default()
			}
		}

		fn get_burn_amount(
			first_asset_id: TokenId,
			second_asset_id: TokenId,
			liquidity_asset_amount: Balance
		) -> RpcAmountsResult<Balance> {
			match Xyk::get_burn_amount(first_asset_id, second_asset_id, liquidity_asset_amount){
				Ok((first_asset_amount, second_asset_amount)) => RpcAmountsResult{
																	first_asset_amount,
																	second_asset_amount
																},
				Err(e) => {
					log::warn!(target:"xyk", "rpc 'XYK::get_burn_amount' error: '{:?}', returning default value instead", e);
					Default::default()
				},
			}
		}

		fn get_max_instant_burn_amount(
			user: AccountId,
			liquidity_asset_id: TokenId,
		) -> XYKRpcResult<Balance> {
			XYKRpcResult { price: Xyk::get_max_instant_burn_amount(&user, liquidity_asset_id) }
		}

		fn get_max_instant_unreserve_amount(
			user: AccountId,
			liquidity_asset_id: TokenId,
		) -> XYKRpcResult<Balance> {
			XYKRpcResult { price: Xyk::get_max_instant_unreserve_amount(&user, liquidity_asset_id) }
		}

		fn calculate_rewards_amount(
			user: AccountId,
			liquidity_asset_id: TokenId,
		) -> XYKRpcResult<Balance> {
			match ProofOfStake::calculate_rewards_amount(user, liquidity_asset_id){
				Ok(claimable_rewards) => XYKRpcResult{
					price:claimable_rewards
				},
				Err(e) => {
						log::warn!(target:"xyk", "rpc 'XYK::calculate_rewards_amount' error: '{:?}', returning default value instead", e);
						Default::default()
				},
			}
		}

		fn calculate_balanced_sell_amount(
			total_amount: Balance,
			reserve_amount: Balance,
		) -> XYKRpcResult<Balance> {
			XYKRpcResult {
				price: Xyk::calculate_balanced_sell_amount(total_amount, reserve_amount)
					.map_err(|e|
						{
							log::warn!(target:"xyk", "rpc 'XYK::calculate_balanced_sell_amount' error: '{:?}', returning default value instead", e);
							e
						}
					).unwrap_or_default()
			}
		}

		fn is_sell_asset_lock_free(
			path: Vec<TokenId>,
			input_amount: Balance,
			) -> Option<bool>{
			match (path.len(), pallet_fee_lock::FeeLockMetadata::<Runtime>::get()) {
				(length, _) if length < 2 => {
					None
				}
				(2, Some(feelock)) => {
					let input = path.get(0)?;
					let output = path.get(1)?;
					let output_amount = Xyk::calculate_sell_price_id(*input, *output, input_amount).ok()?;
					Some(
					FeeHelpers::<
								Runtime,
								orml_tokens::MultiTokenCurrencyAdapter<Runtime>,
								ToAuthor<Runtime>,
								OnChargeTransactionHandler<Runtime>,
								FeeLock,
								>::is_high_value_swap(&feelock, *input, input_amount)
									||
					FeeHelpers::<
								Runtime,
								orml_tokens::MultiTokenCurrencyAdapter<Runtime>,
								ToAuthor<Runtime>,
								OnChargeTransactionHandler<Runtime>,
								FeeLock,
								>::is_high_value_swap(&feelock, *output, output_amount)
								)
				}
				(_,  None) => {
					Some(false)
				}
				(_,  Some(_)) => {
					Some(true)
				}
			}
		}

		fn is_buy_asset_lock_free(
			path: Vec<TokenId>,
			input_amount: Balance,
			) -> Option<bool>{
			match (path.len(), pallet_fee_lock::FeeLockMetadata::<Runtime>::get()) {
				(length, _) if length < 2 => {
					None
				}
				(2, Some(feelock)) => {
					let input = path.get(0)?;
					let output = path.get(1)?;
					let output_amount = Xyk::calculate_buy_price_id(*input, *output, input_amount).ok()?;
					Some(
					FeeHelpers::<
								Runtime,
								orml_tokens::MultiTokenCurrencyAdapter<Runtime>,
								ToAuthor<Runtime>,
								OnChargeTransactionHandler<Runtime>,
								FeeLock,
								>::is_high_value_swap(&feelock, *input, input_amount)
									||
					FeeHelpers::<
								Runtime,
								orml_tokens::MultiTokenCurrencyAdapter<Runtime>,
								ToAuthor<Runtime>,
								OnChargeTransactionHandler<Runtime>,
								FeeLock,
								>::is_high_value_swap(&feelock, *output, output_amount)
								)
				}
				(_, None) => {
					Some(false)
				}
				(_, Some(_)) => {
					Some(true)
				}
			}
		}

		fn get_tradeable_tokens() -> Vec<(mangata_types::TokenId, RpcMeta)> {
			orml_asset_registry::Metadata::<Runtime>::iter()
			  .filter(|(_, k)| !k.name.is_empty() && !k.symbol.is_empty())
			  .map(|(token_id, k)| {
				let meta = RpcMeta {
					decimals: k.decimals
				};
				(token_id, meta)
			  })
			  .collect::<Vec<_>>()
		}
	}

	impl sp_consensus_aura::AuraApi<Block, AuraId> for Runtime {
		fn slot_duration() -> sp_consensus_aura::SlotDuration {
			sp_consensus_aura::SlotDuration::from_millis(Aura::slot_duration())
		}

		fn authorities() -> Vec<AuraId> {
			Aura::authorities().into_inner()
		}
	}

	impl pallet_vesting_mangata_rpc_runtime_api::VestingMangataApi<Block, AccountId, TokenId, Balance, BlockNumber> for Runtime {
		fn get_vesting_locked_at(who: AccountId, token_id: TokenId, at_block_number: Option<BlockNumber>) -> VestingInfosWithLockedAt<Balance, BlockNumber>
		{
			match Vesting::get_vesting_locked_at(&who, token_id, at_block_number){
				Ok(vesting_infos_with_locked_at) => VestingInfosWithLockedAt{
					vesting_infos_with_locked_at: vesting_infos_with_locked_at
				},
				Err(e) => {
						log::warn!(target:"vesting", "rpc 'Vesting::get_vesting_locked_at' error: '{:?}', returning default value instead", e);
						Default::default()
				},
			}
		}
	}

	impl sp_api::Core<Block> for Runtime {
		fn version() -> RuntimeVersion {
			VERSION
		}

		fn execute_block(block: Block) {
			let key = cumulus_pallet_aura_ext::get_block_signer_pub_key::<Runtime,Block>(&block);
			Executive::execute_block_ver_impl(block, key);
		}

		fn initialize_block(header: &<Block as BlockT>::Header) {
			Executive::initialize_block(header)
		}
	}

	impl sp_api::Metadata<Block> for Runtime {
		fn metadata() -> OpaqueMetadata {
			OpaqueMetadata::new(Runtime::metadata().into())
		}
	}

	impl sp_block_builder::BlockBuilder<Block> for Runtime {
		fn apply_extrinsic(extrinsic: <Block as BlockT>::Extrinsic) -> ApplyExtrinsicResult {
			Executive::apply_extrinsic(extrinsic)
		}

		fn finalize_block() -> <Block as BlockT>::Header {
			Executive::finalize_block()
		}

		fn inherent_extrinsics(data: sp_inherents::InherentData) -> Vec<<Block as BlockT>::Extrinsic> {
			data.create_extrinsics()
		}

		fn check_inherents(
			block: Block,
			data: sp_inherents::InherentData,
		) -> sp_inherents::CheckInherentsResult {
			data.check_extrinsics(&block)
		}
	}

	impl sp_transaction_pool::runtime_api::TaggedTransactionQueue<Block> for Runtime {
		fn validate_transaction(
			source: TransactionSource,
			tx: <Block as BlockT>::Extrinsic,
			block_hash: <Block as BlockT>::Hash,
		) -> TransactionValidity {
			Executive::validate_transaction(source, tx, block_hash)
		}
	}

	impl sp_offchain::OffchainWorkerApi<Block> for Runtime {
		fn offchain_worker(header: &<Block as BlockT>::Header) {
			Executive::offchain_worker(header)
		}
	}

	impl sp_session::SessionKeys<Block> for Runtime {
		fn generate_session_keys(seed: Option<Vec<u8>>) -> Vec<u8> {
			SessionKeys::generate(seed)
		}

		fn decode_session_keys(
			encoded: Vec<u8>,
		) -> Option<Vec<(Vec<u8>, KeyTypeId)>> {
			SessionKeys::decode_into_raw_public_keys(&encoded)
		}
	}

	impl frame_system_rpc_runtime_api::AccountNonceApi<Block, AccountId, Index> for Runtime {
		fn account_nonce(account: AccountId) -> Index {
			System::account_nonce(account)
		}
	}

	impl pallet_transaction_payment_mangata_rpc_runtime_api::TransactionPaymentApi<Block, Balance> for Runtime {
		fn query_info(
			uxt: <Block as BlockT>::Extrinsic,
			len: u32,
		) -> pallet_transaction_payment_mangata_rpc_runtime_api::RuntimeDispatchInfo<Balance> {
			TransactionPayment::query_info(uxt, len)
		}
		fn query_fee_details(
			uxt: <Block as BlockT>::Extrinsic,
			len: u32,
		) -> pallet_transaction_payment_mangata::FeeDetails<Balance> {
			TransactionPayment::query_fee_details(uxt, len)
		}
	}

	impl cumulus_primitives_core::CollectCollationInfo<Block> for Runtime {
		fn collect_collation_info(header: &<Block as BlockT>::Header) -> cumulus_primitives_core::CollationInfo {
			ParachainSystem::collect_collation_info(header)
		}
	}

	#[cfg(feature = "try-runtime")]
	impl frame_try_runtime::TryRuntime<Block> for Runtime {
		fn on_runtime_upgrade(checks: frame_try_runtime::UpgradeCheckSelect) -> (Weight, Weight) {
			// NOTE: intentional unwrap: we don't want to propagate the error backwards, and want to
			// have a backtrace here. If any of the pre/post migration checks fail, we shall stop
			// right here and right now.
			let weight = Executive::try_runtime_upgrade(checks).unwrap();
			(weight, cfg::frame_system::RuntimeBlockWeights::get().max_block)
		}

		fn execute_block(
			block: Block,
			state_root_check: bool,
			signature_check: bool,
			select: frame_try_runtime::TryStateSelect
		) -> Weight {
			log::info!(
				target: "node-runtime",
				"try-runtime: executing block {:?} / root checks: {:?} / try-state-select: {:?}",
				block.header.hash(),
				state_root_check,
				select,
			);
			// NOTE: intentional unwrap: we don't want to propagate the error backwards, and want to
			// have a backtrace here.
			Executive::try_execute_block(block, state_root_check, signature_check, select).unwrap()
		}
	}

	#[cfg(feature = "runtime-benchmarks")]
	impl frame_benchmarking::Benchmark<Block> for Runtime {
		fn benchmark_metadata(extra: bool) -> (
			Vec<frame_benchmarking::BenchmarkList>,
			Vec<frame_support::traits::StorageInfo>,
		) {
			use frame_benchmarking::{list_benchmark, Benchmarking, BenchmarkList};
			use frame_support::traits::StorageInfoTrait;
			use frame_system_benchmarking::Pallet as SystemBench;
			use cumulus_pallet_session_benchmarking::Pallet as SessionBench;

			let mut list = Vec::<BenchmarkList>::new();

			list_benchmarks!(list, extra);

			let storage_info = AllPalletsWithSystem::storage_info();

			return (list, storage_info)
		}

		fn dispatch_benchmark(
			config: frame_benchmarking::BenchmarkConfig
		) -> Result<Vec<frame_benchmarking::BenchmarkBatch>, sp_runtime::RuntimeString> {
			use frame_benchmarking::{Benchmarking, BenchmarkBatch, add_benchmark, TrackedStorageKey};

			use frame_system_benchmarking::Pallet as SystemBench;
			impl frame_system_benchmarking::Config for Runtime {}

			use cumulus_pallet_session_benchmarking::Pallet as SessionBench;
			impl cumulus_pallet_session_benchmarking::Config for Runtime {}

			let whitelist: Vec<TrackedStorageKey> = vec![
				// Block Number
				hex_literal::hex!("26aa394eea5630e07c48ae0c9558cef702a5c1b19ab7a04f536c519aca4983ac").to_vec().into(),
				// Total Issuance
				hex_literal::hex!("c2261276cc9d1f8598ea4b6a74b15c2f57c875e4cff74148e4628f264b974c80").to_vec().into(),
				// Execution Phase
				hex_literal::hex!("26aa394eea5630e07c48ae0c9558cef7ff553b5a9862a516939d82b3d3d8661a").to_vec().into(),
				// Event Count
				hex_literal::hex!("26aa394eea5630e07c48ae0c9558cef70a98fdbe9ce6c55837576c60c7af3850").to_vec().into(),
				// System Events
				hex_literal::hex!("26aa394eea5630e07c48ae0c9558cef780d41e5e16056765bc8461851072c9d7").to_vec().into(),
			];

			let mut batches = Vec::<BenchmarkBatch>::new();
			let params = (&config, &whitelist);

			add_benchmarks!(params, batches);

			if batches.is_empty() { return Err("Benchmark not found for this pallet.".into()) }
			Ok(batches)
		}
	}
}

struct CheckInherents;

impl cumulus_pallet_parachain_system::CheckInherents<Block> for CheckInherents {
	fn check_inherents(
		block: &Block,
		relay_state_proof: &cumulus_pallet_parachain_system::RelayChainStateProof,
	) -> sp_inherents::CheckInherentsResult {
		let relay_chain_slot = relay_state_proof
			.read_slot()
			.expect("Could not read the relay chain slot from the proof");

		let inherent_data =
			cumulus_primitives_timestamp::InherentDataProvider::from_relay_chain_slot_and_duration(
				relay_chain_slot,
				sp_std::time::Duration::from_secs(6),
			)
			.create_inherent_data()
			.expect("Could not create the timestamp inherent data");
		inherent_data.check_extrinsics(block)
	}
}

// replace validate block function with its expanded version
#[doc(hidden)]
mod parachain_validate_block {
	use crate::Runtime;

	#[no_mangle]
	#[cfg(not(feature = "std"))]
	unsafe fn validate_block(arguments: *mut u8, arguments_len: usize) -> u64 {
		let args = cumulus_pallet_parachain_system::validate_block::sp_std::boxed::Box::from_raw(
			cumulus_pallet_parachain_system::validate_block::sp_std::slice::from_raw_parts_mut(
				arguments,
				arguments_len,
			),
		);
		let args = cumulus_pallet_parachain_system::validate_block::bytes::Bytes::from(args);

		// Then we decode from these bytes the `MemoryOptimizedValidationParams`.
		let params = cumulus_pallet_parachain_system::validate_block::decode_from_bytes::<
			cumulus_pallet_parachain_system::validate_block::MemoryOptimizedValidationParams,
		>(args)
		.expect("Invalid arguments to `validate_block`.");

		let res =
            cumulus_pallet_parachain_system::validate_block::implementation::validate_block::<<crate::Runtime
                                                                                              as
                                                                                              cumulus_pallet_parachain_system::validate_block::GetRuntimeBlockType>::RuntimeBlock,
                                                                                              cumulus_pallet_aura_ext::BlockExecutorVer<crate::Runtime, crate::Executive>,
                                                                                              crate::Runtime,
                                                                                              crate::CheckInherents>(params);
		cumulus_pallet_parachain_system::validate_block::polkadot_parachain::write_result(&res)
	}
}<|MERGE_RESOLUTION|>--- conflicted
+++ resolved
@@ -56,13 +56,8 @@
 pub use pallet_sudo_origin;
 pub use pallet_xyk;
 // XCM Imports
-<<<<<<< HEAD
 use pallet_xyk::AssetMetadataMutationTrait;
 use xyk_runtime_api::{RpcAmountsResult, XYKRpcResult, RpcMeta};
-=======
-
-use xyk_runtime_api::{RpcAmountsResult, XYKRpcResult};
->>>>>>> 728fd56b
 
 // Make the WASM binary available.
 #[cfg(feature = "std")]
