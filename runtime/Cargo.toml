[package]
name = "mangata-runtime"
version = "4.0.0"
authors = ["Mangata Team"]
edition = "2018"
license = "Unlicense"

[package.metadata.docs.rs]
targets = ["x86_64-unknown-linux-gnu"]

[build-dependencies]
substrate-wasm-builder = { git = "https://github.com/mangata-finance/substrate", branch = "polkadot-v0.9.12" }

[dependencies]
codec = { package = "parity-scale-codec", version = "2.0.0", default-features = false, features = ["derive"]}
log = { version = "0.4.14", default-features = false }
scale-info = { version = "1.0.0", default-features = false, features = ["derive"] }
serde = { version = "1.0.119", optional = true, features = ["derive"] }
smallvec = "1.6.1"
static_assertions = "1.1.0"

# Local Dependencies
mangata-primitives = { path = '../primitives/mangata', default-features = false, version = "0.1.0" }
pallet-assets-info = { path = '../pallets/assets-info', default-features = false, version = "2.0.0" }
pallet-xyk = { path = '../pallets/xyk', default-features = false, version = '0.1.0' }
xyk-runtime-api = { path = '../pallets/xyk/runtime-api', default-features = false, version = '2.0.0' }
pallet-sudo-origin = { path = '../pallets/sudo-origin', default-features = false}
xcm-asset-registry = { path = '../pallets/asset-registry', default-features = false}
pallet-issuance = { path = '../pallets/issuance', default-features = false}

# Substrate Dependencies
## Substrate Primitive Dependencies
sp-api = { git = "https://github.com/mangata-finance/substrate", default-features = false, branch = "mangata-dev" }
sp-block-builder = { git = "https://github.com/mangata-finance/substrate", default-features = false, branch = "mangata-dev" }
sp-consensus-aura = { git = "https://github.com/mangata-finance/substrate", default-features = false, branch = "mangata-dev" }
sp-core = { git = "https://github.com/mangata-finance/substrate", default-features = false, branch = "mangata-dev" }
sp-inherents = { git = "https://github.com/mangata-finance/substrate", default-features = false, branch = "mangata-dev" }
sp-io = { git = "https://github.com/mangata-finance/substrate", default-features = false, branch = "mangata-dev" }
sp-offchain = { git = "https://github.com/mangata-finance/substrate", default-features = false, branch = "mangata-dev" }
sp-runtime = { git = "https://github.com/mangata-finance/substrate", default-features = false, branch = "mangata-dev" }
sp-session = { git = "https://github.com/mangata-finance/substrate", default-features = false, branch = "mangata-dev" }
sp-std = { git = "https://github.com/mangata-finance/substrate", default-features = false, branch = "mangata-dev" }
sp-transaction-pool = { git = "https://github.com/mangata-finance/substrate", default-features = false, branch = "mangata-dev" }
sp-version = { git = "https://github.com/mangata-finance/substrate", default-features = false, branch = "mangata-dev" }

## Substrate FRAME Dependencies
frame-benchmarking = { git = "https://github.com/mangata-finance/substrate", default-features = false, optional = true, branch = "mangata-dev" }
frame-executive = { git = "https://github.com/mangata-finance/substrate", default-features = false, branch = "mangata-dev" }
frame-try-runtime = { git = "https://github.com/mangata-finance/substrate", default-features = false, optional = true , branch = "mangata-dev" }
frame-support = { git = "https://github.com/mangata-finance/substrate", default-features = false, branch = "mangata-dev" }
frame-system = { git = "https://github.com/mangata-finance/substrate", default-features = false, branch = "mangata-dev" }
frame-system-benchmarking = { git = "https://github.com/mangata-finance/substrate", default-features = false, optional = true, branch = "mangata-dev" }
frame-system-rpc-runtime-api = { git = "https://github.com/mangata-finance/substrate", default-features = false, branch = "mangata-dev" }
ver-api = { git = "https://github.com/mangata-finance/substrate", default-features = false, branch = "mangata-dev" }

## Substrate Pallet Dependencies
pallet-aura = { git = "https://github.com/mangata-finance/substrate", default-features = false, branch = "mangata-dev" }
pallet-authorship = { git = "https://github.com/mangata-finance/substrate", default-features = false, branch = "mangata-dev" }
pallet-session = { git = "https://github.com/mangata-finance/substrate", default-features = false, branch = "mangata-dev" }
pallet-sudo = { git = "https://github.com/mangata-finance/substrate", default-features = false, branch = "mangata-dev" }
pallet-timestamp = { git = "https://github.com/mangata-finance/substrate", default-features = false, branch = "mangata-dev" }
pallet-transaction-payment = { git = "https://github.com/mangata-finance/substrate", default-features = false, branch = "mangata-dev" }
pallet-transaction-payment-rpc-runtime-api = { git = "https://github.com/mangata-finance/substrate", default-features = false, branch = "mangata-dev" }
pallet-treasury = { git = "https://github.com/mangata-finance/substrate", default-features = false, branch = "mangata-dev" }
pallet-elections-phragmen = { git = "https://github.com/mangata-finance/substrate", default-features = false, branch = "mangata-dev" }
pallet-collective = { git = "https://github.com/mangata-finance/substrate", default-features = false, branch = "mangata-dev" }
pallet-vesting-mangata = { git = "https://github.com/mangata-finance/substrate", default-features = false, branch = "mangata-dev" }

# Open-Runtime-Module-Library Dependencies
orml-tokens = {  default-features = false, version = "0.4.1-dev", git = "https://github.com/mangata-finance/open-runtime-module-library", branch = "mangata-dev" }
orml-traits = {  default-features = false, version = "0.4.1-dev", git = "https://github.com/mangata-finance/open-runtime-module-library", branch = "mangata-dev" }
orml-xtokens = {  default-features = false, version = "0.4.1-dev", git = "https://github.com/mangata-finance/open-runtime-module-library", branch = "mangata-dev" }
orml-xcm-support = {  default-features = false, version = "0.4.1-dev", git = "https://github.com/mangata-finance/open-runtime-module-library", branch = "mangata-dev" }
orml-unknown-tokens = {  default-features = false, version = "0.4.1-dev", git = "https://github.com/mangata-finance/open-runtime-module-library", branch = "mangata-dev" }
orml-xcm = {  default-features = false, version = "0.4.1-dev", git = "https://github.com/mangata-finance/open-runtime-module-library", branch = "mangata-dev" }


# Cumulus dependencies
cumulus-pallet-aura-ext = { git = 'https://github.com/mangata-finance/cumulus', branch = 'mangata-dev', default-features = false }
cumulus-pallet-dmp-queue = { git = 'https://github.com/mangata-finance/cumulus', branch = 'mangata-dev', default-features = false }
cumulus-pallet-parachain-system = { git = 'https://github.com/mangata-finance/cumulus', branch = 'mangata-dev', default-features = false }
cumulus-pallet-xcm = { git = 'https://github.com/mangata-finance/cumulus', branch = 'mangata-dev', default-features = false }
cumulus-pallet-xcmp-queue = { git = 'https://github.com/mangata-finance/cumulus', branch = 'mangata-dev', default-features = false }
cumulus-primitives-core = { git = 'https://github.com/mangata-finance/cumulus', branch = 'mangata-dev', default-features = false }
cumulus-primitives-timestamp = { git = 'https://github.com/mangata-finance/cumulus', branch = 'mangata-dev', default-features = false }
cumulus-primitives-utility = { git = 'https://github.com/mangata-finance/cumulus', branch = 'mangata-dev', default-features = false }
parachain-info = { git = 'https://github.com/mangata-finance/cumulus', branch = 'mangata-dev', default-features = false }

# Polkadot Dependencies
pallet-xcm = { git = "https://github.com/mangata-finance/polkadot", default-features = false, branch = "release-v0.9.16" }
polkadot-parachain = { git = "https://github.com/mangata-finance/polkadot", default-features = false, branch = "release-v0.9.16" }
polkadot-runtime-common = { git = "https://github.com/mangata-finance/polkadot", default-features = false, branch = "release-v0.9.16" }
xcm = { git = "https://github.com/mangata-finance/polkadot", default-features = false, branch = "release-v0.9.16" }
xcm-builder = { git = "https://github.com/mangata-finance/polkadot", default-features = false, branch = "release-v0.9.16" }
xcm-executor = { git = "https://github.com/mangata-finance/polkadot", default-features = false, branch = "release-v0.9.16" }

# Snowbridge Dependencies
artemis-core = {default-features = false, version = "0.1.1", git = "https://github.com/mangata-finance/snowbridge", branch = "mangata-dev"}
pallet-verifier = {default-features = false, version = "0.1.1", git = "https://github.com/mangata-finance/snowbridge", branch = "mangata-dev"}
artemis-erc20-app = {default-features = false, version = "0.1.1", git = "https://github.com/mangata-finance/snowbridge", branch = "mangata-dev"}
artemis-eth-app = {default-features = false, version = "0.1.1", git = "https://github.com/mangata-finance/snowbridge", branch = "mangata-dev"}
artemis-asset = {default-features = false, version = "0.1.1", git = "https://github.com/mangata-finance/snowbridge", branch = "mangata-dev"}
pallet-bridge = {default-features = false, version = "0.1.1", path = "../pallets/bridge"}

# Staking dependencies
parachain-staking = { default-features = false, git = "https://github.com/mangata-finance/moonbeam.git", branch = "mangata-dev" }

# Crowdloan dependencies
pallet-crowdloan-rewards = { default-features = false, git = "https://github.com/mangata-finance/crowdloan-rewards", branch = "feature/issuance-vesting-crowdloan" }

[features]
default = [
	"std",
]
std = [
	"codec/std",
	"serde",
	"scale-info/std",
	"log/std",
	"sp-api/std",
	"sp-block-builder/std",
	"sp-consensus-aura/std",
	"sp-core/std",
	"sp-inherents/std",
	"sp-io/std",
	"sp-offchain/std",
	"sp-runtime/std",
	"sp-session/std",
	"sp-std/std",
	"sp-transaction-pool/std",
	"sp-version/std",
	"frame-executive/std",
	"frame-support/std",
	"frame-system/std",
	"pallet-aura/std",
	"pallet-authorship/std",
	"pallet-session/std",
	"pallet-sudo/std",
	"pallet-timestamp/std",
	"pallet-transaction-payment-rpc-runtime-api/std",
	"pallet-transaction-payment/std",
	"cumulus-pallet-aura-ext/std",
	"cumulus-pallet-parachain-system/std",
	"cumulus-pallet-xcm/std",
	"cumulus-pallet-xcmp-queue/std",
	"cumulus-primitives-core/std",
	"cumulus-primitives-timestamp/std",
	"cumulus-primitives-utility/std",
	"cumulus-pallet-dmp-queue/std",
	"parachain-info/std",
	"polkadot-parachain/std",
	"polkadot-runtime-common/std",
	"xcm-builder/std",
	"xcm-executor/std",
	"xcm/std",
    "ver-api/std",
	
	"mangata-primitives/std",
	"orml-traits/std",
	"orml-tokens/std",
	"pallet-treasury/std",
	"pallet-assets-info/std",
	"pallet-xyk/std",
    "xyk-runtime-api/std",

	"artemis-core/std",
	"pallet-verifier/std",
	"artemis-erc20-app/std",
	"artemis-eth-app/std",
	"artemis-asset/std",
	"pallet-bridge/std",

	"parachain-staking/std",

	"orml-xtokens/std",
	"orml-xcm-support/std",
	"orml-unknown-tokens/std",
	"orml-xcm/std",

	"xcm-asset-registry/std",
	"pallet-issuance/std",
<<<<<<< HEAD
=======
	"pallet-vesting-mangata/std",
	"pallet-crowdloan-rewards/std",
>>>>>>> f474fdbb

]

try-runtime = [
	"frame-try-runtime",
	"frame-executive/try-runtime",
]

runtime-benchmarks = [
	"sp-runtime/runtime-benchmarks",
	"xcm-builder/runtime-benchmarks",
	"frame-benchmarking",
	"frame-system-benchmarking",
	"frame-support/runtime-benchmarks",
	"frame-system/runtime-benchmarks",
	"pallet-timestamp/runtime-benchmarks",
	"pallet-xcm/runtime-benchmarks",
]<|MERGE_RESOLUTION|>--- conflicted
+++ resolved
@@ -179,11 +179,8 @@
 
 	"xcm-asset-registry/std",
 	"pallet-issuance/std",
-<<<<<<< HEAD
-=======
 	"pallet-vesting-mangata/std",
 	"pallet-crowdloan-rewards/std",
->>>>>>> f474fdbb
 
 ]
 
