--- conflicted
+++ resolved
@@ -958,7 +958,6 @@
 			}
 		}
 
-<<<<<<< HEAD
 		fn get_liq_tokens_for_trading() -> GenericXYKRpcResult<Vec<TokenId>> {
 			GenericXYKRpcResult {
 				result: Xyk::get_liq_tokens_for_trading()
@@ -970,7 +969,7 @@
 					).unwrap_or_default()
 			}
 		}
-=======
+
 		fn is_sell_asset_lock_free(
 			path: Vec<TokenId>,
 			input_amount: Balance,
@@ -1069,7 +1068,7 @@
 			})
 			.collect::<Vec<_>>()
 		}
->>>>>>> b8202b86
+
 	}
 
 	impl sp_consensus_aura::AuraApi<Block, AuraId> for Runtime {
