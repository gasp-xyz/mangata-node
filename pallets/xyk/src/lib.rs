--- conflicted
+++ resolved
@@ -235,10 +235,7 @@
 use frame_support::Parameter;
 use mangata_primitives::{Balance, TokenId};
 use orml_tokens::{MultiTokenCurrency, MultiTokenCurrencyExtended};
-<<<<<<< HEAD
 use pallet_assets_info as assets_info;
-=======
->>>>>>> f259805b
 use sp_arithmetic::helpers_128bit::multiply_by_rational;
 use sp_runtime::traits::{AtLeast32BitUnsigned, MaybeSerializeDeserialize, Member};
 use sp_runtime::traits::{SaturatedConversion, Zero};
@@ -599,19 +596,13 @@
         let first_asset_reserve: Balance = Pools::get((first_asset_id, second_asset_id)).into();
         let second_asset_reserve: Balance = Pools::get((second_asset_id, first_asset_id)).into();
         let total_liquidity_assets: Balance =
-<<<<<<< HEAD
             <T as Trait>::Currency::total_issuance(liquidity_asset_id.into()).into();
-
-        // Calculate first and second token amount to be withdrawn
-=======
-            T::Currency::total_issuance(liquidity_asset_id.into()).into();
 
         // Calculate first and second token amount to be withdrawn
         ensure!(
             !total_liquidity_assets.is_zero(),
             Error::<T>::DivisionByZero
         );
->>>>>>> f259805b
         let first_asset_amount = multiply_by_rational(
             first_asset_reserve,
             liquidity_asset_amount,
@@ -630,10 +621,6 @@
         Ok((first_asset_amount, second_asset_amount))
     }
 
-<<<<<<< HEAD
-    //TODO U256?
-=======
->>>>>>> f259805b
     fn settle_treasury_and_burn(
         sold_asset_id: TokenId,
         bought_asset_id: TokenId,
@@ -1166,22 +1153,15 @@
             <T as Trait>::Currency::total_issuance(liquidity_asset_id.into()).into();
 
         // Calculation of required second asset amount and received liquidity token amount
-<<<<<<< HEAD
-=======
         ensure!(!first_asset_reserve.is_zero(), Error::<T>::DivisionByZero);
->>>>>>> f259805b
         let second_asset_amount = multiply_by_rational(
             first_asset_amount,
             second_asset_reserve,
             first_asset_reserve,
         )
         .map_err(|_| Error::<T>::UnexpectedFailure)?
-<<<<<<< HEAD
-            + 1;
-=======
         .checked_add(1)
         .ok_or_else(|| DispatchError::from(Error::<T>::MathOverflow))?;
->>>>>>> f259805b
         let liquidity_assets_minted = multiply_by_rational(
             first_asset_amount,
             total_liquidity_assets,
@@ -1297,15 +1277,10 @@
             Error::<T>::NotEnoughAssets,
         );
         let new_balance: Self::Balance =
-<<<<<<< HEAD
-            <T as Trait>::Currency::free_balance(liquidity_asset_id.into(), &sender).into()
-                - liquidity_asset_amount;
-=======
-            T::Currency::free_balance(liquidity_asset_id.into(), &sender)
+            <T as Trait>::Currency::free_balance(liquidity_asset_id.into(), &sender)
                 .into()
                 .checked_sub(liquidity_asset_amount)
                 .ok_or_else(|| DispatchError::from(Error::<T>::NotEnoughAssets))?;
->>>>>>> f259805b
 
         <T as Trait>::Currency::ensure_can_withdraw(
             liquidity_asset_id.into(),
@@ -1321,12 +1296,8 @@
             Module::<T>::get_burn_amount(first_asset_id, second_asset_id, liquidity_asset_amount)?;
 
         let total_liquidity_assets: Balance =
-<<<<<<< HEAD
             <T as Trait>::Currency::total_issuance(liquidity_asset_id.into()).into();
-=======
-            T::Currency::total_issuance(liquidity_asset_id.into()).into();
-
->>>>>>> f259805b
+
         // If all liquidity assets are being burned then
         // both asset amounts must be equal to their reserve values
         // All storage values related to this pool must be destroyed
@@ -1427,37 +1398,26 @@
         let total_liquidity_assets: Balance =
             <T as Trait>::Currency::total_issuance(liquidity_asset_id.into()).into();
 
-<<<<<<< HEAD
-=======
         ensure!(
             !total_liquidity_assets.is_zero(),
             Error::<T>::DivisionByZero
         );
->>>>>>> f259805b
         let second_asset_amount = multiply_by_rational(
             liquidity_token_amount,
             second_asset_reserve,
             total_liquidity_assets,
         )
         .map_err(|_| Error::<T>::UnexpectedFailure)?
-<<<<<<< HEAD
-            + 1;
-=======
         .checked_add(1)
         .ok_or_else(|| DispatchError::from(Error::<T>::MathOverflow))?;
->>>>>>> f259805b
         let first_asset_amount = multiply_by_rational(
             liquidity_token_amount,
             first_asset_reserve,
             total_liquidity_assets,
         )
         .map_err(|_| Error::<T>::UnexpectedFailure)?
-<<<<<<< HEAD
-            + 1;
-=======
         .checked_add(1)
         .ok_or_else(|| DispatchError::from(Error::<T>::MathOverflow))?;
->>>>>>> f259805b
 
         Ok((
             first_asset_id,
@@ -1534,15 +1494,7 @@
             };
         let mng_token_reserve = Pools::get((mng_token_id, other_token_id));
         let liquidity_token_reserve: Balance =
-<<<<<<< HEAD
             <T as Trait>::Currency::total_issuance(liquidity_token_id.into()).into();
-        let mng_token_reserve_u256: U256 = mng_token_reserve.into();
-        let liquidity_token_amount_u256: U256 = liquidity_token_amount.into();
-        let liquidity_token_reserve_u256: U256 = liquidity_token_reserve.into();
-        (mng_token_reserve_u256 * liquidity_token_amount_u256 / liquidity_token_reserve_u256)
-            .saturated_into()
-=======
-            T::Currency::total_issuance(liquidity_token_id.into()).into();
 
         if liquidity_token_reserve.is_zero() {
             return Default::default();
@@ -1554,7 +1506,6 @@
             liquidity_token_reserve,
         )
         .unwrap_or_else(|_| Balance::max_value())
->>>>>>> f259805b
     }
 
     fn scale_liquidity_by_mng_valuation(
@@ -1565,12 +1516,6 @@
         if mng_valuation.is_zero() {
             return Default::default();
         }
-<<<<<<< HEAD
-        let mng_valuation_u256: U256 = mng_valuation.into();
-        let liquidity_token_amount_u256: U256 = liquidity_token_amount.into();
-        let mng_token_amount_u256: U256 = mng_token_amount.into();
-=======
->>>>>>> f259805b
 
         multiply_by_rational(liquidity_token_amount, mng_token_amount, mng_valuation)
             .unwrap_or_else(|_| Balance::max_value())
