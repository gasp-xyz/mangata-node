[package]
authors = ['Mangata team']
edition = '2018'
name = 'pallet-xyk'
version = '0.1.0'

[package.metadata.docs.rs]
targets = ['x86_64-unknown-linux-gnu']

[dependencies]
log = { version = "0.4.14", default-features = false }
hex = { package = "rustc-hex", version = "2.1.0", default-features = false }
hex-literal = { version = "0.3.3", default-features = false }
serde = { version = "1.0.126", optional = true }
codec = { package = "parity-scale-codec", version = "3.0.0", default-features = false }
scale-info = { version = "2.1.1", default-features = false, features = ["derive"] }

frame-support = { default-features = false, version = '4.0.0-dev' , git = "https://github.com/mangata-finance/substrate", branch = "mangata-dev-v0.9.26" }
frame-benchmarking = { default-features = false, version = '4.0.0-dev' , git = "https://github.com/mangata-finance/substrate", branch = "mangata-dev-v0.9.26" }
frame-system = { default-features = false, version = '4.0.0-dev' , git = "https://github.com/mangata-finance/substrate", branch = "mangata-dev-v0.9.26" }
sp-runtime = { default-features = false, version = '6.0.0' , git = "https://github.com/mangata-finance/substrate", branch = "mangata-dev-v0.9.26" }
sp-core = { default-features = false, version = '6.0.0' , git = "https://github.com/mangata-finance/substrate", branch = "mangata-dev-v0.9.26" }
sp-std = { version = "4.0.0-dev", default-features = false , git = "https://github.com/mangata-finance/substrate", branch = "mangata-dev-v0.9.26" }
mangata-primitives = { default-features = false, version = '0.1.0' , path = '../../primitives/mangata'}
pallet-issuance = { default-features = false, path = "../issuance" }
pallet-bootstrap = { default-features = false, path = "../bootstrap" }
sp-arithmetic = { default-features = false, version = '5.0.0' , git = "https://github.com/mangata-finance/substrate", branch = "mangata-dev-v0.9.26" }
libm = { default-features = false, git = "https://github.com/rust-lang/libm", rev="2f3fc968f43d345f9b449938d050a9ea46a04c83"}
mp-bootstrap = { path = "../../primitives/bootstrap", default-features=false }
orml-tokens = {  default-features = false, version = '0.4.1-dev' , git = "https://github.com/mangata-finance/open-runtime-module-library", branch = "mangata-dev-v0.9.26" }

<<<<<<< HEAD
pallet-assets-info = { path = '../assets-info', default-features = false, version = '2.0.0' }
pallet-vesting-mangata = { git = "https://github.com/mangata-finance/substrate", default-features = false, branch = "mangata-dev-v0.9.26" }
=======
pallet-vesting-mangata = { git = "https://github.com/mangata-finance/substrate", default-features = false, branch = "mangata-dev-v0.9.24" }
>>>>>>> 2b4faff9
mp-multipurpose-liquidity = { path = '../../primitives/multipurpose-liquidity', default-features = false}
mp-traits = { path = '../../primitives/traits', default-features = false}

[dev-dependencies]
orml-traits = { default-features = false, version="0.4.1-dev" , git = "https://github.com/mangata-finance/open-runtime-module-library", branch = "mangata-dev-v0.9.26" }
sp-io = { default-features = false, version = '6.0.0' , git = "https://github.com/mangata-finance/substrate", branch = "mangata-dev-v0.9.26" }
lazy_static = "1.1.1"
env_logger = "0.9.0"
serial_test = { version = "0.6.0", default-features = false }

[features]
default = ['std']
std = [
    'hex/std',
	'serde',
    'codec/std',
    'sp-std/std',
	'sp-core/std',
	'mp-bootstrap/std',
    'frame-support/std',
    'frame-system/std',
	"frame-benchmarking/std",
	'orml-tokens/std',
	"frame-benchmarking/std",
    'pallet-vesting-mangata/std',
    "mp-multipurpose-liquidity/std",
    "mp-traits/std",
	"scale-info/std",
]

runtime-benchmarks = ["frame-benchmarking/runtime-benchmarks"]<|MERGE_RESOLUTION|>--- conflicted
+++ resolved
@@ -29,12 +29,7 @@
 mp-bootstrap = { path = "../../primitives/bootstrap", default-features=false }
 orml-tokens = {  default-features = false, version = '0.4.1-dev' , git = "https://github.com/mangata-finance/open-runtime-module-library", branch = "mangata-dev-v0.9.26" }
 
-<<<<<<< HEAD
-pallet-assets-info = { path = '../assets-info', default-features = false, version = '2.0.0' }
 pallet-vesting-mangata = { git = "https://github.com/mangata-finance/substrate", default-features = false, branch = "mangata-dev-v0.9.26" }
-=======
-pallet-vesting-mangata = { git = "https://github.com/mangata-finance/substrate", default-features = false, branch = "mangata-dev-v0.9.24" }
->>>>>>> 2b4faff9
 mp-multipurpose-liquidity = { path = '../../primitives/multipurpose-liquidity', default-features = false}
 mp-traits = { path = '../../primitives/traits', default-features = false}
 
