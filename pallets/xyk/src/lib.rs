//! # XYK pallet

//! Provides functions for token operations, swapping tokens, creating token pools, minting and burning liquidity and supporting public functions
//!
//! ### Token operation functions:
//! - create_pool
//! - mint_liquidity
//! - burn_liquidity
//! - sell_asset
//! - buy_asset
//!
//! ### Supporting public functions:
//! - calculate_sell_price
//! - calculate_buy_price
//! - calculate_sell_price_id
//! - calculate_buy_price_id
//! - get_liquidity_token
//! - get_burn_amount
//! - account_id
//! - settle_treasury_buy_and_burn
//!
//! # fn create_pool
//! -Sets the initial ratio/price of both assets to each other depending on amounts of each assets when creating pool.
//!
//! -Transfers assets from user to vault and makes appropriate entry to pools map, where are assets amounts kept.
//!
//! -Issues new liquidity asset in amount corresponding to amounts creating the pool, marks them as liquidity assets corresponding to this pool and transfers them to user.
//! first_token_amount
//! ### arguments
//! `origin` - sender of a fn, user creating the pool
//!
//! `first_token_id` - id of first token which will be directly inter-tradeable in a pair of first_token_id-second_token_id
//!
//! `first_token_amount` - amount of first token in which the pool will be initiated, which will set their initial ratio/price
//!
//! `second_token_id` - id of second token which will be directly inter-tradeable in a pair of first_token_id-second_token_id
//!
//! `second_token_amount` - amount of second token in which the pool will be initiated, which will set their initial ratio/price
//!
//! ### Example
//! ```ignore
//! create_pool(
//!    Origin::signed(1),
//!    0,
//!    1000,
//!    1,
//!    2000,
//! )
//! ```
//! Account_id 1 created pool with tokens 0 and 1, with amounts 1000, 2000. Initial ratio is 1:2. Liquidity token with new id created in an amount of 1500 and transfered to user 1.
//!
//! ### Errors
//! `ZeroAmount` - creating pool with 0 amount of first or second token
//!
//! `PoolAlreadyExists` - creating pool which already exists
//!
//! `NotEnoughTokens` - creating pool with amounts higher then user owns
//!
//! `SameToken` - creating pool with same token
//!
//! # fn sell_token
//! -Sells/exchanges set amount of sold token for corresponding amount by xyk formula of bought token
//! ### arguments
//! `origin` - sender of a fn, user creating the pool
//!
//! `sold_token_id` - token which will be sold
//!
//! `bought_token_id` - token which will be bought
//!
//! `sold_token_amount` - amount of token to be sold
//!
//! `min_amount_out` - minimal acceptable amount of bought token received after swap
//!
//! ### Example
//! ```ignore
//! sell_token (
//!    Origin::signed(1),
//!    0,
//!    1,
//!    1000,
//!    800,
//!)
//! ```
//! Account_id 1 sells/exchanges 1000 token 0 for corresponding amount of token 1, while requiring at least 800 token 1
//!
//! ### Errors
//! `ZeroAmount` - buying 0 tokens
//!
//! `NoSuchPool` - pool sold_token_id - bought_token_id does not exist
//!
//! `NotEnoughTokens` - selling more tokens then user owns
//!
//! `InsufficientOutputAmount` - bought tokens to receive amount is lower then required min_amount_out
//!
//! # fn buy_token
//! -Buys/exchanges set amount of bought token for corresponding amount by xyk formula of sold token
//! ### arguments
//! `origin` - sender of a fn, user creating the pool
//!
//! `sold_token_id` - token which will be sold
//!
//! `bought_token_id` - token which will be bought
//!
//! `bought_token_amount` - amount of token to be bought
//!
//! `max_amount_in` - maximal acceptable amount of sold token to pay for requested bought amount
//!
//! ### Example
//! ```ignore
//! buy_token (
//!    Origin::signed(1),
//!    0,
//!    1,
//!    1000,
//!    800,
//!)
//! ```
//! Account_id 1 buys/exchanges 1000 tokens 1 by paying corresponding amount by xyk formula of tokens 0
//!
//! ### Errors
//! `ZeroAmount` - selling 0 tokens
//!
//! `NoSuchPool` - pool sold_token_id - bought_token_id does not exist
//!
//! `NotEnoughTokens` - selling more tokens then user owns
//!
//! `InsufficientInputAmount` - sold tokens to pay is higher then maximum acceptable value of max_amount_in
//!
//! # fn mint_liquidity
//! -Adds liquidity to pool, providing both tokens in actual ratio
//! -First token amount is provided by user, second token amount is calculated by function, depending on actual ratio
//! -Mints and transfers corresponding amount of liquidity token to mintin user
//!
//! ### arguments
//! `origin` - sender of a fn, user creating the pool
//!
//! first_token_id - first token in pair
//!
//! second_token_id - second token in pair
//!
//! first_token_amount - amount of first_token_id, second token amount will be calculated
//!
//! ### Example
//! ```ignore
//! mint_liquidity (
//!    Origin::signed(1),
//!    0,
//!    1,
//!    1000,
//!)
//! ```
//! If pool token 0 - token 1 has tokens in amounts 9000:18000 (total liquidity tokens 27000)
//!
//! Account_id 1 added liquidity to pool token 0 - token 1, by providing 1000 token 0 and corresponding amount of token 1. In this case 2000, as the ratio in pool is 1:2.
//! Account_id 1 also receives corresponding liquidity tokens in corresponding amount. In this case he gets 10% of all corresponding liquidity tokens, as he is providing 10% of all provided liquidity in pool.
//! 3000 out of total 30000 liquidity tokens is now owned by Account_id 1
//!
//! ### Errors
//! `ZeroAmount` - minting with 0 tokens
//!
//! `NoSuchPool` - pool first_token_id - second_token_id does not exist
//!
//! `NotEnoughTokens` -  minting with more tokens then user owns, either first_token_id or second_token_id
//!     
//! # fn burn_liquidity
//! -Removes tokens from liquidity pool and transfers them to user, by burning user owned liquidity tokens
//! -Amount of tokens is determined by their ratio in pool and amount of liq tokens burned
//!
//! ### arguments
//! `origin` - sender of a fn, user creating the pool
//!
//! first_token_id - first token in pair
//!
//! second_token_id - second token in pair
//!
//! liquidity_token_amount - amount of liquidity token amount to burn
//!
//! ### Example
//! ```ignore
//! burn_liquidity (
//!    Origin::signed(1),
//!    0,
//!    1,
//!    3000,
//!)
//! ```
//! If pool token 0 - token 1 has tokens in amounts 10000:20000 (total liquidity tokens 30000)
//!
//! Account_id 1 is burning 3000 liquidity tokens of pool token 0 - token 1
//! As Account_id 1 is burning 10% of total liquidity tokens for this pool, user receives in this case 1000 token 0 and 2000 token 1
//!
//! ### Errors
//! `ZeroAmount` - burning 0 liquidity tokens
//!
//! `NoSuchPool` - pool first_token_id - second_token_id does not exist
//!
//! `NotEnoughTokens` -  burning more liquidity tokens than user owns
//!
//! # calculate_sell_price
//! - Supporting public function accessible through rpc call which calculates and returns bought_token_amount while providing sold_token_amount and respective reserves
//! # calculate_buy_price
//! - Supporting public function accessible through rpc call which calculates and returns sold_token_amount while providing bought_token_amount and respective reserves
//! # calculate_sell_price_id
//! - Same as calculate_sell_price, but providing token_id instead of reserves. Reserves are fetched by function.
//! # calculate_buy_price_id
//! - Same as calculate_buy_price, but providing token_id instead of reserves. Reserves are fetched by function.
//! # get_liquidity_token
//! - Supporting public function accessible through rpc call which returns liquidity_token_id while providing pair token ids
//! # get_burn_amount
//! - Supporting public function accessible through rpc call which returns amounts of tokens received by burning provided liquidity_token_amount in pool of provided token ids
//! # account_id
//! - Returns palled account_id
//! # settle_treasury_buy_and_burn
//! - Supporting function which takes tokens to alocate to treasury and tokens to be used to burn mangata
//! - First step is deciding whether we are using sold or bought token id, depending which is closer to mangata token
//! - In second step, if tokens are mangata, they are placed to treasury and removed from corresponding pool. If tokens are not mangata, but are available in mangata pool,
//!   they are swapped to mangata and placed to treasury and removed from corresponding pool. If token is not connected to mangata, token is temporarily placed to treasury and burn treasury.

#![cfg_attr(not(feature = "std"), no_std)]

use frame_support::{
    decl_error, decl_event, decl_module, decl_storage,
    dispatch::{DispatchError, DispatchResult},
    ensure,
    sp_runtime::ModuleId,
    weights::Pays,
    StorageMap,
};
use frame_system::ensure_signed;
use sp_core::U256;
// TODO documentation!
use codec::FullCodec;
use frame_support::sp_runtime::traits::AccountIdConversion;
use frame_support::traits::{ExistenceRequirement, Get, Vec, WithdrawReasons};
use frame_support::Parameter;
use mangata_primitives::{Balance, TokenId};
use orml_tokens::{MultiTokenCurrency, MultiTokenCurrencyExtended};
use pallet_assets_info as assets_info;
use sp_arithmetic::helpers_128bit::multiply_by_rational;
use sp_runtime::traits::{AtLeast32BitUnsigned, MaybeSerializeDeserialize, Member};
use sp_runtime::traits::{SaturatedConversion, Zero};
use sp_std::convert::TryFrom;
use sp_std::fmt::Debug;

#[cfg(test)]
mod mock;
#[cfg(test)]
mod tests;

pub(crate) const LOG_TARGET: &'static str = "xyk";

// syntactic sugar for logging.
#[macro_export]
macro_rules! log {
	($level:tt, $patter:expr $(, $values:expr)* $(,)?) => {
		frame_support::debug::$level!(
			target: crate::LOG_TARGET,
			$patter $(, $values)*
		)
	};
}

pub trait Trait: frame_system::Trait + pallet_assets_info::Trait {
    type Event: From<Event<Self>> + Into<<Self as frame_system::Trait>::Event>;
    type Currency: MultiTokenCurrencyExtended<Self::AccountId>;
    type NativeCurrencyId: Get<TokenId>;
}

const PALLET_ID: ModuleId = ModuleId(*b"79b14c96");
// 1/100 %
const TREASURY_PERCENTAGE: u128 = 5;
const BUYANDBURN_PERCENTAGE: u128 = 5;
const FEE_PERCENTAGE: u128 = 30;
const MANGATA_ID: u128 = 0;
const POOL_FEE_PERCENTAGE: u128 = FEE_PERCENTAGE - TREASURY_PERCENTAGE - BUYANDBURN_PERCENTAGE;

// Keywords for asset_info
const LIQUIDITY_TOKEN_IDENTIFIER: &[u8] = b"LiquidityPoolToken";
const HEX_INDICATOR: &[u8] = b"0x";
const TOKEN_SYMBOL: &[u8] = b"TKN";
const TOKEN_SYMBOL_SEPARATOR: &[u8] = b"-";
const LIQUIDITY_TOKEN_DESCRIPTION: &[u8] = b"Generated Info for Liquidity Pool Token";
const DEFAULT_DECIMALS: u32 = 18u32;

decl_error! {
    /// Errors
    pub enum Error for Module<T: Trait> {
        VaultAlreadySet,
        PoolAlreadyExists,
        NotEnoughAssets,
        NoSuchPool,
        NoSuchLiquidityAsset,
        NotEnoughReserve,
        ZeroAmount,
        InsufficientInputAmount,
        InsufficientOutputAmount,
        SameAsset,
        AssetAlreadyExists,
        AssetDoesNotExists,
        DivisionByZero,
        UnexpectedFailure,
        NotMangataLiquidityAsset,
        SecondAssetAmountExceededExpectations,
        MathOverflow,
    }
}

decl_event!(
    pub enum Event<T>
    where
        AccountId = <T as frame_system::Trait>::AccountId,
    {
        //TODO add trading events
        PoolCreated(AccountId, TokenId, Balance, TokenId, Balance),
        AssetsSwapped(AccountId, TokenId, Balance, TokenId, Balance),
        LiquidityMinted(
            AccountId,
            TokenId,
            Balance,
            TokenId,
            Balance,
            TokenId,
            Balance,
        ),
        LiquidityBurned(
            AccountId,
            TokenId,
            Balance,
            TokenId,
            Balance,
            TokenId,
            Balance,
        ),
    }
);

// XYK exchange pallet storage.
decl_storage! {
    trait Store for Module<T: Trait> as XykStorage {

        // Pools get(fn asset_pool): map hasher(opaque_blake2_256) (TokenId, TokenId) => Balance;
        Pools get(fn asset_pool): map hasher(opaque_blake2_256) (TokenId, TokenId) => (Balance, Balance);

        LiquidityAssets get(fn liquidity_asset): map hasher(opaque_blake2_256) (TokenId, TokenId) => Option<TokenId>;
        LiquidityPools get(fn liquidity_pool): map hasher(opaque_blake2_256) TokenId => Option<(TokenId, TokenId)>;
        Treasury get(fn treasury): map hasher(opaque_blake2_256) TokenId => Balance;
        TreasuryBurn get(fn treasury_burn): map hasher(opaque_blake2_256) TokenId => Balance;

    }
    add_extra_genesis {
        config(created_pools_for_staking): Vec<(T::AccountId, TokenId, Balance, TokenId, Balance, TokenId)>;

        build(|config: &GenesisConfig<T>| {
            config.created_pools_for_staking.iter().for_each(|(account_id, native_token_id, native_token_amount, pooled_token_id, pooled_token_amount, liquidity_token_id)| {
                if <T as Trait>::Currency::exists({*liquidity_token_id}.into()){
                    assert!(<Module<T>>::mint_liquidity( T::Origin::from(Some(account_id.clone()).into()), *native_token_id, *pooled_token_id, *native_token_amount, *pooled_token_amount).is_ok(), "Pool mint failed");
                }
                else{
                    let created_liquidity_token_id: TokenId = <T as Trait>::Currency::get_next_currency_id().into();
                    assert!(created_liquidity_token_id == *liquidity_token_id, "Assets not initialized in the expected sequence");
                    assert!(<Module<T>>::create_pool( T::Origin::from(Some(account_id.clone()).into()), *native_token_id, *native_token_amount, *pooled_token_id, *pooled_token_amount).is_ok(), "Pool creation failed");
                }
            })
        })
    }
}

// XYK extrinsics.
decl_module! {
    pub struct Module<T: Trait> for enum Call where origin: T::Origin {

        fn deposit_event() = default;

        #[weight = 10_000]
        pub fn create_pool(
            origin,
            first_asset_id: TokenId,
            first_asset_amount: Balance,
            second_asset_id: TokenId,
            second_asset_amount: Balance
        ) -> DispatchResult {

            let sender = ensure_signed(origin)?;

            <Self as XykFunctionsTrait<T::AccountId>>::create_pool(sender, first_asset_id, first_asset_amount, second_asset_id, second_asset_amount)

        }

        // you will sell your sold_asset_amount of sold_asset_id to get some amount of bought_asset_id
        #[weight = (10_000, Pays::No)]
        pub fn sell_asset (
            origin,
            sold_asset_id: TokenId,
            bought_asset_id: TokenId,
            sold_asset_amount: Balance,
            min_amount_out: Balance,
        ) -> DispatchResult {

            let sender = ensure_signed(origin)?;

            <Self as XykFunctionsTrait<T::AccountId>>::sell_asset(sender, sold_asset_id, bought_asset_id, sold_asset_amount, min_amount_out)

        }

        #[weight = (10_000, Pays::No)]
        pub fn buy_asset (
            origin,
            sold_asset_id: TokenId,
            bought_asset_id: TokenId,
            bought_asset_amount: Balance,
            max_amount_in: Balance,
        ) -> DispatchResult {

            let sender = ensure_signed(origin)?;

            <Self as XykFunctionsTrait<T::AccountId>>::buy_asset(sender, sold_asset_id, bought_asset_id, bought_asset_amount, max_amount_in)

        }

        #[weight = 10_000]
        pub fn mint_liquidity (
            origin,
            first_asset_id: TokenId,
            second_asset_id: TokenId,
            first_asset_amount: Balance,
            expected_second_asset_amount: Balance,
        ) -> DispatchResult {

            let sender = ensure_signed(origin)?;

            <Self as XykFunctionsTrait<T::AccountId>>::mint_liquidity(sender, first_asset_id, second_asset_id, first_asset_amount, expected_second_asset_amount)

        }

        #[weight = 10_000]
        pub fn burn_liquidity (
            origin,
            first_asset_id: TokenId,
            second_asset_id: TokenId,
            liquidity_asset_amount: Balance,
        ) -> DispatchResult {

            let sender = ensure_signed(origin)?;

            <Self as XykFunctionsTrait<T::AccountId>>::burn_liquidity(sender, first_asset_id, second_asset_id, liquidity_asset_amount)

        }
    }
}

impl<T: Trait> Module<T> {
    // Sets the liquidity token's info
    // May fail if liquidity_asset_id does not exsist
    // Should not fail otherwise as the parameters for the max and min length in pallet_assets_info should be set appropriately
    pub fn set_liquidity_asset_info(
        liquidity_asset_id: TokenId,
        first_asset_id: TokenId,
        second_asset_id: TokenId,
    ) -> DispatchResult {
        let mut name: Vec<u8> = Vec::<u8>::new();
        name.extend_from_slice(LIQUIDITY_TOKEN_IDENTIFIER);
        name.extend_from_slice(HEX_INDICATOR);
        for bytes in liquidity_asset_id.to_be_bytes().iter() {
            name.push(((bytes >> 4) as u8).saturating_add(48u8));
            name.push(((bytes & 0b0000_1111) as u8).saturating_add(48u8));
        }

        let mut symbol: Vec<u8> = Vec::<u8>::new();
        symbol.extend_from_slice(TOKEN_SYMBOL);
        symbol.extend_from_slice(HEX_INDICATOR);
        for bytes in first_asset_id.to_be_bytes().iter() {
            symbol.push(((bytes >> 4) as u8).saturating_add(48u8));
            symbol.push(((bytes & 0b0000_1111) as u8).saturating_add(48u8));
        }
        symbol.extend_from_slice(TOKEN_SYMBOL_SEPARATOR);
        symbol.extend_from_slice(TOKEN_SYMBOL);
        symbol.extend_from_slice(HEX_INDICATOR);
        for bytes in second_asset_id.to_be_bytes().iter() {
            symbol.push(((bytes >> 4) as u8).saturating_add(48u8));
            symbol.push(((bytes & 0b0000_1111) as u8).saturating_add(48u8));
        }

        let mut description: Vec<u8> = Vec::<u8>::new();
        description.extend_from_slice(LIQUIDITY_TOKEN_DESCRIPTION);

        <assets_info::Module<T>>::set_asset_info(
            liquidity_asset_id,
            Some(name),
            Some(symbol.to_vec()),
            Some(description),
            Some(DEFAULT_DECIMALS),
        )?;
        Ok(())
    }

    // Calculate amount of tokens to be bought by sellling sell_amount
    pub fn calculate_sell_price(
        input_reserve: Balance,
        output_reserve: Balance,
        sell_amount: Balance,
    ) -> Result<Balance, DispatchError> {
        let after_fee_percentage: u128 = 10000 - FEE_PERCENTAGE;
        let input_reserve_saturated: U256 = input_reserve.into();
        let output_reserve_saturated: U256 = output_reserve.into();
        let sell_amount_saturated: U256 = sell_amount.into();

        let input_amount_with_fee: U256 =
            sell_amount_saturated.saturating_mul(after_fee_percentage.into());

        let numerator: U256 = input_amount_with_fee
            .checked_mul(output_reserve_saturated)
            .ok_or_else(|| DispatchError::from(Error::<T>::MathOverflow))?;

        let denominator: U256 = input_reserve_saturated
            .saturating_mul(10000.into())
            .checked_add(input_amount_with_fee)
            .ok_or_else(|| DispatchError::from(Error::<T>::MathOverflow))?;

        let result_u256 = numerator
            .checked_div(denominator)
            .ok_or_else(|| DispatchError::from(Error::<T>::DivisionByZero))?;

        let result = Balance::try_from(result_u256)
            .map_err(|_| DispatchError::from(Error::<T>::MathOverflow))?;
        log!(
            info,
            "calculate_sell_price: ({}, {}, {}) -> {}",
            input_reserve,
            output_reserve,
            sell_amount,
            result
        );
        Ok(result)
    }

    pub fn calculate_sell_price_no_fee(
        // Callculate amount of tokens to be received by sellling sell_amount, without fee
        input_reserve: Balance,
        output_reserve: Balance,
        sell_amount: Balance,
    ) -> Result<Balance, DispatchError> {
        let input_reserve_saturated: U256 = input_reserve.into();
        let output_reserve_saturated: U256 = output_reserve.into();
        let sell_amount_saturated: U256 = sell_amount.into();

        let numerator: U256 = sell_amount_saturated.saturating_mul(output_reserve_saturated);
        let denominator: U256 = input_reserve_saturated.saturating_add(sell_amount_saturated);
        let result_u256 = numerator
            .checked_div(denominator)
            .ok_or_else(|| DispatchError::from(Error::<T>::DivisionByZero))?;
        let result = Balance::try_from(result_u256)
            .map_err(|_| DispatchError::from(Error::<T>::MathOverflow))?;
        log!(
            info,
            "calculate_sell_price_no_fee: ({}, {}, {}) -> {}",
            input_reserve,
            output_reserve,
            sell_amount,
            result
        );
        Ok(result)
    }

    // Calculate amount of tokens to be paid, when buying buy_amount
    pub fn calculate_buy_price(
        input_reserve: Balance,
        output_reserve: Balance,
        buy_amount: Balance,
    ) -> Result<Balance, DispatchError> {
        let after_fee_percentage: u128 = 10000 - FEE_PERCENTAGE;
        let input_reserve_saturated: U256 = input_reserve.into();
        let output_reserve_saturated: U256 = output_reserve.into();
        let buy_amount_saturated: U256 = buy_amount.into();

        let numerator: U256 = input_reserve_saturated
            .saturating_mul(buy_amount_saturated)
            .checked_mul(10000.into())
            .ok_or_else(|| DispatchError::from(Error::<T>::MathOverflow))?;

        let denominator: U256 = output_reserve_saturated
            .checked_sub(buy_amount_saturated)
            .ok_or_else(|| DispatchError::from(Error::<T>::NotEnoughReserve))?
            .checked_mul(after_fee_percentage.into())
            .ok_or_else(|| DispatchError::from(Error::<T>::MathOverflow))?;

        let result_u256 = numerator
            .checked_div(denominator)
            .ok_or_else(|| DispatchError::from(Error::<T>::DivisionByZero))?
            .checked_add(1.into())
            .ok_or_else(|| DispatchError::from(Error::<T>::MathOverflow))?;

        let result = Balance::try_from(result_u256)
            .map_err(|_| DispatchError::from(Error::<T>::MathOverflow))?;
        log!(
            info,
            "calculate_buy_price: ({}, {}, {}) -> {}",
            input_reserve,
            output_reserve,
            buy_amount,
            result
        );
        Ok(result)
    }

    pub fn get_liquidity_asset(
        first_asset_id: TokenId,
        second_asset_id: TokenId,
    ) -> Result<TokenId, DispatchError> {
        if LiquidityAssets::contains_key((first_asset_id, second_asset_id)) {
            LiquidityAssets::get((first_asset_id, second_asset_id))
                .ok_or_else(|| Error::<T>::UnexpectedFailure.into())
        } else {
            LiquidityAssets::get((second_asset_id, first_asset_id))
                .ok_or_else(|| Error::<T>::NoSuchPool.into())
        }
    }

    pub fn calculate_sell_price_id(
        sold_token_id: TokenId,
        bought_token_id: TokenId,
        sell_amount: Balance,
    ) -> Result<Balance, DispatchError> {
        let (input_reserve, output_reserve) =
            Module::<T>::get_reserves(sold_token_id, bought_token_id)?;

        Self::calculate_sell_price(input_reserve, output_reserve, sell_amount)
    }

    pub fn calculate_buy_price_id(
        sold_token_id: TokenId,
        bought_token_id: TokenId,
        buy_amount: Balance,
    ) -> Result<Balance, DispatchError> {
        let (input_reserve, output_reserve) =
            Module::<T>::get_reserves(sold_token_id, bought_token_id)?;

        Self::calculate_buy_price(input_reserve, output_reserve, buy_amount)
    }

    pub fn get_reserves(
        first_asset_id: TokenId,
        second_asset_id: TokenId,
    ) -> Result<(Balance, Balance), DispatchError> {
        let mut reserves = Pools::get((first_asset_id, second_asset_id));

        if Pools::contains_key((first_asset_id, second_asset_id)) {
            return Ok((reserves.0, reserves.1));
        } else if Pools::contains_key((second_asset_id, first_asset_id)) {
            reserves = Pools::get((second_asset_id, first_asset_id));
            return Ok((reserves.1, reserves.0));
        } else {
            return Err(DispatchError::from(Error::<T>::NoSuchPool));
        }
    }

    pub fn set_reserves(
        first_asset_id: TokenId,
        first_asset_amount: Balance,
        second_asset_id: TokenId,
        second_asset_amount: Balance,
    ) -> DispatchResult {
        if Pools::contains_key((first_asset_id, second_asset_id)) {
            Pools::insert(
                (first_asset_id, second_asset_id),
                (first_asset_amount, second_asset_amount),
            );
        } else if Pools::contains_key((second_asset_id, first_asset_id)) {
            Pools::insert(
                (second_asset_id, first_asset_id),
                (second_asset_amount, first_asset_amount),
            );
        } else {
            return Err(DispatchError::from(Error::<T>::NoSuchPool));
        }

        Ok(())
    }

    // Calculate first and second token amounts depending on liquidity amount to burn
    pub fn get_burn_amount(
        first_asset_id: TokenId,
        second_asset_id: TokenId,
        liquidity_asset_amount: Balance,
    ) -> Result<(Balance, Balance), DispatchError> {
        // Get token reserves and liquidity asset id
        let liquidity_asset_id = Self::get_liquidity_asset(first_asset_id, second_asset_id)?;
        let (first_asset_reserve, second_asset_reserve) =
            Module::<T>::get_reserves(first_asset_id, second_asset_id)?;

        let total_liquidity_assets: Balance =
            <T as Trait>::Currency::total_issuance(liquidity_asset_id.into()).into();

        // Calculate first and second token amount to be withdrawn
        ensure!(
            !total_liquidity_assets.is_zero(),
            Error::<T>::DivisionByZero
        );
        let first_asset_amount = multiply_by_rational(
            first_asset_reserve,
            liquidity_asset_amount,
            total_liquidity_assets,
        )
        .map_err(|_| Error::<T>::UnexpectedFailure)?;
        let second_asset_amount = multiply_by_rational(
            second_asset_reserve,
            liquidity_asset_amount,
            total_liquidity_assets,
        )
        .map_err(|_| Error::<T>::UnexpectedFailure)?;

        log!(
            info,
            "get_burn_amount: ({}, {}, {}) -> ({}, {})",
            first_asset_id,
            second_asset_id,
            liquidity_asset_amount,
            first_asset_amount,
            second_asset_amount
        );

        Ok((first_asset_amount, second_asset_amount))
    }

    //TODO if pool contains key !
    fn settle_treasury_and_burn(
        sold_asset_id: TokenId,
        burn_amount: Balance,
        treasury_amount: Balance,
    ) -> DispatchResult {
        let vault = Self::account_id();
        let mangata_id: TokenId = MANGATA_ID.saturated_into();

        // If settling token is mangata, treasury amount is added to treasury and burn amount is burned from corresponding pool
        if sold_asset_id == mangata_id {
            // Mangata insert to treasury
            Treasury::insert(
                mangata_id,
                Treasury::get(mangata_id).saturating_add(treasury_amount),
            );

            // Mangata burned from pool
            <T as Trait>::Currency::burn_and_settle(mangata_id.into(), &vault, burn_amount.into())?;
        }
        //If settling token is connected to mangata, token is swapped in corresponding pool to mangata without fee
        else if Pools::contains_key((sold_asset_id, mangata_id))
            || Pools::contains_key((mangata_id, sold_asset_id))
        {
            // Getting token reserves
            let (input_reserve, output_reserve) =
                Module::<T>::get_reserves(sold_asset_id, mangata_id)?;

            // Calculating swapped mangata amount
            let treasury_amount_in_mangata =
                Self::calculate_sell_price_no_fee(input_reserve, output_reserve, treasury_amount)?;
            let burn_amount_in_mangata =
                Self::calculate_sell_price_no_fee(input_reserve, output_reserve, burn_amount)?;

            // Apply changes in token pools, adding treasury and burn amounts of settling token, removing  treasury and burn amounts of mangata

            Module::<T>::set_reserves(
                sold_asset_id,
                input_reserve
                    .saturating_add(treasury_amount)
                    .saturating_add(burn_amount),
                mangata_id,
                output_reserve
                    .saturating_sub(treasury_amount_in_mangata)
                    .saturating_sub(burn_amount_in_mangata),
            )?;

            // Mangata insert to treasury
            Treasury::insert(
                mangata_id,
                Treasury::get(mangata_id).saturating_add(treasury_amount_in_mangata),
            );

            // Mangata burned from pool
            <T as Trait>::Currency::burn_and_settle(
                mangata_id.into(),
                &vault,
                burn_amount_in_mangata.into(),
            )?;
        }
        // Settling token has no mangata connection, settling token is added to treasuries
        else {
            // Settling token insert to treasury
            Treasury::insert(
                sold_asset_id,
                Treasury::get(sold_asset_id).saturating_add(treasury_amount),
            );
            // Settling token insert to treasury for later burn
            TreasuryBurn::insert(
                sold_asset_id,
                TreasuryBurn::get(sold_asset_id).saturating_add(burn_amount),
            );
        }
        Ok(())
    }

    fn account_id() -> T::AccountId {
        PALLET_ID.into_account()
    }
}

pub trait XykFunctionsTrait<AccountId> {
    type Balance: AtLeast32BitUnsigned
        + FullCodec
        + Copy
        + MaybeSerializeDeserialize
        + Debug
        + Default
        + From<Balance>
        + Into<Balance>;

    type CurrencyId: Parameter
        + Member
        + Copy
        + MaybeSerializeDeserialize
        + Ord
        + Default
        + AtLeast32BitUnsigned
        + FullCodec
        + From<TokenId>
        + Into<TokenId>;

    fn create_pool(
        sender: AccountId,
        first_asset_id: Self::CurrencyId,
        first_asset_amount: Self::Balance,
        second_asset_id: Self::CurrencyId,
        second_asset_amount: Self::Balance,
    ) -> DispatchResult;

    fn sell_asset(
        sender: AccountId,
        sold_asset_id: Self::CurrencyId,
        bought_asset_id: Self::CurrencyId,
        sold_asset_amount: Self::Balance,
        min_amount_out: Self::Balance,
    ) -> DispatchResult;

    fn buy_asset(
        sender: AccountId,
        sold_asset_id: Self::CurrencyId,
        bought_asset_id: Self::CurrencyId,
        bought_asset_amount: Self::Balance,
        max_amount_in: Self::Balance,
    ) -> DispatchResult;

    fn mint_liquidity(
        sender: AccountId,
        first_asset_id: Self::CurrencyId,
        second_asset_id: Self::CurrencyId,
        first_asset_amount: Self::Balance,
        expected_second_asset_amount: Self::Balance,
    ) -> DispatchResult;

    fn burn_liquidity(
        sender: AccountId,
        first_asset_id: Self::CurrencyId,
        second_asset_id: Self::CurrencyId,
        liquidity_asset_amount: Self::Balance,
    ) -> DispatchResult;

    fn get_tokens_required_for_minting(
        liquidity_asset_id: Self::CurrencyId,
        liquidity_token_amount: Self::Balance,
    ) -> Result<
        (
            Self::CurrencyId,
            Self::Balance,
            Self::CurrencyId,
            Self::Balance,
        ),
        DispatchError,
    >;
}

impl<T: Trait> XykFunctionsTrait<T::AccountId> for Module<T> {
    type Balance = Balance;

    type CurrencyId = TokenId;

    fn create_pool(
        sender: T::AccountId,
        first_asset_id: Self::CurrencyId,
        first_asset_amount: Self::Balance,
        second_asset_id: Self::CurrencyId,
        second_asset_amount: Self::Balance,
    ) -> DispatchResult {
        let vault: T::AccountId = Module::<T>::account_id();

        // Ensure pool is not created with zero amount
        ensure!(
            !first_asset_amount.is_zero() && !second_asset_amount.is_zero(),
            Error::<T>::ZeroAmount,
        );

        // Ensure pool does not exists yet
        ensure!(
            !Pools::contains_key((first_asset_id, second_asset_id)),
            Error::<T>::PoolAlreadyExists,
        );

        // Ensure pool does not exists yet
        ensure!(
            !Pools::contains_key((second_asset_id, first_asset_id)),
            Error::<T>::PoolAlreadyExists,
        );

        // Getting users token balances
        let first_asset_free_balance: Self::Balance =
            <T as Trait>::Currency::free_balance(first_asset_id.into(), &sender).into();
        let second_asset_free_balance: Self::Balance =
            <T as Trait>::Currency::free_balance(second_asset_id.into(), &sender).into();

        // Ensure user has enough withdrawable tokens to create pool in amounts required

        <T as Trait>::Currency::ensure_can_withdraw(
            first_asset_id.into(),
            &sender,
            first_asset_amount.into(),
            WithdrawReasons::all(),
            // Does not fail due to earlier ensure
            { first_asset_free_balance.saturating_sub(first_asset_amount) }.into(),
        )
        .or(Err(Error::<T>::NotEnoughAssets))?;

        <T as Trait>::Currency::ensure_can_withdraw(
            second_asset_id.into(),
            &sender,
            second_asset_amount.into(),
            WithdrawReasons::all(),
            // Does not fail due to earlier ensure
            { second_asset_free_balance.saturating_sub(second_asset_amount) }.into(),
        )
        .or(Err(Error::<T>::NotEnoughAssets))?;

        // Ensure pool is not created with same token in pair
        ensure!(first_asset_id != second_asset_id, Error::<T>::SameAsset,);

        // Liquidity token amount calculation
<<<<<<< HEAD
        let initial_liquidity = (first_asset_amount / 2)
            .checked_add(second_asset_amount / 2)
            .ok_or_else(|| DispatchError::from(Error::<T>::MathOverflow))?;
=======
        let initial_liquidity = first_asset_amount / 2 + second_asset_amount / 2;
>>>>>>> 67447055

        Pools::insert(
            (first_asset_id, second_asset_id),
            (first_asset_amount, second_asset_amount),
        );

        // Pools::insert((second_asset_id, first_asset_id), second_asset_amount);

        // Moving tokens from user to vault
        <T as Trait>::Currency::transfer(
            first_asset_id.into(),
            &sender,
            &vault,
            first_asset_amount.into(),
            ExistenceRequirement::AllowDeath,
        )?;

        <T as Trait>::Currency::transfer(
            second_asset_id.into(),
            &sender,
            &vault,
            second_asset_amount.into(),
            ExistenceRequirement::AllowDeath,
        )?;

        // Creating new liquidity token and transfering it to user
        let liquidity_asset_id: Self::CurrencyId =
            <T as Trait>::Currency::create(&sender, initial_liquidity.into()).into();

        // Adding info about liquidity asset
        LiquidityAssets::insert((first_asset_id, second_asset_id), liquidity_asset_id);
        LiquidityPools::insert(liquidity_asset_id, (first_asset_id, second_asset_id));

        log!(
            info,
            "create_pool: ({:?}, {}, {}, {}, {}) -> ({}, {})",
            sender,
            first_asset_id,
            first_asset_amount,
            second_asset_id,
            second_asset_amount,
            liquidity_asset_id,
            initial_liquidity
        );

        log!(
            info,
            "pool-state: [({}, {}) -> {}, ({}, {}) -> {}]",
            first_asset_id,
            second_asset_id,
            first_asset_amount,
            second_asset_id,
            first_asset_id,
            second_asset_amount
        );
        // This, will and should, never fail
        Module::<T>::set_liquidity_asset_info(liquidity_asset_id, first_asset_id, second_asset_id)?;

        Module::<T>::deposit_event(RawEvent::PoolCreated(
            sender,
            first_asset_id,
            first_asset_amount,
            second_asset_id,
            second_asset_amount,
        ));

        Ok(())
    }

    fn sell_asset(
        sender: T::AccountId,
        sold_asset_id: Self::CurrencyId,
        bought_asset_id: Self::CurrencyId,
        sold_asset_amount: Self::Balance,
        min_amount_out: Self::Balance,
    ) -> DispatchResult {
        // Ensure not selling zero amount
        ensure!(!sold_asset_amount.is_zero(), Error::<T>::ZeroAmount,);

        let buy_and_burn_amount =
            multiply_by_rational(sold_asset_amount, BUYANDBURN_PERCENTAGE, 10000)
                .map_err(|_| Error::<T>::UnexpectedFailure)?
                + 1;

        let treasury_amount = multiply_by_rational(sold_asset_amount, TREASURY_PERCENTAGE, 10000)
            .map_err(|_| Error::<T>::UnexpectedFailure)?
            + 1;

        let pool_fee_amount = multiply_by_rational(sold_asset_amount, POOL_FEE_PERCENTAGE, 10000)
            .map_err(|_| Error::<T>::UnexpectedFailure)?
            + 1;

        // for future implementation of min fee if necessary
        // let min_fee: u128 = 0;
        // if buy_and_burn_amount + treasury_amount + pool_fee_amount < min_fee {
        //     buy_and_burn_amount = min_fee * FEE_PERCENTAGE / BUYANDBURN_PERCENTAGE;
        //     treasury_amount = min_fee * FEE_PERCENTAGE / TREASURY_PERCENTAGE;
        //     pool_fee_amount = min_fee - buy_and_burn_amount - treasury_amount;
        // }

        // Get token reserves

        let (input_reserve, output_reserve) =
            Module::<T>::get_reserves(sold_asset_id, bought_asset_id)?;

        ensure!(
            input_reserve.checked_add(sold_asset_amount).is_some(),
            Error::<T>::MathOverflow
        );

        // Calculate bought asset amount to be received by paying sold asset amount
        let bought_asset_amount =
            Module::<T>::calculate_sell_price(input_reserve, output_reserve, sold_asset_amount)?;

        // Getting users token balances
        let sold_asset_free_balance: Self::Balance =
            <T as Trait>::Currency::free_balance(sold_asset_id.into(), &sender).into();

        // Ensure user has enough tokens to sell
        <T as Trait>::Currency::ensure_can_withdraw(
            sold_asset_id.into(),
            &sender,
            sold_asset_amount.into(),
            WithdrawReasons::all(),
            // Does not fail due to earlier ensure
            { sold_asset_free_balance.saturating_sub(sold_asset_amount) }.into(),
        )
        .or(Err(Error::<T>::NotEnoughAssets))?;

        let vault = Module::<T>::account_id();

        // Transfer of fees, before tx can fail on min amount out
        <T as Trait>::Currency::transfer(
            sold_asset_id.into(),
            &sender,
            &vault,
            (buy_and_burn_amount + treasury_amount + pool_fee_amount).into(),
            ExistenceRequirement::KeepAlive,
        )?;

        // Add pool fee to pool
        Module::<T>::set_reserves(
            sold_asset_id,
            input_reserve.saturating_add(pool_fee_amount),
            bought_asset_id,
            output_reserve,
        )?;

        // Settle tokens which goes to treasury and for buy and burn purpose
        Module::<T>::settle_treasury_and_burn(sold_asset_id, buy_and_burn_amount, treasury_amount)?;

        // Ensure bought token amount is higher then requested minimal amount
        ensure!(
            bought_asset_amount >= min_amount_out,
            Error::<T>::InsufficientOutputAmount,
        );

        // Transfer the rest of sold token amount from user to vault and bought token amount from vault to user
        <T as Trait>::Currency::transfer(
            sold_asset_id.into(),
            &sender,
            &vault,
            (sold_asset_amount - buy_and_burn_amount - treasury_amount - pool_fee_amount).into(),
            ExistenceRequirement::KeepAlive,
        )?;
        <T as Trait>::Currency::transfer(
            bought_asset_id.into(),
            &vault,
            &sender,
            bought_asset_amount.into(),
            ExistenceRequirement::KeepAlive,
        )?;

        // Apply changes in token pools, adding sold amount and removing bought amount
        // Neither should fall to zero let alone underflow, due to how pool destruction works
        // Won't overflow due to earlier ensure
        let input_reserve_updated =
            input_reserve.saturating_add(sold_asset_amount - treasury_amount - buy_and_burn_amount);
        let output_reserve_updated = output_reserve.saturating_sub(bought_asset_amount);

        Module::<T>::set_reserves(
            sold_asset_id,
            input_reserve_updated,
            bought_asset_id,
            output_reserve_updated,
        )?;

        log!(
            info,
            "sell_asset: ({:?}, {}, {}, {}, {}) -> {}",
            sender,
            sold_asset_id,
            bought_asset_id,
            sold_asset_amount,
            min_amount_out,
            bought_asset_amount
        );

        log!(
            info,
            "pool-state: [({}, {}) -> {}, ({}, {}) -> {}]",
            sold_asset_id,
            bought_asset_id,
            input_reserve_updated,
            bought_asset_id,
            sold_asset_id,
            output_reserve_updated
        );

        Module::<T>::deposit_event(RawEvent::AssetsSwapped(
            sender,
            sold_asset_id,
            sold_asset_amount,
            bought_asset_id,
            bought_asset_amount,
        ));

        Ok(())
    }

    fn buy_asset(
        sender: T::AccountId,
        sold_asset_id: Self::CurrencyId,
        bought_asset_id: Self::CurrencyId,
        bought_asset_amount: Self::Balance,
        max_amount_in: Self::Balance,
    ) -> DispatchResult {
        // Get token reserves
        let (input_reserve, output_reserve) =
            Module::<T>::get_reserves(sold_asset_id, bought_asset_id)?;

        // Ensure there are enough tokens in reserves
        ensure!(
            output_reserve > bought_asset_amount,
            Error::<T>::NotEnoughReserve,
        );

        // Ensure not buying zero amount
        ensure!(!bought_asset_amount.is_zero(), Error::<T>::ZeroAmount,);

        // Calculate amount to be paid from bought amount
        let sold_asset_amount =
            Module::<T>::calculate_buy_price(input_reserve, output_reserve, bought_asset_amount)?;

        let buy_and_burn_amount =
            multiply_by_rational(sold_asset_amount, BUYANDBURN_PERCENTAGE, 10000)
                .map_err(|_| Error::<T>::UnexpectedFailure)?
                + 1;

        let treasury_amount = multiply_by_rational(sold_asset_amount, TREASURY_PERCENTAGE, 10000)
            .map_err(|_| Error::<T>::UnexpectedFailure)?
            + 1;

        let pool_fee_amount = multiply_by_rational(sold_asset_amount, POOL_FEE_PERCENTAGE, 10000)
            .map_err(|_| Error::<T>::UnexpectedFailure)?
            + 1;

        // for future implementation of min fee if necessary
        // let min_fee: u128 = 0;
        // if buy_and_burn_amount + treasury_amount + pool_fee_amount < min_fee {
        //     buy_and_burn_amount = min_fee * FEE_PERCENTAGE / BUYANDBURN_PERCENTAGE;
        //     treasury_amount = min_fee * FEE_PERCENTAGE / TREASURY_PERCENTAGE;
        //     pool_fee_amount = min_fee - buy_and_burn_amount - treasury_amount;
        // }

        ensure!(
            input_reserve.checked_add(sold_asset_amount).is_some(),
            Error::<T>::MathOverflow
        );

        // Getting users token balances
        let sold_asset_free_balance: Self::Balance =
            <T as Trait>::Currency::free_balance(sold_asset_id.into(), &sender).into();

        // Ensure user has enough tokens to sell
        <T as Trait>::Currency::ensure_can_withdraw(
            sold_asset_id.into(),
            &sender,
            sold_asset_amount.into(),
            WithdrawReasons::all(),
            // Does not fail due to earlier ensure
            { sold_asset_free_balance.saturating_sub(sold_asset_amount) }.into(),
        )
        .or(Err(Error::<T>::NotEnoughAssets))?;

        let vault = Module::<T>::account_id();

        // Transfer of fees, before tx can fail on min amount out
        <T as Trait>::Currency::transfer(
            sold_asset_id.into(),
            &sender,
            &vault,
            (buy_and_burn_amount + treasury_amount + pool_fee_amount).into(),
            ExistenceRequirement::KeepAlive,
        )?;

        // Add pool fee to pool
        // Add pool fee to pool
        Module::<T>::set_reserves(
            sold_asset_id,
            input_reserve.saturating_add(pool_fee_amount),
            bought_asset_id,
            output_reserve,
        )?;

        // Settle tokens which goes to treasury and for buy and burn purpose
        Module::<T>::settle_treasury_and_burn(sold_asset_id, buy_and_burn_amount, treasury_amount)?;

        // Ensure paid amount is less then maximum allowed price
        ensure!(
            sold_asset_amount <= max_amount_in,
            Error::<T>::InsufficientInputAmount,
        );

        // Transfer sold token amount from user to vault and bought token amount from vault to user
        <T as Trait>::Currency::transfer(
            sold_asset_id.into(),
            &sender,
            &vault,
            (sold_asset_amount - buy_and_burn_amount - treasury_amount - pool_fee_amount).into(),
            ExistenceRequirement::KeepAlive,
        )?;
        <T as Trait>::Currency::transfer(
            bought_asset_id.into(),
            &vault,
            &sender,
            bought_asset_amount.into(),
            ExistenceRequirement::KeepAlive,
        )?;

        // Apply changes in token pools, adding sold amount and removing bought amount
        // Neither should fall to zero let alone underflow, due to how pool destruction works
        // Won't overflow due to earlier ensure
        let input_reserve_updated =
            input_reserve.saturating_add(sold_asset_amount - treasury_amount - buy_and_burn_amount);
        let output_reserve_updated = output_reserve.saturating_sub(bought_asset_amount);
        Module::<T>::set_reserves(
            sold_asset_id,
            input_reserve_updated,
            bought_asset_id,
            output_reserve_updated,
        )?;

        // Settle tokens which goes to treasury and for buy and burn purpose
        Self::settle_treasury_and_burn(sold_asset_id, buy_and_burn_amount, treasury_amount)?;

        log!(
            info,
            "buy_asset: ({:?}, {}, {}, {}, {}) -> {}",
            sender,
            sold_asset_id,
            bought_asset_id,
            bought_asset_amount,
            max_amount_in,
            sold_asset_amount
        );

        log!(
            info,
            "pool-state: [({}, {}) -> {}, ({}, {}) -> {}]",
            sold_asset_id,
            bought_asset_id,
            input_reserve_updated,
            bought_asset_id,
            sold_asset_id,
            output_reserve_updated
        );

        Module::<T>::deposit_event(RawEvent::AssetsSwapped(
            sender,
            sold_asset_id,
            sold_asset_amount,
            bought_asset_id,
            bought_asset_amount,
        ));

        Ok(())
    }

    fn mint_liquidity(
        sender: T::AccountId,
        first_asset_id: Self::CurrencyId,
        second_asset_id: Self::CurrencyId,
        first_asset_amount: Self::Balance,
        expected_second_asset_amount: Self::Balance,
    ) -> DispatchResult {
        let vault = Module::<T>::account_id();

        // Ensure pool exists
        ensure!(
            (LiquidityAssets::contains_key((first_asset_id, second_asset_id))
                || LiquidityAssets::contains_key((second_asset_id, first_asset_id))),
            Error::<T>::NoSuchPool,
        );

        // TODO move ensure in get_liq_asset ?
        // Get liquidity token id
        let liquidity_asset_id = Module::<T>::get_liquidity_asset(first_asset_id, second_asset_id)?;

        // Get token reserves
        let (first_asset_reserve, second_asset_reserve) =
            Module::<T>::get_reserves(first_asset_id, second_asset_id)?;
        let total_liquidity_assets: Self::Balance =
            <T as Trait>::Currency::total_issuance(liquidity_asset_id.into()).into();

        // Calculation of required second asset amount and received liquidity token amount
        ensure!(!first_asset_reserve.is_zero(), Error::<T>::DivisionByZero);
        let second_asset_amount = multiply_by_rational(
            first_asset_amount,
            second_asset_reserve,
            first_asset_reserve,
        )
        .map_err(|_| Error::<T>::UnexpectedFailure)?
        .checked_add(1)
        .ok_or_else(|| DispatchError::from(Error::<T>::MathOverflow))?;
        let liquidity_assets_minted = multiply_by_rational(
            first_asset_amount,
            total_liquidity_assets,
            first_asset_reserve,
        )
        .map_err(|_| Error::<T>::UnexpectedFailure)?;

        ensure!(
            second_asset_amount <= expected_second_asset_amount,
            Error::<T>::SecondAssetAmountExceededExpectations,
        );

        // Ensure minting amounts are not zero
        ensure!(
            !first_asset_amount.is_zero() && !second_asset_amount.is_zero(),
            Error::<T>::ZeroAmount,
        );

        // Getting users token balances
        let first_asset_free_balance: Self::Balance =
            <T as Trait>::Currency::free_balance(first_asset_id.into(), &sender).into();
        let second_asset_free_balance: Self::Balance =
            <T as Trait>::Currency::free_balance(second_asset_id.into(), &sender).into();

        // Ensure user has enough withdrawable tokens to create pool in amounts required

        <T as Trait>::Currency::ensure_can_withdraw(
            first_asset_id.into(),
            &sender,
            first_asset_amount.into(),
            WithdrawReasons::all(),
            // Does not fail due to earlier ensure
            { first_asset_free_balance.saturating_sub(first_asset_amount) }.into(),
        )
        .or(Err(Error::<T>::NotEnoughAssets))?;

        <T as Trait>::Currency::ensure_can_withdraw(
            second_asset_id.into(),
            &sender,
            second_asset_amount.into(),
            WithdrawReasons::all(),
            // Does not fail due to earlier ensure
            { second_asset_free_balance.saturating_sub(second_asset_amount) }.into(),
        )
        .or(Err(Error::<T>::NotEnoughAssets))?;

        // Transfer of token amounts from user to vault
        <T as Trait>::Currency::transfer(
            first_asset_id.into(),
            &sender,
            &vault,
            first_asset_amount.into(),
            ExistenceRequirement::KeepAlive,
        )?;
        <T as Trait>::Currency::transfer(
            second_asset_id.into(),
            &sender,
            &vault,
            second_asset_amount.into(),
            ExistenceRequirement::KeepAlive,
        )?;

        // Creating new liquidity tokens to user
        <T as Trait>::Currency::mint(
            liquidity_asset_id.into(),
            &sender,
            liquidity_assets_minted.into(),
        )?;

        // Apply changes in token pools, adding minted amounts
        // Won't overflow due earlier ensure
        let first_asset_reserve_updated = first_asset_reserve.saturating_add(first_asset_amount);
        let second_asset_reserve_updated = second_asset_reserve.saturating_add(second_asset_amount);
        Module::<T>::set_reserves(
            first_asset_id,
            first_asset_reserve_updated,
            second_asset_id,
            second_asset_reserve_updated,
        )?;

        log!(
            info,
            "mint_liquidity: ({:?}, {}, {}, {}) -> ({}, {}, {})",
            sender,
            first_asset_id,
            second_asset_id,
            first_asset_amount,
            second_asset_amount,
            liquidity_asset_id,
            liquidity_assets_minted
        );

        log!(
            info,
            "pool-state: [({}, {}) -> {}, ({}, {}) -> {}]",
            first_asset_id,
            second_asset_id,
            first_asset_reserve_updated,
            second_asset_id,
            first_asset_id,
            second_asset_reserve_updated
        );

        Module::<T>::deposit_event(RawEvent::LiquidityMinted(
            sender,
            first_asset_id,
            first_asset_amount,
            second_asset_id,
            second_asset_amount,
            liquidity_asset_id,
            liquidity_assets_minted,
        ));

        Ok(())
    }

    fn burn_liquidity(
        sender: T::AccountId,
        first_asset_id: Self::CurrencyId,
        second_asset_id: Self::CurrencyId,
        liquidity_asset_amount: Self::Balance,
    ) -> DispatchResult {
        let vault = Module::<T>::account_id();

        // Get token reserves and liquidity asset id
        let (first_asset_reserve, second_asset_reserve) =
            Module::<T>::get_reserves(first_asset_id, second_asset_id)?;
        let liquidity_asset_id = Module::<T>::get_liquidity_asset(first_asset_id, second_asset_id)?;

        // Ensure user has enought liquidity tokens to burn
        ensure!(
            <T as Trait>::Currency::can_slash(
                liquidity_asset_id.into(),
                &sender,
                liquidity_asset_amount.into()
            ),
            Error::<T>::NotEnoughAssets,
        );
        let new_balance: Self::Balance =
            <T as Trait>::Currency::free_balance(liquidity_asset_id.into(), &sender)
                .into()
                .checked_sub(liquidity_asset_amount)
                .ok_or_else(|| DispatchError::from(Error::<T>::NotEnoughAssets))?;

        <T as Trait>::Currency::ensure_can_withdraw(
            liquidity_asset_id.into(),
            &sender,
            liquidity_asset_amount.into(),
            WithdrawReasons::all(),
            new_balance.into(),
        )
        .or(Err(Error::<T>::NotEnoughAssets))?;

        // Calculate first and second token amounts depending on liquidity amount to burn
        let (first_asset_amount, second_asset_amount) =
            Module::<T>::get_burn_amount(first_asset_id, second_asset_id, liquidity_asset_amount)?;

        let total_liquidity_assets: Balance =
            <T as Trait>::Currency::total_issuance(liquidity_asset_id.into()).into();

        // If all liquidity assets are being burned then
        // both asset amounts must be equal to their reserve values
        // All storage values related to this pool must be destroyed
        if liquidity_asset_amount == total_liquidity_assets {
            ensure!(
                (first_asset_reserve == first_asset_amount)
                    && (second_asset_reserve == second_asset_amount),
                Error::<T>::UnexpectedFailure
            );
        } else {
            ensure!(
                (first_asset_reserve >= first_asset_amount)
                    && (second_asset_reserve >= second_asset_amount),
                Error::<T>::UnexpectedFailure
            );
        }
        // If all liquidity assets are not being burned then
        // both asset amounts must be less than their reserve values

        // Ensure not withdrawing zero amounts
        ensure!(
            !first_asset_amount.is_zero() && !second_asset_amount.is_zero(),
            Error::<T>::ZeroAmount,
        );

        // Transfer withdrawn amounts from vault to user
        <T as Trait>::Currency::transfer(
            first_asset_id.into(),
            &vault,
            &sender,
            first_asset_amount.into(),
            ExistenceRequirement::KeepAlive,
        )?;
        <T as Trait>::Currency::transfer(
            second_asset_id.into(),
            &vault,
            &sender,
            second_asset_amount.into(),
            ExistenceRequirement::KeepAlive,
        )?;

        log!(
            info,
            "burn_liquidity: ({:?}, {}, {}, {}) -> ({}, {})",
            sender,
            first_asset_id,
            second_asset_id,
            liquidity_asset_amount,
            first_asset_amount,
            second_asset_amount
        );

        if liquidity_asset_amount == total_liquidity_assets {
            log!(
                info,
                "pool-state: [({}, {}) -> Removed, ({}, {}) -> Removed]",
                first_asset_id,
                second_asset_id,
                second_asset_id,
                first_asset_id,
            );
            Pools::remove((first_asset_id, second_asset_id));
            Pools::remove((second_asset_id, first_asset_id));
            LiquidityAssets::remove((first_asset_id, second_asset_id));
            LiquidityAssets::remove((second_asset_id, first_asset_id));
            LiquidityPools::remove(liquidity_asset_id);
        } else {
            // Apply changes in token pools, removing withdrawn amounts
            // Cannot underflow due to earlier ensure
            // check was executed in get_reserves call
            let first_asset_reserve_updated =
                first_asset_reserve.saturating_sub(first_asset_amount);
            let second_asset_reserve_updated =
                second_asset_reserve.saturating_sub(second_asset_amount);
            Module::<T>::set_reserves(
                first_asset_id,
                first_asset_reserve_updated,
                second_asset_id,
                second_asset_reserve_updated,
            )?;

            log!(
                info,
                "pool-state: [({}, {}) -> {}, ({}, {}) -> {}]",
                first_asset_id,
                second_asset_id,
                first_asset_reserve_updated,
                second_asset_id,
                first_asset_id,
                second_asset_reserve_updated
            );
        }

        // Destroying burnt liquidity tokens
        <T as Trait>::Currency::burn_and_settle(
            liquidity_asset_id.into(),
            &sender,
            liquidity_asset_amount.into(),
        )?;

        Module::<T>::deposit_event(RawEvent::LiquidityBurned(
            sender,
            first_asset_id,
            first_asset_amount,
            second_asset_id,
            second_asset_amount,
            liquidity_asset_id,
            liquidity_asset_amount,
        ));

        Ok(())
    }

    // This function has not been verified
    fn get_tokens_required_for_minting(
        liquidity_asset_id: Self::CurrencyId,
        liquidity_token_amount: Self::Balance,
    ) -> Result<
        (
            Self::CurrencyId,
            Self::Balance,
            Self::CurrencyId,
            Self::Balance,
        ),
        DispatchError,
    > {
        let (first_asset_id, second_asset_id) =
            LiquidityPools::get(liquidity_asset_id).ok_or(Error::<T>::NoSuchLiquidityAsset)?;
        let (first_asset_reserve, second_asset_reserve) =
            Module::<T>::get_reserves(first_asset_id, second_asset_id)?;
        let total_liquidity_assets: Balance =
            <T as Trait>::Currency::total_issuance(liquidity_asset_id.into()).into();

        ensure!(
            !total_liquidity_assets.is_zero(),
            Error::<T>::DivisionByZero
        );
        let second_asset_amount = multiply_by_rational(
            liquidity_token_amount,
            second_asset_reserve,
            total_liquidity_assets,
        )
        .map_err(|_| Error::<T>::UnexpectedFailure)?
        .checked_add(1)
        .ok_or_else(|| DispatchError::from(Error::<T>::MathOverflow))?;
        let first_asset_amount = multiply_by_rational(
            liquidity_token_amount,
            first_asset_reserve,
            total_liquidity_assets,
        )
        .map_err(|_| Error::<T>::UnexpectedFailure)?
        .checked_add(1)
        .ok_or_else(|| DispatchError::from(Error::<T>::MathOverflow))?;

        log!(
            info,
            "get_tokens_required_for_minting: ({}, {}) -> ({}, {}, {}, {})",
            liquidity_asset_id,
            liquidity_token_amount,
            first_asset_id,
            first_asset_amount,
            second_asset_id,
            second_asset_amount,
        );

        Ok((
            first_asset_id,
            first_asset_amount,
            second_asset_id,
            second_asset_amount,
        ))
    }
}

pub trait Valuate {
    type Balance: AtLeast32BitUnsigned
        + FullCodec
        + Copy
        + MaybeSerializeDeserialize
        + Debug
        + Default
        + From<Balance>
        + Into<Balance>;

    type CurrencyId: Parameter
        + Member
        + Copy
        + MaybeSerializeDeserialize
        + Ord
        + Default
        + AtLeast32BitUnsigned
        + FullCodec
        + From<TokenId>
        + Into<TokenId>;

    fn get_liquidity_token_mga_pool(
        liquidity_token_id: Self::CurrencyId,
    ) -> Result<(Self::CurrencyId, Self::CurrencyId), DispatchError>;

    fn valuate_liquidity_token(
        liquidity_token_id: Self::CurrencyId,
        liquidity_token_amount: Self::Balance,
    ) -> Self::Balance;

    fn scale_liquidity_by_mga_valuation(
        mga_valuation: Self::Balance,
        liquidity_token_amount: Self::Balance,
        mga_token_amount: Self::Balance,
    ) -> Self::Balance;
}

impl<T: Trait> Valuate for Module<T> {
    type Balance = Balance;

    type CurrencyId = TokenId;

    fn get_liquidity_token_mga_pool(
        liquidity_token_id: Self::CurrencyId,
    ) -> Result<(Self::CurrencyId, Self::CurrencyId), DispatchError> {
        let (first_token_id, second_token_id) =
            LiquidityPools::get(liquidity_token_id).ok_or(Error::<T>::NoSuchLiquidityAsset)?;
        let native_currency_id = T::NativeCurrencyId::get();
        match native_currency_id {
            _ if native_currency_id == first_token_id => Ok((first_token_id, second_token_id)),
            _ if native_currency_id == second_token_id => Ok((second_token_id, first_token_id)),
            _ => Err(Error::<T>::NotMangataLiquidityAsset.into()),
        }
    }

    fn valuate_liquidity_token(
        liquidity_token_id: Self::CurrencyId,
        liquidity_token_amount: Self::Balance,
    ) -> Self::Balance {
        let (mga_token_id, other_token_id) =
            match Self::get_liquidity_token_mga_pool(liquidity_token_id) {
                Ok(pool) => pool,
                Err(_) => return Default::default(),
            };

        let mga_token_reserve = match Module::<T>::get_reserves(mga_token_id, other_token_id) {
            Ok(reserves) => reserves.0,
            Err(_) => return Default::default(),
        };

        let liquidity_token_reserve: Balance =
            <T as Trait>::Currency::total_issuance(liquidity_token_id.into()).into();

        if liquidity_token_reserve.is_zero() {
            return Default::default();
        }

        multiply_by_rational(
            mga_token_reserve,
            liquidity_token_amount,
            liquidity_token_reserve,
        )
        .unwrap_or_else(|_| Balance::max_value())
    }

    fn scale_liquidity_by_mga_valuation(
        mga_valuation: Self::Balance,
        liquidity_token_amount: Self::Balance,
        mga_token_amount: Self::Balance,
    ) -> Self::Balance {
        if mga_valuation.is_zero() {
            return Default::default();
        }

        multiply_by_rational(liquidity_token_amount, mga_token_amount, mga_valuation)
            .unwrap_or_else(|_| Balance::max_value())
    }
}<|MERGE_RESOLUTION|>--- conflicted
+++ resolved
@@ -940,13 +940,7 @@
         ensure!(first_asset_id != second_asset_id, Error::<T>::SameAsset,);
 
         // Liquidity token amount calculation
-<<<<<<< HEAD
-        let initial_liquidity = (first_asset_amount / 2)
-            .checked_add(second_asset_amount / 2)
-            .ok_or_else(|| DispatchError::from(Error::<T>::MathOverflow))?;
-=======
         let initial_liquidity = first_asset_amount / 2 + second_asset_amount / 2;
->>>>>>> 67447055
 
         Pools::insert(
             (first_asset_id, second_asset_id),
