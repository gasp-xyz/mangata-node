--- conflicted
+++ resolved
@@ -83,14 +83,10 @@
 		fn calculate_rewards_amount(
 			user: AccountId,
 			liquidity_asset_id: TokenId,
-<<<<<<< HEAD
-		) -> RpcResult<Balance>;
+		) -> XYKRpcResult<Balance>;
 		fn calculate_rewards_amount_v2(
 			user: AccountId,
 			liquidity_asset_id: TokenId,
-		) -> RpcResult<Balance>;
-=======
 		) -> XYKRpcResult<Balance>;
->>>>>>> 75ea2b03
 	}
 }