--- conflicted
+++ resolved
@@ -1,6 +1,5 @@
 #![cfg_attr(not(feature = "std"), no_std)]
 
-<<<<<<< HEAD
 //! # Proof of Stake Module
 //!
 //! The goal of the Proof of Stake module is to reward people for providing liquidity to the Mangata DEX.
@@ -112,9 +111,6 @@
 	storage::bounded_btree_map::BoundedBTreeMap,
 	traits::Nothing,
 };
-=======
-use frame_support::{dispatch::DispatchResult, ensure};
->>>>>>> 935d846a
 use frame_system::ensure_signed;
 use mangata_support::traits::Valuate;
 use sp_core::U256;
@@ -178,10 +174,13 @@
 
 type AccountIdOf<T> = <T as frame_system::Config>::AccountId;
 
-<<<<<<< HEAD
-/// Wrapper over origin ActivateKind that is used in [`Pallet::activat_liquidity`]
-/// with extension that allows activating liquidity that was already used for:
-/// - `ActivatedLiquidity` - already activated liquidity (for scheduled rewards)
+type BalanceOf<T> = <<T as pallet::Config>::Currency as MultiTokenCurrency<
+	<T as frame_system::Config>::AccountId,
+>>::Balance;
+
+type CurrencyIdOf<T> = <<T as pallet::Config>::Currency as MultiTokenCurrency<
+	<T as frame_system::Config>::AccountId,
+>>::CurrencyId;
 /// - `LiquidityMining` - already activated liquidity (for liquidity mining rewards)
 #[derive(Eq, PartialEq, Clone, Encode, Decode, RuntimeDebug, TypeInfo)]
 pub enum ThirdPartyActivationKind {
@@ -190,17 +189,7 @@
 	LiquidityMining,
 }
 
-const PALLET_ID: frame_support::PalletId = frame_support::PalletId(*b"rewards!");
-pub type SessionId = u64;
-=======
-type BalanceOf<T> = <<T as pallet::Config>::Currency as MultiTokenCurrency<
-	<T as frame_system::Config>::AccountId,
->>::Balance;
-
-type CurrencyIdOf<T> = <<T as pallet::Config>::Currency as MultiTokenCurrency<
-	<T as frame_system::Config>::AccountId,
 >>::CurrencyId;
->>>>>>> 935d846a
 
 #[frame_support::pallet]
 pub mod pallet {
@@ -213,8 +202,7 @@
 	pub struct Pallet<T>(PhantomData<T>);
 
 	#[pallet::hooks]
-<<<<<<< HEAD
-	impl<T: Config> Hooks<T::BlockNumber> for Pallet<T> {
+	impl<T: Config> Hooks<T::BlockNumber> for Pallet<T> {}
 		fn on_initialize(_n: T::BlockNumber) -> Weight {
 			let session_id = Self::session_index() as u64;
 
@@ -318,9 +306,6 @@
 			Default::default()
 		}
 	}
-=======
-	impl<T: Config> Hooks<BlockNumberFor<T>> for Pallet<T> {}
->>>>>>> 935d846a
 
 	#[cfg(feature = "runtime-benchmarks")]
 	pub trait PoSBenchmarkingConfig: pallet_issuance::Config {}
@@ -629,11 +614,7 @@
 		) -> DispatchResult {
 			let sender = ensure_signed(origin)?;
 
-<<<<<<< HEAD
-			Self::activate_liquidity_for_native_rewards_impl(
-=======
-			<Self as ProofOfStakeRewardsApi<T::AccountId, BalanceOf<T>, CurrencyIdOf<T>>>::activate_liquidity(
->>>>>>> 935d846a
+			<Self as ProofOfStakeRewardsApi<T::AccountId>>::activate_liquidity(
 				sender,
 				liquidity_token_id,
 				amount,
@@ -653,7 +634,6 @@
 		) -> DispatchResult {
 			let sender = ensure_signed(origin)?;
 
-<<<<<<< HEAD
 			Self::deactivate_liquidity_for_native_rewards_impl(sender, liquidity_token_id, amount)
 		}
 
@@ -696,9 +676,6 @@
 			let sender = ensure_signed(origin)?;
 
 			Self::activate_liquidity_for_3rdparty_rewards_impl(
-=======
-			<Self as ProofOfStakeRewardsApi<T::AccountId, BalanceOf<T>, CurrencyIdOf<T>>>::deactivate_liquidity(
->>>>>>> 935d846a
 				sender,
 				liquidity_token_id,
 				amount,
@@ -708,7 +685,7 @@
 			.map_err(|err| DispatchErrorWithPostInfo {
 				post_info: PostDispatchInfo {
 					actual_weight: Some(
-						<<T as Config>::WeightInfo>::activate_liquidity_for_3rdparty_rewards(),
+			<Self as ProofOfStakeRewardsApi<T::AccountId>>::deactivate_liquidity(
 					),
 					pays_fee: Pays::Yes,
 				},
@@ -1098,17 +1075,12 @@
 			.ok_or(DispatchError::from(Error::<T>::CalculateRewardsMathError))
 	}
 
-<<<<<<< HEAD
-	fn ensure_is_promoted_pool(liquidity_asset_id: TokenId) -> Result<(), DispatchError> {
+	fn ensure_is_promoted_pool(liquidity_asset_id: CurrencyIdOf<T>) -> Result<(), DispatchError> {
 		if Self::get_pool_rewards(liquidity_asset_id).is_ok() ||
 			RewardTokensPerPool::<T>::iter_prefix_values(liquidity_asset_id)
 				.next()
 				.is_some()
 		{
-=======
-	fn ensure_is_promoted_pool(liquidity_asset_id: CurrencyIdOf<T>) -> Result<(), DispatchError> {
-		if Self::get_pool_rewards(liquidity_asset_id).is_ok() {
->>>>>>> 935d846a
 			Ok(())
 		} else {
 			Err(DispatchError::from(Error::<T>::NotAPromotedPool))
@@ -1121,29 +1093,12 @@
 		liquidity_assets_added: BalanceOf<T>,
 	) -> DispatchResult {
 		Self::ensure_is_promoted_pool(liquidity_asset_id)?;
-<<<<<<< HEAD
-=======
-		let current_time: u32 = Self::get_current_rewards_time()?;
-		let pool_ratio_current = Self::get_pool_rewards(liquidity_asset_id)?;
-		let mut rewards_info = RewardsInfo::<T>::try_get(user.clone(), liquidity_asset_id)
-			.unwrap_or(RewardInfo {
+
+		{
+			let calc = RewardsCalculator::mining_rewards::<T>(user.clone(), liquidity_asset_id)?;
 				activated_amount: BalanceOf::<T>::zero(),
 				rewards_not_yet_claimed: BalanceOf::<T>::zero(),
 				rewards_already_claimed: BalanceOf::<T>::zero(),
-				last_checkpoint: current_time,
-				pool_ratio_at_last_checkpoint: pool_ratio_current,
-				missing_at_last_checkpoint: U256::from(0u128),
-			});
-		rewards_info.activate_more::<T>(
-			current_time,
-			pool_ratio_current,
-			liquidity_assets_added,
-		)?;
->>>>>>> 935d846a
-
-		{
-			let calc = RewardsCalculator::mining_rewards::<T>(user.clone(), liquidity_asset_id)?;
-			let rewards_info = calc
 				.activate_more(liquidity_assets_added)
 				.map_err(|err| Into::<Error<T>>::into(err))?;
 
@@ -1490,11 +1445,7 @@
 	}
 }
 
-<<<<<<< HEAD
-impl<T: Config> ProofOfStakeRewardsApi<T::AccountId> for Pallet<T> {
-	type Balance = Balance;
-
-	type CurrencyId = TokenId;
+impl<T: Config> ProofOfStakeRewardsApi<T::AccountId, BalanceOf<T>, CurrencyIdOf<T>> for Pallet<T> {
 
 	#[cfg(feature = "runtime-benchmarks")]
 	fn enable_3rdparty_rewards(
@@ -1532,12 +1483,7 @@
 		)
 		.expect("call should pass")
 	}
-
-	fn enable(liquidity_token_id: TokenId, weight: u8) {
-=======
-impl<T: Config> ProofOfStakeRewardsApi<T::AccountId, BalanceOf<T>, CurrencyIdOf<T>> for Pallet<T> {
 	fn enable(liquidity_token_id: CurrencyIdOf<T>, weight: u8) {
->>>>>>> 935d846a
 		PromotedPoolRewards::<T>::mutate(|promoted_pools| {
 			promoted_pools
 				.entry(liquidity_token_id)
@@ -1566,27 +1512,9 @@
 	) -> Result<BalanceOf<T>, DispatchError> {
 		Self::ensure_is_promoted_pool(liquidity_asset_id)?;
 
-<<<<<<< HEAD
 		let calc = RewardsCalculator::mining_rewards::<T>(user.clone(), liquidity_asset_id)?;
 		let (rewards_info, total_available_rewards) =
 			calc.claim_rewards().map_err(|err| Into::<Error<T>>::into(err))?;
-=======
-		let mut rewards_info = RewardsInfo::<T>::try_get(user.clone(), liquidity_asset_id)
-			.or(Err(DispatchError::from(Error::<T>::MissingRewardsInfoError)))?;
-		let pool_rewards_ratio_current = Self::get_pool_rewards(liquidity_asset_id)?;
-
-		let current_rewards = rewards_info
-			.calculate_rewards(Self::get_current_rewards_time()?, pool_rewards_ratio_current)
-			.ok_or(Error::<T>::CalculateRewardsMathError)?;
-
-		let total_available_rewards = current_rewards
-			.checked_add(&rewards_info.rewards_not_yet_claimed)
-			.and_then(|v| v.checked_sub(&rewards_info.rewards_already_claimed))
-			.ok_or(Error::<T>::CalculateRewardsAllMathError)?;
-
-		rewards_info.rewards_not_yet_claimed = BalanceOf::<T>::zero();
-		rewards_info.rewards_already_claimed = current_rewards;
->>>>>>> 935d846a
 
 		<T as Config>::Currency::transfer(
 			Self::native_token_id().into(),
@@ -1626,49 +1554,15 @@
 		liquidity_asset_id: CurrencyIdOf<T>,
 		amount: BalanceOf<T>,
 	) -> DispatchResult {
-<<<<<<< HEAD
+		if amount > 0 {
 		Self::deactivate_liquidity_for_native_rewards_impl(user, liquidity_asset_id, amount)
-=======
-		if amount > BalanceOf::<T>::zero() {
-			Self::set_liquidity_burning_checkpoint(user.clone(), liquidity_asset_id, amount)?;
-			Pallet::<T>::deposit_event(Event::LiquidityDeactivated(
-				user,
-				liquidity_asset_id,
-				amount,
-			));
-		}
-
-		Ok(())
->>>>>>> 935d846a
 	}
 
 	fn calculate_rewards_amount(
 		user: AccountIdOf<T>,
-<<<<<<< HEAD
-		liquidity_asset_id: TokenId,
+		liquidity_asset_id: CurrencyIdOf<T>,
 	) -> Result<Balance, DispatchError> {
 		Self::calculate_native_rewards_amount(user, liquidity_asset_id)
-=======
-		liquidity_asset_id: CurrencyIdOf<T>,
-	) -> Result<BalanceOf<T>, DispatchError> {
-		Self::ensure_is_promoted_pool(liquidity_asset_id)?;
-		let rewards_info = RewardsInfo::<T>::try_get(user.clone(), liquidity_asset_id)
-			.or(Err(DispatchError::from(Error::<T>::MissingRewardsInfoError)))?;
-		let current_rewards = match rewards_info.activated_amount {
-			amount if amount > BalanceOf::<T>::zero() => rewards_info
-				.calculate_rewards(
-					Self::get_current_rewards_time()?,
-					Self::get_pool_rewards(liquidity_asset_id)?,
-				)
-				.ok_or(Error::<T>::CalculateRewardsMathError)?,
-			_ => BalanceOf::<T>::zero(),
-		};
-
-		Ok(current_rewards
-			.checked_add(&rewards_info.rewards_not_yet_claimed)
-			.and_then(|v| v.checked_sub(&rewards_info.rewards_already_claimed))
-			.ok_or(Error::<T>::CalculateRewardsMathError)?)
->>>>>>> 935d846a
 	}
 }
 
