#![allow(non_snake_case)]
use codec::{Decode, Encode, MaxEncodedLen};
use scale_info::TypeInfo;
use serde::Serialize;
use sp_core::{RuntimeDebug, H256, U256};
use sp_runtime::SaturatedConversion;
use sp_std::vec::Vec;

#[repr(u8)]
#[derive(
	Copy, Eq, PartialEq, RuntimeDebug, Clone, Encode, Decode, TypeInfo, MaxEncodedLen, Serialize,
)]
pub enum L1 {
	Ethereum,
}

#[repr(u8)]
#[derive(Eq, PartialEq, RuntimeDebug, Clone, Encode, Decode, TypeInfo, Serialize, Copy)]
pub enum Origin {
	L1,
	L2,
}

impl Default for Origin {
	fn default() -> Self {
		Origin::L1
	}
}

impl Into<eth_abi::Origin> for Origin {
	fn into(self) -> eth_abi::Origin {
		match self {
			Origin::L1 => eth_abi::Origin::L1,
			Origin::L2 => eth_abi::Origin::L2,
		}
	}
}

#[derive(Eq, PartialEq, RuntimeDebug, Clone, Encode, Decode, TypeInfo, Serialize)]
pub struct Range {
	pub start: u128,
	pub end: u128,
}

impl From<(u128, u128)> for Range {
	fn from((start, end): (u128, u128)) -> Range {
		Range { start, end }
	}
}

impl Into<eth_abi::Range> for Range {
	fn into(self) -> eth_abi::Range {
		eth_abi::Range { start: to_eth_u256(self.start.into()), end: to_eth_u256(self.end.into()) }
	}
}

#[derive(Eq, PartialEq, RuntimeDebug, Clone, Encode, Decode, TypeInfo, Serialize, Default)]
pub struct RequestId {
	pub origin: Origin,
	pub id: u128,
}

impl RequestId {
	pub fn new(origin: Origin, id: u128) -> Self {
		Self { origin, id }
	}
}

impl From<(Origin, u128)> for RequestId {
	fn from((origin, id): (Origin, u128)) -> RequestId {
		RequestId { origin, id }
	}
}

impl Into<eth_abi::RequestId> for RequestId {
	fn into(self) -> eth_abi::RequestId {
		eth_abi::RequestId { origin: self.origin.into(), id: to_eth_u256(U256::from(self.id)) }
	}
}

#[derive(Eq, PartialEq, RuntimeDebug, Clone, Encode, Decode, TypeInfo, Serialize, Default)]
pub struct Deposit {
	pub requestId: RequestId,
	pub depositRecipient: [u8; 20],
	pub tokenAddress: [u8; 20],
	pub amount: sp_core::U256,
	pub blockHash: sp_core::H256,
}

impl Into<eth_abi::Deposit> for Deposit {
	fn into(self) -> eth_abi::Deposit {
		eth_abi::Deposit {
			requestId: self.requestId.into(),
			depositRecipient: self.depositRecipient.into(),
			tokenAddress: self.tokenAddress.into(),
			amount: to_eth_u256(self.amount),
			blockHash: alloy_primitives::FixedBytes::<32>::from_slice(&self.blockHash[..]),
		}
	}
}

#[derive(Eq, PartialEq, RuntimeDebug, Clone, Encode, Decode, TypeInfo, Default, Serialize)]
#[allow(non_snake_case)]
pub struct Withdraw {
	pub depositRecipient: [u8; 20],
	pub tokenAddress: [u8; 20],
	pub amount: sp_core::U256,
}

#[derive(Eq, PartialEq, RuntimeDebug, Clone, Encode, Decode, TypeInfo, Serialize)]
pub struct L2UpdatesToRemove {
<<<<<<< HEAD
	pub requestId: RequestId,
	pub l2UpdatesToRemove: Vec<u128>,
=======
	pub l2UpdatesToRemove: Vec<sp_core::U256>,
	pub blockHash: sp_core::H256,
>>>>>>> be3bf8f7
}

impl Into<eth_abi::L2UpdatesToRemove> for L2UpdatesToRemove {
	fn into(self) -> eth_abi::L2UpdatesToRemove {
		eth_abi::L2UpdatesToRemove {
			requestId: self.requestId.into(),
			l2UpdatesToRemove: self
				.l2UpdatesToRemove
				.into_iter()
				.map(|rid| to_eth_u256(rid.into()))
				.collect(),
			blockHash: alloy_primitives::FixedBytes::<32>::from_slice(&self.blockHash[..]),
		}
	}
}

#[derive(Eq, PartialEq, RuntimeDebug, Clone, Encode, Decode, TypeInfo, Serialize)]
pub struct CancelResolution {
	pub requestId: RequestId,
	pub l2RequestId: u128,
	pub cancelJustified: bool,
	pub blockHash: sp_core::H256,
}

impl Into<eth_abi::CancelResolution> for CancelResolution {
	fn into(self) -> eth_abi::CancelResolution {
		eth_abi::CancelResolution {
			requestId: self.requestId.into(),
			l2RequestId: to_eth_u256(self.l2RequestId.into()),
			cancelJustified: self.cancelJustified.into(),
			blockHash: alloy_primitives::FixedBytes::<32>::from_slice(&self.blockHash[..]),
		}
	}
}

#[derive(Eq, PartialEq, RuntimeDebug, Clone, Encode, Decode, TypeInfo, Serialize)]
#[repr(u8)]
pub enum PendingRequestType {
	DEPOSIT,
	CANCEL_RESOLUTION,
	L2_UPDATES_TO_REMOVE,
}

#[derive(Eq, PartialEq, RuntimeDebug, Clone, Encode, Decode, TypeInfo, Default, Serialize)]
pub struct L1Update {
	pub pendingDeposits: Vec<Deposit>,
	pub pendingCancelResultions: Vec<CancelResolution>,
	pub pendingL2UpdatesToRemove: Vec<L2UpdatesToRemove>,
}

#[derive(Eq, PartialEq, RuntimeDebug, Clone, Encode, Decode, TypeInfo, Serialize)]
pub enum L1UpdateRequest {
	Deposit(Deposit),
	CancelResolution(CancelResolution),
	Remove(L2UpdatesToRemove),
}

impl L1UpdateRequest {
	pub fn request_id(&self) -> RequestId {
		match self {
			L1UpdateRequest::Deposit(deposit) => deposit.requestId.clone(),
			L1UpdateRequest::CancelResolution(cancel) => cancel.requestId.clone(),
			L1UpdateRequest::Remove(remove) => remove.requestId.clone(),
		}
	}

	pub fn id(&self) -> u128 {
		match self {
			L1UpdateRequest::Deposit(deposit) => deposit.requestId.id.clone(),
			L1UpdateRequest::CancelResolution(cancel) => cancel.requestId.id.clone(),
			L1UpdateRequest::Remove(remove) => remove.requestId.id.clone(),
		}
	}

	pub fn origin(&self) -> Origin {
		match self {
			L1UpdateRequest::Deposit(deposit) => deposit.requestId.origin.clone(),
			L1UpdateRequest::CancelResolution(cancel) => cancel.requestId.origin.clone(),
			L1UpdateRequest::Remove(remove) => remove.requestId.origin.clone(),
		}
	}
}

impl Into<eth_abi::PendingRequestType> for PendingRequestType {
	fn into(self) -> eth_abi::PendingRequestType {
		match self {
			PendingRequestType::DEPOSIT => eth_abi::PendingRequestType::DEPOSIT,
			PendingRequestType::CANCEL_RESOLUTION => eth_abi::PendingRequestType::CANCEL_RESOLUTION,
			PendingRequestType::L2_UPDATES_TO_REMOVE =>
				eth_abi::PendingRequestType::L2_UPDATES_TO_REMOVE,
		}
	}
}

impl L1Update {
	pub fn range(&self) -> Option<Range> {
		let first = [
			self.pendingDeposits.first().map(|v| v.requestId.id),
			self.pendingCancelResultions.first().map(|v| v.requestId.id),
			self.pendingL2UpdatesToRemove.first().map(|v| v.requestId.id),
		]
		.into_iter()
		.cloned()
		.filter_map(|v| v)
		.min();

		let last = [
			self.pendingDeposits.last().map(|v| v.requestId.id),
			self.pendingCancelResultions.last().map(|v| v.requestId.id),
			self.pendingL2UpdatesToRemove.last().map(|v| v.requestId.id),
		]
		.into_iter()
		.cloned()
		.filter_map(|v| v)
		.max();
		if let (Some(first), Some(last)) = (first, last) {
			Some(Range { start: first, end: last })
		} else {
			None
		}
	}
	pub fn into_requests(self) -> Vec<L1UpdateRequest> {
		let mut result: Vec<L1UpdateRequest> = Default::default();

		let L1Update { pendingDeposits, pendingCancelResultions, pendingL2UpdatesToRemove } = self;

		let mut deposits_it = pendingDeposits.into_iter().peekable();
		let mut cancel_it = pendingCancelResultions.into_iter().peekable();
		let mut remove_it = pendingL2UpdatesToRemove.into_iter().peekable();

		loop {
			let min = [
				deposits_it.peek().map(|v| v.requestId.id),
				cancel_it.peek().map(|v| v.requestId.id),
				remove_it.peek().map(|v| v.requestId.id),
			]
			.into_iter()
			.cloned()
			.filter_map(|v| v)
			.min();

			match (deposits_it.peek(), cancel_it.peek(), remove_it.peek(), min) {
				(Some(deposit), _, _, Some(min)) if deposit.requestId.id == min => {
					if let Some(elem) = deposits_it.next() {
						result.push(L1UpdateRequest::Deposit(elem.clone()));
					}
				},
				(_, Some(cancel), _, Some(min)) if cancel.requestId.id == min => {
					if let Some(elem) = cancel_it.next() {
						result.push(L1UpdateRequest::CancelResolution(elem.clone()));
					}
				},
				(_, _, Some(update), Some(min)) if update.requestId.id == min => {
					if let Some(elem) = remove_it.next() {
						result.push(L1UpdateRequest::Remove(elem.clone()));
					}
				},
				_ => break,
			}
		}
		result
	}
}

pub fn to_eth_u256(value: U256) -> alloy_primitives::U256 {
	let mut bytes = [0u8; 32];
	value.to_big_endian(&mut bytes);
	alloy_primitives::U256::from_be_bytes(bytes)
}

impl Into<eth_abi::L1Update> for L1Update {
	fn into(self) -> eth_abi::L1Update {
		eth_abi::L1Update {
			pendingDeposits: self.pendingDeposits.into_iter().map(Into::into).collect::<Vec<_>>(),
			pendingCancelResultions: self
				.pendingCancelResultions
				.into_iter()
				.map(Into::into)
				.collect::<Vec<_>>(),
			pendingL2UpdatesToRemove: self
				.pendingL2UpdatesToRemove
				.into_iter()
				.map(Into::into)
				.collect::<Vec<_>>(),
		}
	}
}

#[derive(Eq, PartialEq, RuntimeDebug, Clone, Encode, Decode, TypeInfo, Default, Serialize)]
pub struct Cancel<AccountId> {
	pub updater: AccountId,
	pub canceler: AccountId,
	pub lastProccessedRequestOnL1: U256,
	pub lastAcceptedRequestOnL1: U256,
	pub hash: H256,
}

pub use eth_abi::{L2Update, UpdateType};

pub mod eth_abi {
	use alloy_sol_types::sol;
	use codec::{Decode, Encode};
	use scale_info::TypeInfo;
	sol! {
		// L1 to L2
		struct Deposit {
			RequestId requestId;
			address depositRecipient;
			address tokenAddress;
			uint256 amount;
			bytes32 blockHash;
		}

		struct L2UpdatesToRemove {
			RequestId requestId;
			uint256[] l2UpdatesToRemove;
			bytes32 blockHash;
		}

		struct CancelResolution {
			RequestId requestId;
			uint256 l2RequestId;
			bool cancelJustified;
			bytes32 blockHash;
		}

		enum PendingRequestType{ DEPOSIT, CANCEL_RESOLUTION, L2_UPDATES_TO_REMOVE}

		struct L1Update {
			Deposit[] pendingDeposits;
			CancelResolution[] pendingCancelResultions;
			L2UpdatesToRemove[] pendingL2UpdatesToRemove;
		}


		#[derive(Debug, Eq, PartialEq, Encode, Decode, TypeInfo)]
		enum UpdateType{ DEPOSIT, WITHDRAWAL, INDEX_UPDATE, CANCEL_RESOLUTION}

		#[derive(Debug, Eq, PartialEq, Encode, Decode, TypeInfo)]
		enum Origin{ L1, L2 }

		#[derive(Debug, Eq, PartialEq)]
		struct RequestId {
			Origin origin;
			uint256 id;
		}

		// L2 to L1
		#[derive(Debug, PartialEq)]
		struct RequestResult {
			RequestId requestId;
			uint256 originRequestId;
			UpdateType updateType;
			bool status;
		}

		#[derive(Debug, PartialEq)]
		struct Withdrawal {
			RequestId requestId;
			address withdrawalRecipient;
			address tokenAddress;
			uint256 amount;
		}

		#[derive(Debug, PartialEq)]
		struct Range{
			uint256 start;
			uint256 end;
		}

		#[derive(Debug, PartialEq)]
		struct Cancel {
			RequestId requestId;
			Range range;
			bytes32 hash;
		}

		#[derive(Debug, PartialEq)]
		struct L2Update {
			Cancel[] cancels;
			Withdrawal[] withdrawals;
			RequestResult[] results;
		}
	}
}<|MERGE_RESOLUTION|>--- conflicted
+++ resolved
@@ -109,13 +109,9 @@
 
 #[derive(Eq, PartialEq, RuntimeDebug, Clone, Encode, Decode, TypeInfo, Serialize)]
 pub struct L2UpdatesToRemove {
-<<<<<<< HEAD
 	pub requestId: RequestId,
 	pub l2UpdatesToRemove: Vec<u128>,
-=======
-	pub l2UpdatesToRemove: Vec<sp_core::U256>,
 	pub blockHash: sp_core::H256,
->>>>>>> be3bf8f7
 }
 
 impl Into<eth_abi::L2UpdatesToRemove> for L2UpdatesToRemove {
