--- conflicted
+++ resolved
@@ -4,11 +4,7 @@
 use hex::FromHex;
 use hex_literal::hex;
 use mangata_runtime::{
-<<<<<<< HEAD
-	AccountId, AuraId, IssuanceInfo, Signature, VersionedMultiLocation, DOT_TOKEN_ID,
-=======
 	AccountId, AuraId, BlockNumber, IssuanceInfo, Signature, VersionedMultiLocation, DOT_TOKEN_ID,
->>>>>>> f474fdbb
 };
 use sc_chain_spec::{ChainSpecExtension, ChainSpecGroup};
 use sc_service::ChainType;
@@ -16,7 +12,7 @@
 use sp_core::{sr25519, ByteArray, Pair, Public, H160};
 use sp_runtime::{
 	traits::{IdentifyAccount, Verify},
-	Percent,
+	Perbill,
 };
 
 pub mod public_testnet_keys {
@@ -104,15 +100,9 @@
 		// The tokens missing at tge will be attempted to be distributed over this time period
 		// Missed opportunities for minting tokens such as at block 0 (genesis block) and or failure to claim will be counted as burned
 		linear_issuance_blocks: 13_140_000u32,
-<<<<<<< HEAD
-		liquidity_mining_split: Percent::from_percent(50),
-		staking_split: Percent::from_percent(40),
-		crowdloan_split: Percent::from_percent(10),
-=======
 		liquidity_mining_split: Perbill::from_parts(555555556),
 		staking_split: Perbill::from_parts(444444444),
 		crowdloan_allocation: 330_000_000__000_000_000_000_000_000u128,
->>>>>>> f474fdbb
 	}
 }
 
@@ -191,14 +181,7 @@
 						0u32,
 						H160::from_slice(&hex!["C7e3Bda797D2cEb740308eC40142ae235e08144A"][..]),
 						300_000_000__000_000_000_000_000_000u128,
-<<<<<<< HEAD
-						kusama_mainnet_keys::ALICE_SR25519
-							.parse::<sr25519::Public>()
-							.unwrap()
-							.into(),
-=======
 						kusama_mainnet_keys::ALICE_SR25519.parse::<AccountId>().unwrap().into(),
->>>>>>> f474fdbb
 					),
 					(
 						b"Ether".to_vec(),
@@ -216,47 +199,22 @@
 					(
 						0u32,
 						400_000_000__000_000_000_000_000_000u128,
-<<<<<<< HEAD
-						kusama_mainnet_keys::SUDO_SR25519
-							.parse::<sr25519::Public>()
-							.unwrap()
-							.into(),
-=======
 						kusama_mainnet_keys::SUDO_SR25519.parse::<AccountId>().unwrap().into(),
->>>>>>> f474fdbb
-					),
-					(
-						0u32,
-						100_000_000__000_000_000_000_000_000u128,
-<<<<<<< HEAD
-						kusama_mainnet_keys::RELAY_SR25519
-							.parse::<sr25519::Public>()
-							.unwrap()
-							.into(),
-=======
+					),
+					(
+						0u32,
+						100_000_000__000_000_000_000_000_000u128,
 						kusama_mainnet_keys::RELAY_SR25519.parse::<AccountId>().unwrap().into(),
->>>>>>> f474fdbb
-					),
-					(
-						0u32,
-						100_000_000__000_000_000_000_000_000u128,
-<<<<<<< HEAD
-						kusama_mainnet_keys::BOB_SR25519.parse::<sr25519::Public>().unwrap().into(),
-=======
+					),
+					(
+						0u32,
+						100_000_000__000_000_000_000_000_000u128,
 						kusama_mainnet_keys::BOB_SR25519.parse::<AccountId>().unwrap().into(),
->>>>>>> f474fdbb
-					),
-					(
-						0u32,
-						100_000_000__000_000_000_000_000_000u128,
-<<<<<<< HEAD
-						kusama_mainnet_keys::CHARLIE_SR25519
-							.parse::<sr25519::Public>()
-							.unwrap()
-							.into(),
-=======
+					),
+					(
+						0u32,
+						100_000_000__000_000_000_000_000_000u128,
 						kusama_mainnet_keys::CHARLIE_SR25519.parse::<AccountId>().unwrap().into(),
->>>>>>> f474fdbb
 					),
 				],
 				// Vesting Tokens
@@ -397,14 +355,7 @@
 						0u32,
 						H160::from_slice(&hex!["C7e3Bda797D2cEb740308eC40142ae235e08144A"][..]),
 						300_000_000__000_000_000_000_000_000u128,
-<<<<<<< HEAD
-						public_testnet_keys::ALICE_SR25519
-							.parse::<sr25519::Public>()
-							.unwrap()
-							.into(),
-=======
 						public_testnet_keys::ALICE_SR25519.parse::<AccountId>().unwrap().into(),
->>>>>>> f474fdbb
 					),
 					(
 						b"Ether".to_vec(),
@@ -422,47 +373,22 @@
 					(
 						0u32,
 						400_000_000__000_000_000_000_000_000u128,
-<<<<<<< HEAD
-						public_testnet_keys::SUDO_SR25519
-							.parse::<sr25519::Public>()
-							.unwrap()
-							.into(),
-=======
 						public_testnet_keys::SUDO_SR25519.parse::<AccountId>().unwrap().into(),
->>>>>>> f474fdbb
-					),
-					(
-						0u32,
-						100_000_000__000_000_000_000_000_000u128,
-<<<<<<< HEAD
-						public_testnet_keys::RELAY_SR25519
-							.parse::<sr25519::Public>()
-							.unwrap()
-							.into(),
-=======
+					),
+					(
+						0u32,
+						100_000_000__000_000_000_000_000_000u128,
 						public_testnet_keys::RELAY_SR25519.parse::<AccountId>().unwrap().into(),
->>>>>>> f474fdbb
-					),
-					(
-						0u32,
-						100_000_000__000_000_000_000_000_000u128,
-<<<<<<< HEAD
-						public_testnet_keys::BOB_SR25519.parse::<sr25519::Public>().unwrap().into(),
-=======
+					),
+					(
+						0u32,
+						100_000_000__000_000_000_000_000_000u128,
 						public_testnet_keys::BOB_SR25519.parse::<AccountId>().unwrap().into(),
->>>>>>> f474fdbb
-					),
-					(
-						0u32,
-						100_000_000__000_000_000_000_000_000u128,
-<<<<<<< HEAD
-						public_testnet_keys::CHARLIE_SR25519
-							.parse::<sr25519::Public>()
-							.unwrap()
-							.into(),
-=======
+					),
+					(
+						0u32,
+						100_000_000__000_000_000_000_000_000u128,
 						public_testnet_keys::CHARLIE_SR25519.parse::<AccountId>().unwrap().into(),
->>>>>>> f474fdbb
 					),
 				],
 				// Vesting Tokens
@@ -1023,12 +949,9 @@
 				})
 				.collect(),
 		},
-<<<<<<< HEAD
-=======
 		crowdloan: mangata_runtime::CrowdloanConfig {
 			crowdloan_allocation: mangata_issuance_config().crowdloan_allocation,
 		},
->>>>>>> f474fdbb
 		issuance: mangata_runtime::IssuanceConfig {
 			issuance_config: {
 				let mut issuance_info = mangata_issuance_config();
@@ -1084,15 +1007,12 @@
 						},
 					)
 					.fold(tge_tokens, |sum, val| sum + val);
-<<<<<<< HEAD
-=======
 				tge_tokens = vesting_tokens
 					.iter()
 					.cloned()
 					.map(|(_, _, _, vesting_amount)| vesting_amount)
 					.fold(tge_tokens, |sum, val| sum + val);
 
->>>>>>> f474fdbb
 				issuance_info.tge = tge_tokens;
 				issuance_info
 			},
