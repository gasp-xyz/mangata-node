//! # XYK pallet

//! Provides functions for token operations, swapping tokens, creating token pools, minting and burning liquidity and supporting public functions
//!
//! ### Token operation functions:
//! - create_pool
//! - mint_liquidity
//! - burn_liquidity
//! - sell_asset
//! - buy_asset
//!
//! ### Supporting public functions:
//! - calculate_sell_price
//! - calculate_buy_price
//! - calculate_sell_price_id
//! - calculate_buy_price_id
//! - get_liquidity_token
//! - get_burn_amount
//! - account_id
//! - settle_treasury_buy_and_burn
//!
//! # fn create_pool
//! -Sets the initial ratio/price of both assets to each other depending on amounts of each assets when creating pool.
//!
//! -Transfers assets from user to vault and makes appropriate entry to pools map, where are assets amounts kept.
//!
//! -Issues new liquidity asset in amount corresponding to amounts creating the pool, marks them as liquidity assets corresponding to this pool and transfers them to user.
//! first_token_amount
//! ### arguments
//! `origin` - sender of a fn, user creating the pool
//!
//! `first_token_id` - id of first token which will be directly inter-tradeable in a pair of first_token_id-second_token_id
//!
//! `first_token_amount` - amount of first token in which the pool will be initiated, which will set their initial ratio/price
//!
//! `second_token_id` - id of second token which will be directly inter-tradeable in a pair of first_token_id-second_token_id
//!
//! `second_token_amount` - amount of second token in which the pool will be initiated, which will set their initial ratio/price
//!
//! ### Example
//! ```ignore
//! create_pool(
//!    Origin::signed(1),
//!    0,
//!    1000,
//!    1,
//!    2000,
//! )
//! ```
//! Account_id 1 created pool with tokens 0 and 1, with amounts 1000, 2000. Initial ratio is 1:2. Liquidity token with new id created in an amount of 1500 and transfered to user 1.
//!
//! ### Errors
//! `ZeroAmount` - creating pool with 0 amount of first or second token
//!
//! `PoolAlreadyExists` - creating pool which already exists
//!
//! `NotEnoughTokens` - creating pool with amounts higher then user owns
//!
//! `SameToken` - creating pool with same token
//!
//! # fn sell_token
//! -Sells/exchanges set amount of sold token for corresponding amount by xyk formula of bought token
//! ### arguments
//! `origin` - sender of a fn, user creating the pool
//!
//! `sold_token_id` - token which will be sold
//!
//! `bought_token_id` - token which will be bought
//!
//! `sold_token_amount` - amount of token to be sold
//!
//! `min_amount_out` - minimal acceptable amount of bought token received after swap
//!
//! ### Example
//! ```ignore
//! sell_token (
//!    Origin::signed(1),
//!    0,
//!    1,
//!    1000,
//!    800,
//!)
//! ```
//! Account_id 1 sells/exchanges 1000 token 0 for corresponding amount of token 1, while requiring at least 800 token 1
//!
//! ### Errors
//! `ZeroAmount` - buying 0 tokens
//!
//! `NoSuchPool` - pool sold_token_id - bought_token_id does not exist
//!
//! `NotEnoughTokens` - selling more tokens then user owns
//!
//! `InsufficientOutputAmount` - bought tokens to receive amount is lower then required min_amount_out
//!
//! # fn buy_token
//! -Buys/exchanges set amount of bought token for corresponding amount by xyk formula of sold token
//! ### arguments
//! `origin` - sender of a fn, user creating the pool
//!
//! `sold_token_id` - token which will be sold
//!
//! `bought_token_id` - token which will be bought
//!
//! `bought_token_amount` - amount of token to be bought
//!
//! `max_amount_in` - maximal acceptable amount of sold token to pay for requested bought amount
//!
//! ### Example
//! ```ignore
//! buy_token (
//!    Origin::signed(1),
//!    0,
//!    1,
//!    1000,
//!    800,
//!)
//! ```
//! Account_id 1 buys/exchanges 1000 tokens 1 by paying corresponding amount by xyk formula of tokens 0
//!
//! ### Errors
//! `ZeroAmount` - selling 0 tokens
//!
//! `NoSuchPool` - pool sold_token_id - bought_token_id does not exist
//!
//! `NotEnoughTokens` - selling more tokens then user owns
//!
//! `InsufficientInputAmount` - sold tokens to pay is higher then maximum acceptable value of max_amount_in
//!
//! # fn mint_liquidity
//! -Adds liquidity to pool, providing both tokens in actual ratio
//! -First token amount is provided by user, second token amount is calculated by function, depending on actual ratio
//! -Mints and transfers corresponding amount of liquidity token to mintin user
//!
//! ### arguments
//! `origin` - sender of a fn, user creating the pool
//!
//! first_token_id - first token in pair
//!
//! second_token_id - second token in pair
//!
//! first_token_amount - amount of first_token_id, second token amount will be calculated
//!
//! ### Example
//! ```ignore
//! mint_liquidity (
//!    Origin::signed(1),
//!    0,
//!    1,
//!    1000,
//!)
//! ```
//! If pool token 0 - token 1 has tokens in amounts 9000:18000 (total liquidity tokens 27000)
//!
//! Account_id 1 added liquidity to pool token 0 - token 1, by providing 1000 token 0 and corresponding amount of token 1. In this case 2000, as the ratio in pool is 1:2.
//! Account_id 1 also receives corresponding liquidity tokens in corresponding amount. In this case he gets 10% of all corresponding liquidity tokens, as he is providing 10% of all provided liquidity in pool.
//! 3000 out of total 30000 liquidity tokens is now owned by Account_id 1
//!
//! ### Errors
//! `ZeroAmount` - minting with 0 tokens
//!
//! `NoSuchPool` - pool first_token_id - second_token_id does not exist
//!
//! `NotEnoughTokens` -  minting with more tokens then user owns, either first_token_id or second_token_id
//!     
//! # fn burn_liquidity
//! -Removes tokens from liquidity pool and transfers them to user, by burning user owned liquidity tokens
//! -Amount of tokens is determined by their ratio in pool and amount of liq tokens burned
//!
//! ### arguments
//! `origin` - sender of a fn, user creating the pool
//!
//! first_token_id - first token in pair
//!
//! second_token_id - second token in pair
//!
//! liquidity_token_amount - amount of liquidity token amount to burn
//!
//! ### Example
//! ```ignore
//! burn_liquidity (
//!    Origin::signed(1),
//!    0,
//!    1,
//!    3000,
//!)
//! ```
//! If pool token 0 - token 1 has tokens in amounts 10000:20000 (total liquidity tokens 30000)
//!
//! Account_id 1 is burning 3000 liquidity tokens of pool token 0 - token 1
//! As Account_id 1 is burning 10% of total liquidity tokens for this pool, user receives in this case 1000 token 0 and 2000 token 1
//!
//! ### Errors
//! `ZeroAmount` - burning 0 liquidity tokens
//!
//! `NoSuchPool` - pool first_token_id - second_token_id does not exist
//!
//! `NotEnoughTokens` -  burning more liquidity tokens than user owns
//!
//! # calculate_sell_price
//! - Supporting public function accessible through rpc call which calculates and returns bought_token_amount while providing sold_token_amount and respective reserves
//! # calculate_buy_price
//! - Supporting public function accessible through rpc call which calculates and returns sold_token_amount while providing bought_token_amount and respective reserves
//! # calculate_sell_price_id
//! - Same as calculate_sell_price, but providing token_id instead of reserves. Reserves are fetched by function.
//! # calculate_buy_price_id
//! - Same as calculate_buy_price, but providing token_id instead of reserves. Reserves are fetched by function.
//! # get_liquidity_token
//! - Supporting public function accessible through rpc call which returns liquidity_token_id while providing pair token ids
//! # get_burn_amount
//! - Supporting public function accessible through rpc call which returns amounts of tokens received by burning provided liquidity_token_amount in pool of provided token ids
//! # account_id
//! - Returns palled account_id
//! # settle_treasury_buy_and_burn
//! - Supporting function which takes tokens to alocate to treasury and tokens to be used to burn mangata
//! - First step is deciding whether we are using sold or bought token id, depending which is closer to mangata token
//! - In second step, if tokens are mangata, they are placed to treasury and removed from corresponding pool. If tokens are not mangata, but are available in mangata pool,
//!   they are swapped to mangata and placed to treasury and removed from corresponding pool. If token is not connected to mangata, token is temporarily placed to treasury and burn treasury.

#![cfg_attr(not(feature = "std"), no_std)]

use frame_support::{
	dispatch::{DispatchError, DispatchResult},
	ensure, PalletId,
};
use frame_system::ensure_signed;
use sp_core::U256;
// TODO documentation!
use codec::FullCodec;
use frame_support::{
	pallet_prelude::*,
	traits::{ExistenceRequirement, Get, WithdrawReasons},
	Parameter,
};
use frame_system::pallet_prelude::*;
use mangata_primitives::{Balance, TokenId};
use orml_tokens::{MultiTokenCurrency, MultiTokenCurrencyExtended};
use pallet_assets_info as assets_info;
use pallet_issuance::PoolPromoteApi;
use sp_arithmetic::helpers_128bit::multiply_by_rational;
use sp_runtime::traits::{
	AccountIdConversion, AtLeast32BitUnsigned, MaybeSerializeDeserialize, Member,
	SaturatedConversion, Zero,
};
use sp_std::{convert::TryFrom, fmt::Debug, prelude::*};

#[cfg(test)]
mod mock;
#[cfg(test)]
mod tests;

pub(crate) const LOG_TARGET: &'static str = "xyk";

// syntactic sugar for logging.
#[macro_export]
macro_rules! log {
	($level:tt, $patter:expr $(, $values:expr)* $(,)?) => {
		log::$level!(
			target: crate::LOG_TARGET,
			concat!("[{:?}] 💸 ", $patter), <frame_system::Pallet<T>>::block_number() $(, $values)*
		)
	};
}

const PALLET_ID: PalletId = PalletId(*b"79b14c96");
// Quocient ratio in which liquidity minting curve is rising
const Q: f64 = 1.06;

// Keywords for asset_info
const LIQUIDITY_TOKEN_IDENTIFIER: &[u8] = b"LiquidityPoolToken";
const HEX_INDICATOR: &[u8] = b"0x";
const TOKEN_SYMBOL: &[u8] = b"TKN";
const TOKEN_SYMBOL_SEPARATOR: &[u8] = b"-";
const LIQUIDITY_TOKEN_DESCRIPTION: &[u8] = b"Generated Info for Liquidity Pool Token";
const DEFAULT_DECIMALS: u32 = 18u32;

pub use pallet::*;

mod benchmarking;
pub mod weights;
pub use weights::WeightInfo;

type AccountIdOf<T> = <T as frame_system::Config>::AccountId;
#[frame_support::pallet]
pub mod pallet {

	use super::*;

	#[pallet::pallet]
	#[pallet::generate_store(pub(super) trait Store)]
	pub struct Pallet<T>(PhantomData<T>);

	#[pallet::hooks]
	impl<T: Config> Hooks<T::BlockNumber> for Pallet<T> {}

	pub trait GetLiquidityMiningSplit {
		fn get_liquidity_mining_split() -> sp_runtime::Perbill;
	}
	pub trait GetLinearIssuanceBlocks {
		fn get_linear_issuance_blocks() -> u32;
	}

	#[pallet::config]
	pub trait Config: frame_system::Config + pallet_assets_info::Config {
		type Event: From<Event<Self>> + IsType<<Self as frame_system::Config>::Event>;
		type Currency: MultiTokenCurrencyExtended<Self::AccountId>;
		type NativeCurrencyId: Get<TokenId>;
		type TreasuryPalletId: Get<PalletId>;
		type BnbTreasurySubAccDerive: Get<[u8; 4]>;
<<<<<<< HEAD
		type LiquidityMiningSplit: GetLiquidityMiningSplit;
		type LinearIssuanceBlocks: GetLinearIssuanceBlocks;
		type PoolPromoteApi: PoolPromoteApi;
		#[pallet::constant]
		/// The account id that holds the liquidity mining issuance
		type LiquidityMiningIssuanceVault: Get<Self::AccountId>;
		#[pallet::constant]
		type PoolFeePercentage: Get<u128>;
		#[pallet::constant]
		type TreasuryFeePercentage: Get<u128>;
		#[pallet::constant]
		type BuyAndBurnFeePercentage: Get<u128>;
		#[pallet::constant]
		type RewardsDistributionPeriod: Get<u32>;
=======
		type WeightInfo: WeightInfo;
>>>>>>> facbdabd
	}

	#[pallet::error]
	/// Errors
	pub enum Error<T> {
		/// Pool already Exists
		PoolAlreadyExists,
		/// Not enought assets
		NotEnoughAssets,
		/// No such pool exists
		NoSuchPool,
		/// No such liquidity asset exists
		NoSuchLiquidityAsset,
		/// Not enought reserve
		NotEnoughReserve,
		/// Zero amount is not supported
		ZeroAmount,
		/// Insufficient input amount
		InsufficientInputAmount,
		/// Insufficient output amount
		InsufficientOutputAmount,
		/// Asset ids cannot be the same
		SameAsset,
		/// Asset already exists
		AssetAlreadyExists,
		/// Asset does not exists
		AssetDoesNotExists,
		/// Division by zero
		DivisionByZero,
		/// Unexpected failure
		UnexpectedFailure,
		/// Unexpected failure
		NotMangataLiquidityAsset,
		/// Second asset amount exceeded expectations
		SecondAssetAmountExceededExpectations,
		/// Math overflow
		MathOverflow,
		/// Liquidity token creation failed
		LiquidityTokenCreationFailed,
		/// Not enought rewards earned
		NotEnoughtRewardsEarned,
<<<<<<< HEAD
		/// Not a promoted pool
		NotAPromotedPool,
		/// Past time calculation
		PastTimeCalculation,
		/// Pool already promoted
		PoolAlreadyPromoted,
=======
>>>>>>> facbdabd
		SoldAmountTooLow,
	}

	#[pallet::event]
	#[pallet::generate_deposit(pub(super) fn deposit_event)]
	pub enum Event<T: Config> {
		PoolCreated(T::AccountId, TokenId, Balance, TokenId, Balance),
		AssetsSwapped(T::AccountId, TokenId, Balance, TokenId, Balance),
		LiquidityMinted(T::AccountId, TokenId, Balance, TokenId, Balance, TokenId, Balance),
		LiquidityBurned(T::AccountId, TokenId, Balance, TokenId, Balance, TokenId, Balance),
		PoolPromoted(TokenId),
	}

	#[pallet::storage]
	#[pallet::getter(fn asset_pool)]
	pub type Pools<T: Config> =
		StorageMap<_, Blake2_256, (TokenId, TokenId), (Balance, Balance), ValueQuery>;

	#[pallet::storage]
	#[pallet::getter(fn liquidity_asset)]
	pub type LiquidityAssets<T: Config> =
		StorageMap<_, Blake2_256, (TokenId, TokenId), Option<TokenId>, ValueQuery>;

	#[pallet::storage]
	#[pallet::getter(fn liquidity_pool)]
	pub type LiquidityPools<T: Config> =
		StorageMap<_, Blake2_256, TokenId, Option<(TokenId, TokenId)>, ValueQuery>;

	#[pallet::storage]
	#[pallet::getter(fn liquidity_mining_user)]
	pub type LiquidityMiningUser<T: Config> =
		StorageMap<_, Blake2_256, (AccountIdOf<T>, TokenId), (u32, U256, U256), ValueQuery>;

	#[pallet::storage]
	#[pallet::getter(fn liquidity_mining_pool)]
	pub type LiquidityMiningPool<T: Config> =
		StorageMap<_, Blake2_256, TokenId, (u32, U256, U256), ValueQuery>;

	#[pallet::storage]
	#[pallet::getter(fn liquidity_mining_user_to_be_claimed)]
	pub type LiquidityMiningUserToBeClaimed<T: Config> =
		StorageMap<_, Blake2_256, (AccountIdOf<T>, TokenId), u128, ValueQuery>;

	#[pallet::storage]
	#[pallet::getter(fn pool_promotion_start)]
	pub type PoolPromotionStart<T: Config> = StorageMap<_, Twox64Concat, TokenId, u32, ValueQuery>;
	#[pallet::genesis_config]
	pub struct GenesisConfig<T: Config> {
		pub created_pools_for_staking:
			Vec<(T::AccountId, TokenId, Balance, TokenId, Balance, TokenId)>,
	}

	#[cfg(feature = "std")]
	impl<T: Config> Default for GenesisConfig<T> {
		fn default() -> Self {
			GenesisConfig { created_pools_for_staking: vec![] }
		}
	}

	#[pallet::genesis_build]
	impl<T: Config> GenesisBuild<T> for GenesisConfig<T> {
		fn build(&self) {
			self.created_pools_for_staking.iter().for_each(
				|(
					account_id,
					native_token_id,
					native_token_amount,
					pooled_token_id,
					pooled_token_amount,
					liquidity_token_id,
				)| {
					if <T as Config>::Currency::exists({ *liquidity_token_id }.into()) {
						assert!(
							<Pallet<T>>::mint_liquidity(
								T::Origin::from(Some(account_id.clone()).into()),
								*native_token_id,
								*pooled_token_id,
								*native_token_amount,
								*pooled_token_amount
							)
							.is_ok(),
							"Pool mint failed"
						);
					} else {
						let created_liquidity_token_id: TokenId =
							<T as Config>::Currency::get_next_currency_id().into();
						assert!(
							created_liquidity_token_id == *liquidity_token_id,
							"Assets not initialized in the expected sequence"
						);
						assert!(
							<Pallet<T>>::create_pool(
								T::Origin::from(Some(account_id.clone()).into()),
								*native_token_id,
								*native_token_amount,
								*pooled_token_id,
								*pooled_token_amount
							)
							.is_ok(),
							"Pool creation failed"
						);
					}
				},
			)
		}
	}

	// XYK extrinsics.
	#[pallet::call]
	impl<T: Config> Pallet<T> {
		#[pallet::weight(T::WeightInfo::create_pool())]
		pub fn create_pool(
			origin: OriginFor<T>,
			first_asset_id: TokenId,
			first_asset_amount: Balance,
			second_asset_id: TokenId,
			second_asset_amount: Balance,
		) -> DispatchResultWithPostInfo {
			let sender = ensure_signed(origin)?;

			<Self as XykFunctionsTrait<T::AccountId>>::create_pool(
				sender,
				first_asset_id,
				first_asset_amount,
				second_asset_id,
				second_asset_amount,
			)?;

			Ok(().into())
		}

		// you will sell your sold_asset_amount of sold_asset_id to get some amount of bought_asset_id
		#[pallet::weight(T::WeightInfo::sell_asset())]
		pub fn sell_asset(
			origin: OriginFor<T>,
			sold_asset_id: TokenId,
			bought_asset_id: TokenId,
			sold_asset_amount: Balance,
			min_amount_out: Balance,
		) -> DispatchResultWithPostInfo {
			let sender = ensure_signed(origin)?;

			<Self as XykFunctionsTrait<T::AccountId>>::sell_asset(
				sender,
				sold_asset_id,
				bought_asset_id,
				sold_asset_amount,
				min_amount_out,
			)?;
			Ok(().into())
		}

<<<<<<< HEAD
		// you will sell your sold_asset_amount of sold_asset_id to get some amount of bought_asset_id
		#[pallet::weight((10_000, Pays::No))]
=======
		#[pallet::weight(T::WeightInfo::buy_asset())]
>>>>>>> facbdabd
		pub fn buy_asset(
			origin: OriginFor<T>,
			sold_asset_id: TokenId,
			bought_asset_id: TokenId,
			bought_asset_amount: Balance,
			max_amount_in: Balance,
		) -> DispatchResultWithPostInfo {
			let sender = ensure_signed(origin)?;

			<Self as XykFunctionsTrait<T::AccountId>>::buy_asset(
				sender,
				sold_asset_id,
				bought_asset_id,
				bought_asset_amount,
				max_amount_in,
			)?;
			Ok(().into())
		}

		#[pallet::weight(T::WeightInfo::mint_liquidity())]
		pub fn mint_liquidity(
			origin: OriginFor<T>,
			first_asset_id: TokenId,
			second_asset_id: TokenId,
			first_asset_amount: Balance,
			expected_second_asset_amount: Balance,
		) -> DispatchResultWithPostInfo {
			let sender = ensure_signed(origin)?;

			<Self as XykFunctionsTrait<T::AccountId>>::mint_liquidity(
				sender,
				first_asset_id,
				second_asset_id,
				first_asset_amount,
				expected_second_asset_amount,
			)?;

			Ok(().into())
		}

		#[pallet::weight(T::WeightInfo::burn_liquidity())]
		pub fn burn_liquidity(
			origin: OriginFor<T>,
			first_asset_id: TokenId,
			second_asset_id: TokenId,
			liquidity_asset_amount: Balance,
		) -> DispatchResultWithPostInfo {
			let sender = ensure_signed(origin)?;

			<Self as XykFunctionsTrait<T::AccountId>>::burn_liquidity(
				sender,
				first_asset_id,
				second_asset_id,
				liquidity_asset_amount,
			)?;

			Ok(().into())
		}

		#[pallet::weight(T::WeightInfo::claim_rewards())]
		pub fn claim_rewards(
			origin: OriginFor<T>,
			liquidity_token_id: TokenId,
			amount: Balance,
		) -> DispatchResult {
			let sender = ensure_signed(origin)?;

			<Self as XykFunctionsTrait<T::AccountId>>::claim_rewards(
				sender,
				liquidity_token_id,
				amount,
			)?;

			Ok(().into())
		}

		#[pallet::weight(10_000)]
		pub fn promote_pool(origin: OriginFor<T>, liquidity_token_id: TokenId) -> DispatchResult {
			ensure_root(origin)?;

			<Self as XykFunctionsTrait<T::AccountId>>::promote_pool(liquidity_token_id)
		}
	}
}

impl<T: Config> Pallet<T> {
	fn total_fee() -> u128 {
		T::PoolFeePercentage::get() +
			T::TreasuryFeePercentage::get() +
			T::BuyAndBurnFeePercentage::get()
	}

	pub fn get_liquidity_minting_user(
		user: AccountIdOf<T>,
		liquidity_asset_id: TokenId,
		current_time: u32,
	) -> Result<(u32, U256, U256), DispatchError> {
		let liquidity_assets_amount =
			<T as Config>::Currency::total_balance(liquidity_asset_id.into(), &user).into();

		match LiquidityMiningUser::<T>::try_get((&user, &liquidity_asset_id)) {
			Ok(result) => Ok(result),
			Err(_) if liquidity_assets_amount == 0_u128 =>
				Ok((current_time, U256::from(0), U256::from(0))),
			Err(_) => {
				let pool_promotion_start = PoolPromotionStart::<T>::get(liquidity_asset_id);

				let user_work_total = Self::calculate_work(
					liquidity_assets_amount,
					current_time,
					pool_promotion_start,
					U256::from(0),
					liquidity_assets_amount.into(),
				)?;
				let time_passed = current_time
					.checked_sub(pool_promotion_start)
					.ok_or_else(|| DispatchError::from(Error::<T>::PastTimeCalculation))?;
				let user_missing_at_checkpoint = Self::calculate_missing_at_checkpoint(
					time_passed,
					Balance::try_from(0).unwrap(),
					liquidity_assets_amount.into(),
				)?;

				LiquidityMiningUser::<T>::get((&user, &liquidity_asset_id));

				Ok((current_time, user_work_total, user_missing_at_checkpoint))
			},
		}
	}

	pub fn calculate_rewards_amount(
		user: AccountIdOf<T>,
		liquidity_asset_id: TokenId,
	) -> Result<(Balance, Balance), DispatchError> {
		ensure!(
			PoolPromotionStart::<T>::contains_key(liquidity_asset_id),
			Error::<T>::NotAPromotedPool
		);
		let current_time: u32 = <frame_system::Pallet<T>>::block_number().saturated_into::<u32>() /
			T::RewardsDistributionPeriod::get();
		let work_user = Self::calculate_work_user(user.clone(), liquidity_asset_id, current_time)?;
		let work_pool = Self::calculate_work_pool(liquidity_asset_id, current_time)?;

		let burned_not_claimed_rewards =
			LiquidityMiningUserToBeClaimed::<T>::get((user, &liquidity_asset_id));

		let current_rewards = Self::calculate_rewards(work_user, work_pool, liquidity_asset_id)?;

		Ok((current_rewards, burned_not_claimed_rewards))
	}

	pub fn calculate_rewards(
		work_user: U256,
		work_pool: U256,
		liquidity_asset_id: TokenId,
	) -> Result<Balance, DispatchError> {
		let available_rewards_for_pool: U256 = U256::from(
			<T as Config>::PoolPromoteApi::get_pool_rewards(liquidity_asset_id)
				.ok_or_else(|| DispatchError::from(Error::<T>::NotAPromotedPool))?,
		);

		let mut user_mangata_rewards_amount = Balance::try_from(0).unwrap();
		if work_user != U256::from(0) && work_pool != U256::from(0) {
			user_mangata_rewards_amount = Balance::try_from(
				available_rewards_for_pool
					.checked_mul(work_user)
					.ok_or_else(|| DispatchError::from(Error::<T>::MathOverflow))?
					.checked_div(work_pool)
					.ok_or_else(|| DispatchError::from(Error::<T>::DivisionByZero))?,
			)
			.map_err(|_| DispatchError::from(Error::<T>::MathOverflow))?;
		}

		Ok(user_mangata_rewards_amount)
	}

<<<<<<< HEAD
=======
	// MAX: 2R
	pub fn calculate_rewards_amount(
		user: AccountIdOf<T>,
		liquidity_asset_id: TokenId,
		block_number: u32,
	) -> Result<(Balance, i128), DispatchError> {
		let current_time = block_number / TIMEBLOCKRATIO;
		let work_user = Self::calculate_work_user(user.clone(), liquidity_asset_id, current_time)?;
		let work_pool = Self::calculate_work_pool(liquidity_asset_id, current_time)?;

		let already_claimed_user =
			LiquidityMiningUserClaimed::<T>::try_get((user, &liquidity_asset_id))
				.unwrap_or_else(|_| 0 as i128);

		let user_rewards_amount =
			Self::calculate_rewards(work_user, work_pool, liquidity_asset_id, block_number)?;

		Ok((user_rewards_amount, already_claimed_user))
	}

	// MAX: 0R 0W
>>>>>>> facbdabd
	pub fn calculate_work(
		asymptote: Balance,
		time: u32,
		last_checkpoint: u32,
		cummulative_work_in_last_checkpoint: U256,
		missing_at_last_checkpoint: U256,
	) -> Result<U256, DispatchError> {
		let time_passed = time
			.checked_sub(last_checkpoint)
			.ok_or_else(|| DispatchError::from(Error::<T>::PastTimeCalculation))?;

		// whole formula: 	missing_at_last_checkpoint*106 - missing_at_last_checkpoint*106/q_pow
		// q_pow is multiplied by precision, thus there needs to be *precision in numenator as well
		let asymptote_u256: U256 = asymptote.into();
		let cummulative_work_new_max_possible: U256 = asymptote_u256
			.checked_mul(U256::from(time_passed))
			.ok_or_else(|| DispatchError::from(Error::<T>::MathOverflow))?;
		let base = missing_at_last_checkpoint
			.checked_mul(U256::from(106))
			.ok_or_else(|| DispatchError::from(Error::<T>::MathOverflow))? /
			U256::from(6);

		let precision: u32 = 10000;
		let q_pow = Self::calculate_q_pow(Q, time_passed);

		let cummulative_missing_new = base - base * U256::from(precision) / q_pow;
		let cummulative_work_new = cummulative_work_new_max_possible - cummulative_missing_new;
		let work_total = cummulative_work_in_last_checkpoint + cummulative_work_new;

		Ok(work_total)
	}

	//TODO MODIFY FOR POOL
	// MAX: 1R 0W
	pub fn calculate_work_pool(
		liquidity_asset_id: TokenId,
		current_time: u32,
	) -> Result<U256, DispatchError> {
		let liquidity_assets_amount: Balance =
			<T as Config>::Currency::total_issuance(liquidity_asset_id.into()).into();

		let (last_checkpoint, cummulative_work_in_last_checkpoint, missing_at_last_checkpoint) =
			LiquidityMiningPool::<T>::get(&liquidity_asset_id);

		Self::calculate_work(
			liquidity_assets_amount,
			current_time,
			last_checkpoint,
			cummulative_work_in_last_checkpoint,
			missing_at_last_checkpoint,
		)
	}

	/// 1R
	pub fn calculate_work_user(
		user: AccountIdOf<T>,
		liquidity_asset_id: TokenId,
		current_time: u32,
	) -> Result<U256, DispatchError> {
		let liquidity_assets_amount: Balance =
			<T as Config>::Currency::total_balance(liquidity_asset_id.into(), &user).into();

		let (last_checkpoint, cummulative_work_in_last_checkpoint, missing_at_last_checkpoint) =
			Self::get_liquidity_minting_user(user.clone(), liquidity_asset_id, current_time)?;

		Self::calculate_work(
			liquidity_assets_amount,
			current_time,
			last_checkpoint,
			cummulative_work_in_last_checkpoint,
			missing_at_last_checkpoint,
		)
	}

	pub fn calculate_q_pow(q: f64, pow: u32) -> u128 {
		let precision: u32 = 10000;
		libm::floor(libm::pow(q, pow as f64) * precision as f64) as u128
	}

	/// 0R 0W
	pub fn calculate_missing_at_checkpoint(
		time_passed: u32,
		liquidity_assets_added: Balance,
		missing_at_last_checkpoint: U256,
	) -> Result<U256, DispatchError> {
		let precision: u32 = 10000;
		let q_pow = Self::calculate_q_pow(Q, time_passed);
		let liquidity_assets_added_u256: U256 = liquidity_assets_added.into();

		let missing_at_checkpoint: U256 = liquidity_assets_added_u256 +
			missing_at_last_checkpoint * U256::from(precision) / q_pow;

		Ok(missing_at_checkpoint)
	}

	/// MAX 4R 2W
	pub fn calculate_liquidity_checkpoint(
		user: AccountIdOf<T>,
		liquidity_asset_id: TokenId,
		liquidity_assets_added: Balance,
	) -> Result<(u32, U256, U256, U256, U256), DispatchError> {
		let current_time: u32 = <frame_system::Pallet<T>>::block_number().saturated_into::<u32>() /
			T::RewardsDistributionPeriod::get();

		let (
			user_last_checkpoint,
			_user_cummulative_work_in_last_checkpoint,
			user_missing_at_last_checkpoint,
		) = Self::get_liquidity_minting_user(user.clone(), liquidity_asset_id, current_time)?;

		let user_time_passed = current_time
			.checked_sub(user_last_checkpoint)
			.ok_or_else(|| DispatchError::from(Error::<T>::PastTimeCalculation))?;
		let user_missing_at_checkpoint = Self::calculate_missing_at_checkpoint(
			user_time_passed,
			liquidity_assets_added,
			user_missing_at_last_checkpoint,
		)?;
		let user_work_total =
			Self::calculate_work_user(user.clone(), liquidity_asset_id, current_time)?;

		let (
			pool_last_checkpoint,
			_pool_cummulative_work_in_last_checkpoint,
			pool_missing_at_last_checkpoint,
		) = LiquidityMiningPool::<T>::get(&liquidity_asset_id);
		let pool_time_passed = current_time
			.checked_sub(pool_last_checkpoint)
			.ok_or_else(|| DispatchError::from(Error::<T>::PastTimeCalculation))?;

		let pool_missing_at_checkpoint = Self::calculate_missing_at_checkpoint(
			pool_time_passed,
			liquidity_assets_added,
			pool_missing_at_last_checkpoint,
		)?;
		let pool_work_total = Self::calculate_work_pool(liquidity_asset_id, current_time)?;

		Ok((
			current_time,
			user_work_total,
			user_missing_at_checkpoint,
			pool_work_total,
			pool_missing_at_checkpoint,
		))
	}

	/// MAX: 4R + 4W
	/// 2W + calculate_liquidity_checkpoint(4R+2W)
	pub fn set_liquidity_minting_checkpoint(
		user: AccountIdOf<T>,
		liquidity_asset_id: TokenId,
		liquidity_assets_added: Balance,
	) -> DispatchResult {
		let (
			current_time,
			user_work_total,
			user_missing_at_checkpoint,
			pool_work_total,
			pool_missing_at_checkpoint,
		) = Self::calculate_liquidity_checkpoint(
			user.clone(),
			liquidity_asset_id,
			liquidity_assets_added,
		)?;

		LiquidityMiningUser::<T>::insert(
			(&user, &liquidity_asset_id),
			(current_time, user_work_total, user_missing_at_checkpoint),
		);
		LiquidityMiningPool::<T>::insert(
			&liquidity_asset_id,
			(current_time, pool_work_total, pool_missing_at_checkpoint),
		);

		Ok(())
	}

	pub fn set_liquidity_burning_checkpoint(
		user: AccountIdOf<T>,
		liquidity_asset_id: TokenId,
		liquidity_assets_burned: Balance,
	) -> DispatchResult {
		let (
			current_time,
			user_work_total,
			user_missing_at_checkpoint,
			pool_work_total,
			pool_missing_at_checkpoint,
		) = Self::calculate_liquidity_checkpoint(user.clone(), liquidity_asset_id, 0 as u128)?;

		let liquidity_assets_amount: Balance =
			<T as Config>::Currency::total_balance(liquidity_asset_id.into(), &user).into();
		// let input_reserve_saturated: U256 = input_reserve.into();
		let liquidity_assets_burned_u256: U256 = liquidity_assets_burned.into();

		let user_work_burned: U256 = liquidity_assets_burned_u256
			.checked_mul(user_work_total)
			.ok_or_else(|| DispatchError::from(Error::<T>::MathOverflow))?
			.checked_div(liquidity_assets_amount.into())
			.ok_or_else(|| DispatchError::from(Error::<T>::DivisionByZero))?;
		let user_missing_burned: U256 = liquidity_assets_burned_u256
			.checked_mul(user_missing_at_checkpoint)
			.ok_or_else(|| DispatchError::from(Error::<T>::MathOverflow))?
			.checked_div(liquidity_assets_amount.into())
			.ok_or_else(|| DispatchError::from(Error::<T>::DivisionByZero))?;

		LiquidityMiningUser::<T>::insert(
			(user.clone(), &liquidity_asset_id),
			(
				current_time,
				user_work_total - user_work_burned,
				user_missing_at_checkpoint - user_missing_burned,
			),
		);
		LiquidityMiningPool::<T>::insert(
			&liquidity_asset_id,
			(
				current_time,
				pool_work_total - user_work_burned,
				pool_missing_at_checkpoint - user_missing_burned,
			),
		);

		let rewards_to_be_claimed =
			LiquidityMiningUserToBeClaimed::<T>::get((user.clone(), &liquidity_asset_id));

		let rewards_amount =
			Self::calculate_rewards(user_work_burned, pool_work_total, liquidity_asset_id)?;

		let rewards_claimed_new = rewards_to_be_claimed + rewards_amount;

		<T as Config>::PoolPromoteApi::claim_pool_rewards(liquidity_asset_id, rewards_amount);
		LiquidityMiningUserToBeClaimed::<T>::insert(
			(&user, liquidity_asset_id),
			rewards_claimed_new,
		);

		Ok(())
	}

	// Sets the liquidity token's info
	// May fail if liquidity_asset_id does not exsist
	// Should not fail otherwise as the parameters for the max and min length in pallet_assets_info should be set appropriately
	pub fn set_liquidity_asset_info(
		liquidity_asset_id: TokenId,
		first_asset_id: TokenId,
		second_asset_id: TokenId,
	) -> DispatchResult {
		let mut name: Vec<u8> = Vec::<u8>::new();
		name.extend_from_slice(LIQUIDITY_TOKEN_IDENTIFIER);
		name.extend_from_slice(HEX_INDICATOR);
		for bytes in liquidity_asset_id.to_be_bytes().iter() {
			match (bytes >> 4) as u8 {
				x @ 0u8..=9u8 => name.push(x.saturating_add(48u8)),
				x => name.push(x.saturating_add(55u8)),
			}
			match (bytes & 0b0000_1111) as u8 {
				x @ 0u8..=9u8 => name.push(x.saturating_add(48u8)),
				x => name.push(x.saturating_add(55u8)),
			}
		}

		let mut symbol: Vec<u8> = Vec::<u8>::new();
		symbol.extend_from_slice(TOKEN_SYMBOL);
		symbol.extend_from_slice(HEX_INDICATOR);
		for bytes in first_asset_id.to_be_bytes().iter() {
			match (bytes >> 4) as u8 {
				x @ 0u8..=9u8 => symbol.push(x.saturating_add(48u8)),
				x => symbol.push(x.saturating_add(55u8)),
			}
			match (bytes & 0b0000_1111) as u8 {
				x @ 0u8..=9u8 => symbol.push(x.saturating_add(48u8)),
				x => symbol.push(x.saturating_add(55u8)),
			}
		}
		symbol.extend_from_slice(TOKEN_SYMBOL_SEPARATOR);
		symbol.extend_from_slice(TOKEN_SYMBOL);
		symbol.extend_from_slice(HEX_INDICATOR);
		for bytes in second_asset_id.to_be_bytes().iter() {
			match (bytes >> 4) as u8 {
				x @ 0u8..=9u8 => symbol.push(x.saturating_add(48u8)),
				x => symbol.push(x.saturating_add(55u8)),
			}
			match (bytes & 0b0000_1111) as u8 {
				x @ 0u8..=9u8 => symbol.push(x.saturating_add(48u8)),
				x => symbol.push(x.saturating_add(55u8)),
			}
		}

		let mut description: Vec<u8> = Vec::<u8>::new();
		description.extend_from_slice(LIQUIDITY_TOKEN_DESCRIPTION);

		<assets_info::Pallet<T>>::set_asset_info(
			liquidity_asset_id,
			Some(name),
			Some(symbol.to_vec()),
			Some(description),
			Some(DEFAULT_DECIMALS),
		)?;
		Ok(())
	}

	// Calculate amount of tokens to be bought by sellling sell_amount
	pub fn calculate_sell_price(
		input_reserve: Balance,
		output_reserve: Balance,
		sell_amount: Balance,
	) -> Result<Balance, DispatchError> {
		let after_fee_percentage: u128 = 10000 - Self::total_fee();
		let input_reserve_saturated: U256 = input_reserve.into();
		let output_reserve_saturated: U256 = output_reserve.into();
		let sell_amount_saturated: U256 = sell_amount.into();

		let input_amount_with_fee: U256 =
			sell_amount_saturated.saturating_mul(after_fee_percentage.into());

		let numerator: U256 = input_amount_with_fee
			.checked_mul(output_reserve_saturated)
			.ok_or_else(|| DispatchError::from(Error::<T>::MathOverflow))?;

		let denominator: U256 = input_reserve_saturated
			.saturating_mul(10000.into())
			.checked_add(input_amount_with_fee)
			.ok_or_else(|| DispatchError::from(Error::<T>::MathOverflow))?;

		let result_u256 = numerator
			.checked_div(denominator)
			.ok_or_else(|| DispatchError::from(Error::<T>::DivisionByZero))?;

		let result = Balance::try_from(result_u256)
			.map_err(|_| DispatchError::from(Error::<T>::MathOverflow))?;
		log!(
			info,
			"calculate_sell_price: ({}, {}, {}) -> {}",
			input_reserve,
			output_reserve,
			sell_amount,
			result
		);
		Ok(result)
	}

	pub fn calculate_sell_price_no_fee(
		// Callculate amount of tokens to be received by sellling sell_amount, without fee
		input_reserve: Balance,
		output_reserve: Balance,
		sell_amount: Balance,
	) -> Result<Balance, DispatchError> {
		let input_reserve_saturated: U256 = input_reserve.into();
		let output_reserve_saturated: U256 = output_reserve.into();
		let sell_amount_saturated: U256 = sell_amount.into();

		let numerator: U256 = sell_amount_saturated.saturating_mul(output_reserve_saturated);
		let denominator: U256 = input_reserve_saturated.saturating_add(sell_amount_saturated);
		let result_u256 = numerator
			.checked_div(denominator)
			.ok_or_else(|| DispatchError::from(Error::<T>::DivisionByZero))?;
		let result = Balance::try_from(result_u256)
			.map_err(|_| DispatchError::from(Error::<T>::MathOverflow))?;
		log!(
			info,
			"calculate_sell_price_no_fee: ({}, {}, {}) -> {}",
			input_reserve,
			output_reserve,
			sell_amount,
			result
		);
		Ok(result)
	}

	// Calculate amount of tokens to be paid, when buying buy_amount
	pub fn calculate_buy_price(
		input_reserve: Balance,
		output_reserve: Balance,
		buy_amount: Balance,
	) -> Result<Balance, DispatchError> {
		let after_fee_percentage: u128 = 10000 - Self::total_fee();
		let input_reserve_saturated: U256 = input_reserve.into();
		let output_reserve_saturated: U256 = output_reserve.into();
		let buy_amount_saturated: U256 = buy_amount.into();

		let numerator: U256 = input_reserve_saturated
			.saturating_mul(buy_amount_saturated)
			.checked_mul(10000.into())
			.ok_or_else(|| DispatchError::from(Error::<T>::MathOverflow))?;

		let denominator: U256 = output_reserve_saturated
			.checked_sub(buy_amount_saturated)
			.ok_or_else(|| DispatchError::from(Error::<T>::NotEnoughReserve))?
			.checked_mul(after_fee_percentage.into())
			.ok_or_else(|| DispatchError::from(Error::<T>::MathOverflow))?;

		let result_u256 = numerator
			.checked_div(denominator)
			.ok_or_else(|| DispatchError::from(Error::<T>::DivisionByZero))?
			.checked_add(1.into())
			.ok_or_else(|| DispatchError::from(Error::<T>::MathOverflow))?;

		let result = Balance::try_from(result_u256)
			.map_err(|_| DispatchError::from(Error::<T>::MathOverflow))?;
		log!(
			info,
			"calculate_buy_price: ({}, {}, {}) -> {}",
			input_reserve,
			output_reserve,
			buy_amount,
			result
		);
		Ok(result)
	}

	// MAX: 2R
	pub fn get_liquidity_asset(
		first_asset_id: TokenId,
		second_asset_id: TokenId,
	) -> Result<TokenId, DispatchError> {
		if LiquidityAssets::<T>::contains_key((first_asset_id, second_asset_id)) {
			LiquidityAssets::<T>::get((first_asset_id, second_asset_id))
				.ok_or_else(|| Error::<T>::UnexpectedFailure.into())
		} else {
			LiquidityAssets::<T>::get((second_asset_id, first_asset_id))
				.ok_or_else(|| Error::<T>::NoSuchPool.into())
		}
	}

	pub fn calculate_sell_price_id(
		sold_token_id: TokenId,
		bought_token_id: TokenId,
		sell_amount: Balance,
	) -> Result<Balance, DispatchError> {
		let (input_reserve, output_reserve) =
			Pallet::<T>::get_reserves(sold_token_id, bought_token_id)?;

		Self::calculate_sell_price(input_reserve, output_reserve, sell_amount)
	}

	pub fn calculate_buy_price_id(
		sold_token_id: TokenId,
		bought_token_id: TokenId,
		buy_amount: Balance,
	) -> Result<Balance, DispatchError> {
		let (input_reserve, output_reserve) =
			Pallet::<T>::get_reserves(sold_token_id, bought_token_id)?;

		Self::calculate_buy_price(input_reserve, output_reserve, buy_amount)
	}

	pub fn get_reserves(
		first_asset_id: TokenId,
		second_asset_id: TokenId,
	) -> Result<(Balance, Balance), DispatchError> {
		let mut reserves = Pools::<T>::get((first_asset_id, second_asset_id));

		if Pools::<T>::contains_key((first_asset_id, second_asset_id)) {
			return Ok((reserves.0, reserves.1))
		} else if Pools::<T>::contains_key((second_asset_id, first_asset_id)) {
			reserves = Pools::<T>::get((second_asset_id, first_asset_id));
			return Ok((reserves.1, reserves.0))
		} else {
			return Err(DispatchError::from(Error::<T>::NoSuchPool))
		}
	}

	/// worst case scenario
	/// MAX: 2R 1W
	pub fn set_reserves(
		first_asset_id: TokenId,
		first_asset_amount: Balance,
		second_asset_id: TokenId,
		second_asset_amount: Balance,
	) -> DispatchResult {
		if Pools::<T>::contains_key((first_asset_id, second_asset_id)) {
			Pools::<T>::insert(
				(first_asset_id, second_asset_id),
				(first_asset_amount, second_asset_amount),
			);
		} else if Pools::<T>::contains_key((second_asset_id, first_asset_id)) {
			Pools::<T>::insert(
				(second_asset_id, first_asset_id),
				(second_asset_amount, first_asset_amount),
			);
		} else {
			return Err(DispatchError::from(Error::<T>::NoSuchPool))
		}

		Ok(())
	}

	// Calculate first and second token amounts depending on liquidity amount to burn
	pub fn get_burn_amount(
		first_asset_id: TokenId,
		second_asset_id: TokenId,
		liquidity_asset_amount: Balance,
	) -> Result<(Balance, Balance), DispatchError> {
		// Get token reserves and liquidity asset id
		let liquidity_asset_id = Self::get_liquidity_asset(first_asset_id, second_asset_id)?;
		let (first_asset_reserve, second_asset_reserve) =
			Pallet::<T>::get_reserves(first_asset_id, second_asset_id)?;

		let (first_asset_amount, second_asset_amount) = Self::get_burn_amount_reserves(
			first_asset_reserve,
			second_asset_reserve,
			liquidity_asset_id,
			liquidity_asset_amount,
		)?;

		log!(
			info,
			"get_burn_amount: ({}, {}, {}) -> ({}, {})",
			first_asset_id,
			second_asset_id,
			liquidity_asset_amount,
			first_asset_amount,
			second_asset_amount
		);

		Ok((first_asset_amount, second_asset_amount))
	}

	pub fn get_burn_amount_reserves(
		first_asset_reserve: Balance,
		second_asset_reserve: Balance,
		liquidity_asset_id: TokenId,
		liquidity_asset_amount: Balance,
	) -> Result<(Balance, Balance), DispatchError> {
		// Get token reserves and liquidity asset id

		let total_liquidity_assets: Balance =
			<T as Config>::Currency::total_issuance(liquidity_asset_id.into()).into();

		// Calculate first and second token amount to be withdrawn
		ensure!(!total_liquidity_assets.is_zero(), Error::<T>::DivisionByZero);
		let first_asset_amount = multiply_by_rational(
			first_asset_reserve,
			liquidity_asset_amount,
			total_liquidity_assets,
		)
		.map_err(|_| Error::<T>::UnexpectedFailure)?;
		let second_asset_amount = multiply_by_rational(
			second_asset_reserve,
			liquidity_asset_amount,
			total_liquidity_assets,
		)
		.map_err(|_| Error::<T>::UnexpectedFailure)?;

		Ok((first_asset_amount, second_asset_amount))
	}

	//TODO if pool contains key !
	fn settle_treasury_and_burn(
		sold_asset_id: TokenId,
		burn_amount: Balance,
		treasury_amount: Balance,
	) -> DispatchResult {
		let vault = Self::account_id();
		let mangata_id: TokenId = T::NativeCurrencyId::get();
		let treasury_account: T::AccountId = Self::treasury_account_id();
		let bnb_treasury_account: T::AccountId = Self::bnb_treasury_account_id();

		// If settling token is mangata, treasury amount is added to treasury and burn amount is burned from corresponding pool
		if sold_asset_id == mangata_id {
			// treasury_amount of MGA is already in treasury at this point

			// MGA burned from bnb_treasury_account
			// MAX: 3R 1W
			<T as Config>::Currency::burn_and_settle(
				sold_asset_id.into(),
				&bnb_treasury_account,
				burn_amount.into(),
			)?;
		}
		//If settling token is connected to mangata, token is swapped in corresponding pool to mangata without fee
		else if Pools::<T>::contains_key((sold_asset_id, mangata_id)) ||
			Pools::<T>::contains_key((mangata_id, sold_asset_id))
		{
			// MAX: 2R (from if cond)

			// Getting token reserves
			let (input_reserve, output_reserve) =
				Pallet::<T>::get_reserves(sold_asset_id, mangata_id)?;

			// Calculating swapped mangata amount
			let settle_amount_in_mangata = Self::calculate_sell_price_no_fee(
				input_reserve,
				output_reserve,
				treasury_amount + burn_amount,
			)?;
			let treasury_amount_in_mangata = settle_amount_in_mangata *
				T::TreasuryFeePercentage::get() /
				(T::TreasuryFeePercentage::get() + T::BuyAndBurnFeePercentage::get());

			let burn_amount_in_mangata = settle_amount_in_mangata - treasury_amount_in_mangata;

			// Apply changes in token pools, adding treasury and burn amounts of settling token, removing  treasury and burn amounts of mangata

			// MAX: 2R 1W
			Pallet::<T>::set_reserves(
				sold_asset_id,
				input_reserve.saturating_add(treasury_amount).saturating_add(burn_amount),
				mangata_id,
				output_reserve
					.saturating_sub(treasury_amount_in_mangata)
					.saturating_sub(burn_amount_in_mangata),
			)?;

			<T as Config>::Currency::transfer(
				sold_asset_id.into(),
				&treasury_account,
				&vault,
				treasury_amount.into(),
				ExistenceRequirement::KeepAlive,
			)?;

			<T as Config>::Currency::transfer(
				mangata_id.into(),
				&vault,
				&treasury_account,
				treasury_amount_in_mangata.into(),
				ExistenceRequirement::KeepAlive,
			)?;

			<T as Config>::Currency::transfer(
				sold_asset_id.into(),
				&bnb_treasury_account,
				&vault,
				burn_amount.into(),
				ExistenceRequirement::KeepAlive,
			)?;

			// Mangata burned from pool
			<T as Config>::Currency::burn_and_settle(
				mangata_id.into(),
				&vault,
				burn_amount_in_mangata.into(),
			)?;
		}
		// Settling token has no mangata connection, settling token is added to treasuries
		else {
			// Both treasury_amount and buy_and_burn_amount of sold_asset are in their respective treasuries
		}
		Ok(())
	}

	fn account_id() -> T::AccountId {
		PALLET_ID.into_account()
	}

	fn treasury_account_id() -> T::AccountId {
		T::TreasuryPalletId::get().into_account()
	}

	fn bnb_treasury_account_id() -> T::AccountId {
		T::TreasuryPalletId::get().into_sub_account(T::BnbTreasurySubAccDerive::get())
	}
}

pub trait XykFunctionsTrait<AccountId> {
	type Balance: AtLeast32BitUnsigned
		+ FullCodec
		+ Copy
		+ MaybeSerializeDeserialize
		+ Debug
		+ Default
		+ From<Balance>
		+ Into<Balance>;

	type CurrencyId: Parameter
		+ Member
		+ Copy
		+ MaybeSerializeDeserialize
		+ Ord
		+ Default
		+ AtLeast32BitUnsigned
		+ FullCodec
		+ From<TokenId>
		+ Into<TokenId>;

	fn create_pool(
		sender: AccountId,
		first_asset_id: Self::CurrencyId,
		first_asset_amount: Self::Balance,
		second_asset_id: Self::CurrencyId,
		second_asset_amount: Self::Balance,
	) -> DispatchResult;

	fn sell_asset(
		sender: AccountId,
		sold_asset_id: Self::CurrencyId,
		bought_asset_id: Self::CurrencyId,
		sold_asset_amount: Self::Balance,
		min_amount_out: Self::Balance,
	) -> DispatchResult;

	fn buy_asset(
		sender: AccountId,
		sold_asset_id: Self::CurrencyId,
		bought_asset_id: Self::CurrencyId,
		bought_asset_amount: Self::Balance,
		max_amount_in: Self::Balance,
	) -> DispatchResult;

	fn mint_liquidity(
		sender: AccountId,
		first_asset_id: Self::CurrencyId,
		second_asset_id: Self::CurrencyId,
		first_asset_amount: Self::Balance,
		expected_second_asset_amount: Self::Balance,
	) -> DispatchResult;

	fn burn_liquidity(
		sender: AccountId,
		first_asset_id: Self::CurrencyId,
		second_asset_id: Self::CurrencyId,
		liquidity_asset_amount: Self::Balance,
	) -> DispatchResult;

	fn get_tokens_required_for_minting(
		liquidity_asset_id: Self::CurrencyId,
		liquidity_token_amount: Self::Balance,
	) -> Result<(Self::CurrencyId, Self::Balance, Self::CurrencyId, Self::Balance), DispatchError>;

	fn claim_rewards(
		sender: AccountId,
		liquidity_token_id: Self::CurrencyId,
		amount: Self::Balance,
	) -> DispatchResult;

	fn promote_pool(liquidity_token_id: TokenId) -> DispatchResult;
}

impl<T: Config> XykFunctionsTrait<T::AccountId> for Pallet<T> {
	type Balance = Balance;

	type CurrencyId = TokenId;

	fn create_pool(
		sender: T::AccountId,
		first_asset_id: Self::CurrencyId,
		first_asset_amount: Self::Balance,
		second_asset_id: Self::CurrencyId,
		second_asset_amount: Self::Balance,
	) -> DispatchResult {
		let vault: T::AccountId = Pallet::<T>::account_id();

		// Ensure pool is not created with zero amount
		ensure!(
			!first_asset_amount.is_zero() && !second_asset_amount.is_zero(),
			Error::<T>::ZeroAmount,
		);

		// Ensure pool does not exists yet
		ensure!(
			!Pools::<T>::contains_key((first_asset_id, second_asset_id)),
			Error::<T>::PoolAlreadyExists,
		);

		// Ensure pool does not exists yet
		ensure!(
			!Pools::<T>::contains_key((second_asset_id, first_asset_id)),
			Error::<T>::PoolAlreadyExists,
		);

		// Getting users token balances
		let first_asset_free_balance: Self::Balance =
			<T as Config>::Currency::free_balance(first_asset_id.into(), &sender).into();
		let second_asset_free_balance: Self::Balance =
			<T as Config>::Currency::free_balance(second_asset_id.into(), &sender).into();

		// Ensure user has enough withdrawable tokens to create pool in amounts required

		<T as Config>::Currency::ensure_can_withdraw(
			first_asset_id.into(),
			&sender,
			first_asset_amount.into(),
			WithdrawReasons::all(),
			// Does not fail due to earlier ensure
			{ first_asset_free_balance.saturating_sub(first_asset_amount) }.into(),
		)
		.or(Err(Error::<T>::NotEnoughAssets))?;

		<T as Config>::Currency::ensure_can_withdraw(
			second_asset_id.into(),
			&sender,
			second_asset_amount.into(),
			WithdrawReasons::all(),
			// Does not fail due to earlier ensure
			{ second_asset_free_balance.saturating_sub(second_asset_amount) }.into(),
		)
		.or(Err(Error::<T>::NotEnoughAssets))?;

		// Ensure pool is not created with same token in pair
		ensure!(first_asset_id != second_asset_id, Error::<T>::SameAsset,);

		// Liquidity token amount calculation
		let mut initial_liquidity = first_asset_amount / 2 + second_asset_amount / 2;
		if initial_liquidity == 0 {
			initial_liquidity = 1
		}

		Pools::<T>::insert(
			(first_asset_id, second_asset_id),
			(first_asset_amount, second_asset_amount),
		);

		// Pools::insert((second_asset_id, first_asset_id), second_asset_amount);

		// Moving tokens from user to vault
		<T as Config>::Currency::transfer(
			first_asset_id.into(),
			&sender,
			&vault,
			first_asset_amount.into(),
			ExistenceRequirement::AllowDeath,
		)?;

		<T as Config>::Currency::transfer(
			second_asset_id.into(),
			&sender,
			&vault,
			second_asset_amount.into(),
			ExistenceRequirement::AllowDeath,
		)?;

		// Creating new liquidity token and transfering it to user
		let liquidity_asset_id: Self::CurrencyId =
			<T as Config>::Currency::create(&sender, initial_liquidity.into())
				.map_err(|_| Error::<T>::LiquidityTokenCreationFailed)?
				.into();

		// Adding info about liquidity asset
		LiquidityAssets::<T>::insert((first_asset_id, second_asset_id), Some(liquidity_asset_id));
		LiquidityPools::<T>::insert(liquidity_asset_id, Some((first_asset_id, second_asset_id)));

		log!(
			info,
			"create_pool: ({:?}, {}, {}, {}, {}) -> ({}, {})",
			sender,
			first_asset_id,
			first_asset_amount,
			second_asset_id,
			second_asset_amount,
			liquidity_asset_id,
			initial_liquidity
		);

		log!(
			info,
			"pool-state: [({}, {}) -> {}, ({}, {}) -> {}]",
			first_asset_id,
			second_asset_id,
			first_asset_amount,
			second_asset_id,
			first_asset_id,
			second_asset_amount
		);
		// This, will and should, never fail
		Pallet::<T>::set_liquidity_asset_info(liquidity_asset_id, first_asset_id, second_asset_id)?;

		Pallet::<T>::deposit_event(Event::PoolCreated(
			sender,
			first_asset_id,
			first_asset_amount,
			second_asset_id,
			second_asset_amount,
		));

		Ok(())
	}

	fn sell_asset(
		sender: T::AccountId,
		sold_asset_id: Self::CurrencyId,
		bought_asset_id: Self::CurrencyId,
		sold_asset_amount: Self::Balance,
		min_amount_out: Self::Balance,
	) -> DispatchResult {
		// Ensure not selling zero amount
		ensure!(!sold_asset_amount.is_zero(), Error::<T>::ZeroAmount,);

		let buy_and_burn_amount =
			multiply_by_rational(sold_asset_amount, T::BuyAndBurnFeePercentage::get(), 10000)
				.map_err(|_| Error::<T>::UnexpectedFailure)? +
				1;

		let treasury_amount =
			multiply_by_rational(sold_asset_amount, T::TreasuryFeePercentage::get(), 10000)
				.map_err(|_| Error::<T>::UnexpectedFailure)? +
				1;

		let pool_fee_amount =
			multiply_by_rational(sold_asset_amount, T::PoolFeePercentage::get(), 10000)
				.map_err(|_| Error::<T>::UnexpectedFailure)? +
				1;

		// for future implementation of min fee if necessary
		// let min_fee: u128 = 0;
		// if buy_and_burn_amount + treasury_amount + pool_fee_amount < min_fee {
		//     buy_and_burn_amount = min_fee * Self::total_fee() / T::BuyAndBurnFeePercentage::get();
		//     treasury_amount = min_fee * Self::total_fee() / T::TreasuryFeePercentage::get();
		//     pool_fee_amount = min_fee - buy_and_burn_amount - treasury_amount;
		// }

		// Get token reserves

		// MAX: 2R
		let (input_reserve, output_reserve) =
			Pallet::<T>::get_reserves(sold_asset_id, bought_asset_id)?;

		ensure!(input_reserve.checked_add(sold_asset_amount).is_some(), Error::<T>::MathOverflow);

		// Calculate bought asset amount to be received by paying sold asset amount
		let bought_asset_amount =
			Pallet::<T>::calculate_sell_price(input_reserve, output_reserve, sold_asset_amount)?;

		// Getting users token balances
		// MAX: 1R
		let sold_asset_free_balance: Self::Balance =
			<T as Config>::Currency::free_balance(sold_asset_id.into(), &sender).into();

		// Ensure user has enough tokens to sell
		<T as Config>::Currency::ensure_can_withdraw(
			sold_asset_id.into(),
			&sender,
			sold_asset_amount.into(),
			WithdrawReasons::all(),
			// Does not fail due to earlier ensure
			{ sold_asset_free_balance.saturating_sub(sold_asset_amount) }.into(),
		)
		.or(Err(Error::<T>::NotEnoughAssets))?;

		let vault = Pallet::<T>::account_id();
		let treasury_account: T::AccountId = Self::treasury_account_id();
		let bnb_treasury_account: T::AccountId = Self::bnb_treasury_account_id();

		// Transfer of fees, before tx can fail on min amount out
		<T as Config>::Currency::transfer(
			sold_asset_id.into(),
			&sender,
			&vault,
			pool_fee_amount.into(),
			ExistenceRequirement::KeepAlive,
		)?;

		<T as Config>::Currency::transfer(
			sold_asset_id.into(),
			&sender,
			&treasury_account,
			treasury_amount.into(),
			ExistenceRequirement::KeepAlive,
		)?;

		<T as Config>::Currency::transfer(
			sold_asset_id.into(),
			&sender,
			&bnb_treasury_account,
			buy_and_burn_amount.into(),
			ExistenceRequirement::KeepAlive,
		)?;

		// Add pool fee to pool
		// 2R 1W
		Pallet::<T>::set_reserves(
			sold_asset_id,
			input_reserve.saturating_add(pool_fee_amount),
			bought_asset_id,
			output_reserve,
		)?;

		// Ensure bought token amount is higher then requested minimal amount
		if bought_asset_amount >= min_amount_out {
			// Transfer the rest of sold token amount from user to vault and bought token amount from vault to user
			<T as Config>::Currency::transfer(
				sold_asset_id.into(),
				&sender,
				&vault,
				(sold_asset_amount
					.checked_sub(buy_and_burn_amount + treasury_amount + pool_fee_amount)
					.ok_or_else(|| DispatchError::from(Error::<T>::SoldAmountTooLow))?)
				.into(),
				ExistenceRequirement::KeepAlive,
			)?;
			<T as Config>::Currency::transfer(
				bought_asset_id.into(),
				&vault,
				&sender,
				bought_asset_amount.into(),
				ExistenceRequirement::KeepAlive,
			)?;

			// Apply changes in token pools, adding sold amount and removing bought amount
			// Neither should fall to zero let alone underflow, due to how pool destruction works
			// Won't overflow due to earlier ensure
			let input_reserve_updated = input_reserve
				.saturating_add(sold_asset_amount - treasury_amount - buy_and_burn_amount);
			let output_reserve_updated = output_reserve.saturating_sub(bought_asset_amount);

			// MAX 2R 1W
			Pallet::<T>::set_reserves(
				sold_asset_id,
				input_reserve_updated,
				bought_asset_id,
				output_reserve_updated,
			)?;

			log!(
				info,
				"sell_asset: ({:?}, {}, {}, {}, {}) -> {}",
				sender,
				sold_asset_id,
				bought_asset_id,
				sold_asset_amount,
				min_amount_out,
				bought_asset_amount
			);

			log!(
				info,
				"pool-state: [({}, {}) -> {}, ({}, {}) -> {}]",
				sold_asset_id,
				bought_asset_id,
				input_reserve_updated,
				bought_asset_id,
				sold_asset_id,
				output_reserve_updated
			);

			Pallet::<T>::deposit_event(Event::AssetsSwapped(
				sender,
				sold_asset_id,
				sold_asset_amount,
				bought_asset_id,
				bought_asset_amount,
			));
		}

		// Settle tokens which goes to treasury and for buy and burn purpose
		Pallet::<T>::settle_treasury_and_burn(sold_asset_id, buy_and_burn_amount, treasury_amount)?;

		if bought_asset_amount < min_amount_out {
			return Err(DispatchError::from(Error::<T>::InsufficientOutputAmount))
		}

		Ok(())
	}

	fn buy_asset(
		sender: T::AccountId,
		sold_asset_id: Self::CurrencyId,
		bought_asset_id: Self::CurrencyId,
		bought_asset_amount: Self::Balance,
		max_amount_in: Self::Balance,
	) -> DispatchResult {
		// Get token reserves
		let (input_reserve, output_reserve) =
			Pallet::<T>::get_reserves(sold_asset_id, bought_asset_id)?;

		// Ensure there are enough tokens in reserves
		ensure!(output_reserve > bought_asset_amount, Error::<T>::NotEnoughReserve,);

		// Ensure not buying zero amount
		ensure!(!bought_asset_amount.is_zero(), Error::<T>::ZeroAmount,);

		// Calculate amount to be paid from bought amount
		let sold_asset_amount =
			Pallet::<T>::calculate_buy_price(input_reserve, output_reserve, bought_asset_amount)?;

		let buy_and_burn_amount =
			multiply_by_rational(sold_asset_amount, T::BuyAndBurnFeePercentage::get(), 10000)
				.map_err(|_| Error::<T>::UnexpectedFailure)? +
				1;

		let treasury_amount =
			multiply_by_rational(sold_asset_amount, T::TreasuryFeePercentage::get(), 10000)
				.map_err(|_| Error::<T>::UnexpectedFailure)? +
				1;

		let pool_fee_amount =
			multiply_by_rational(sold_asset_amount, T::PoolFeePercentage::get(), 10000)
				.map_err(|_| Error::<T>::UnexpectedFailure)? +
				1;

		// for future implementation of min fee if necessary
		// let min_fee: u128 = 0;
		// if buy_and_burn_amount + treasury_amount + pool_fee_amount < min_fee {
		//     buy_and_burn_amount = min_fee * Self::total_fee() / T::BuyAndBurnFeePercentage::get();
		//     treasury_amount = min_fee * Self::total_fee() / T::TreasuryFeePercentage::get();
		//     pool_fee_amount = min_fee - buy_and_burn_amount - treasury_amount;
		// }

		ensure!(input_reserve.checked_add(sold_asset_amount).is_some(), Error::<T>::MathOverflow);

		// Getting users token balances
		let sold_asset_free_balance: Self::Balance =
			<T as Config>::Currency::free_balance(sold_asset_id.into(), &sender).into();

		// Ensure user has enough tokens to sell
		<T as Config>::Currency::ensure_can_withdraw(
			sold_asset_id.into(),
			&sender,
			sold_asset_amount.into(),
			WithdrawReasons::all(),
			// Does not fail due to earlier ensure
			{ sold_asset_free_balance.saturating_sub(sold_asset_amount) }.into(),
		)
		.or(Err(Error::<T>::NotEnoughAssets))?;

		let vault = Pallet::<T>::account_id();
		let treasury_account: T::AccountId = Self::treasury_account_id();
		let bnb_treasury_account: T::AccountId = Self::bnb_treasury_account_id();

		// Transfer of fees, before tx can fail on min amount out
		<T as Config>::Currency::transfer(
			sold_asset_id.into(),
			&sender,
			&vault,
			pool_fee_amount.into(),
			ExistenceRequirement::KeepAlive,
		)?;

		<T as Config>::Currency::transfer(
			sold_asset_id.into(),
			&sender,
			&treasury_account,
			treasury_amount.into(),
			ExistenceRequirement::KeepAlive,
		)?;

		<T as Config>::Currency::transfer(
			sold_asset_id.into(),
			&sender,
			&bnb_treasury_account,
			buy_and_burn_amount.into(),
			ExistenceRequirement::KeepAlive,
		)?;

		// Add pool fee to pool
		Pallet::<T>::set_reserves(
			sold_asset_id,
			input_reserve.saturating_add(pool_fee_amount),
			bought_asset_id,
			output_reserve,
		)?;

		// Ensure paid amount is less then maximum allowed price
		if sold_asset_amount <= max_amount_in {
			// Transfer sold token amount from user to vault and bought token amount from vault to user
			<T as Config>::Currency::transfer(
				sold_asset_id.into(),
				&sender,
				&vault,
				(sold_asset_amount
					.checked_sub(buy_and_burn_amount + treasury_amount + pool_fee_amount)
					.ok_or_else(|| DispatchError::from(Error::<T>::SoldAmountTooLow))?)
				.into(),
				ExistenceRequirement::KeepAlive,
			)?;
			<T as Config>::Currency::transfer(
				bought_asset_id.into(),
				&vault,
				&sender,
				bought_asset_amount.into(),
				ExistenceRequirement::KeepAlive,
			)?;

			// Apply changes in token pools, adding sold amount and removing bought amount
			// Neither should fall to zero let alone underflow, due to how pool destruction works
			// Won't overflow due to earlier ensure
			let input_reserve_updated = input_reserve
				.saturating_add(sold_asset_amount - treasury_amount - buy_and_burn_amount);
			let output_reserve_updated = output_reserve.saturating_sub(bought_asset_amount);
			Pallet::<T>::set_reserves(
				sold_asset_id,
				input_reserve_updated,
				bought_asset_id,
				output_reserve_updated,
			)?;

			log!(
				info,
				"buy_asset: ({:?}, {}, {}, {}, {}) -> {}",
				sender,
				sold_asset_id,
				bought_asset_id,
				bought_asset_amount,
				max_amount_in,
				sold_asset_amount
			);

			log!(
				info,
				"pool-state: [({}, {}) -> {}, ({}, {}) -> {}]",
				sold_asset_id,
				bought_asset_id,
				input_reserve_updated,
				bought_asset_id,
				sold_asset_id,
				output_reserve_updated
			);

			Pallet::<T>::deposit_event(Event::AssetsSwapped(
				sender,
				sold_asset_id,
				sold_asset_amount,
				bought_asset_id,
				bought_asset_amount,
			));
		}
		// Settle tokens which goes to treasury and for buy and burn purpose
		Pallet::<T>::settle_treasury_and_burn(sold_asset_id, buy_and_burn_amount, treasury_amount)?;

		if sold_asset_amount > max_amount_in {
			return Err(DispatchError::from(Error::<T>::InsufficientInputAmount))
		}

		Ok(())
	}

	fn mint_liquidity(
		sender: T::AccountId,
		first_asset_id: Self::CurrencyId,
		second_asset_id: Self::CurrencyId,
		first_asset_amount: Self::Balance,
		expected_second_asset_amount: Self::Balance,
	) -> DispatchResult {
		let vault = Pallet::<T>::account_id();

		// Ensure pool exists
		ensure!(
			(LiquidityAssets::<T>::contains_key((first_asset_id, second_asset_id)) ||
				LiquidityAssets::<T>::contains_key((second_asset_id, first_asset_id))),
			Error::<T>::NoSuchPool,
		);

		// TODO move ensure in get_liq_asset ?
		// Get liquidity token id
		let liquidity_asset_id = Pallet::<T>::get_liquidity_asset(first_asset_id, second_asset_id)?;

		// Get token reserves
		let (first_asset_reserve, second_asset_reserve) =
			Pallet::<T>::get_reserves(first_asset_id, second_asset_id)?;
		let total_liquidity_assets: Self::Balance =
			<T as Config>::Currency::total_issuance(liquidity_asset_id.into()).into();

		// Calculation of required second asset amount and received liquidity token amount
		ensure!(!first_asset_reserve.is_zero(), Error::<T>::DivisionByZero);
		let second_asset_amount =
			multiply_by_rational(first_asset_amount, second_asset_reserve, first_asset_reserve)
				.map_err(|_| Error::<T>::UnexpectedFailure)?
				.checked_add(1)
				.ok_or_else(|| DispatchError::from(Error::<T>::MathOverflow))?;
		let liquidity_assets_minted =
			multiply_by_rational(first_asset_amount, total_liquidity_assets, first_asset_reserve)
				.map_err(|_| Error::<T>::UnexpectedFailure)?;

		ensure!(
			second_asset_amount <= expected_second_asset_amount,
			Error::<T>::SecondAssetAmountExceededExpectations,
		);

		// Ensure minting amounts are not zero
		ensure!(
			!first_asset_amount.is_zero() && !second_asset_amount.is_zero(),
			Error::<T>::ZeroAmount,
		);

		// Getting users token balances
		let first_asset_free_balance: Self::Balance =
			<T as Config>::Currency::free_balance(first_asset_id.into(), &sender).into();
		let second_asset_free_balance: Self::Balance =
			<T as Config>::Currency::free_balance(second_asset_id.into(), &sender).into();

		// Ensure user has enough withdrawable tokens to create pool in amounts required

		<T as Config>::Currency::ensure_can_withdraw(
			first_asset_id.into(),
			&sender,
			first_asset_amount.into(),
			WithdrawReasons::all(),
			// Does not fail due to earlier ensure
			{ first_asset_free_balance.saturating_sub(first_asset_amount) }.into(),
		)
		.or(Err(Error::<T>::NotEnoughAssets))?;

		<T as Config>::Currency::ensure_can_withdraw(
			second_asset_id.into(),
			&sender,
			second_asset_amount.into(),
			WithdrawReasons::all(),
			// Does not fail due to earlier ensure
			{ second_asset_free_balance.saturating_sub(second_asset_amount) }.into(),
		)
		.or(Err(Error::<T>::NotEnoughAssets))?;

		// Transfer of token amounts from user to vault
		<T as Config>::Currency::transfer(
			first_asset_id.into(),
			&sender,
			&vault,
			first_asset_amount.into(),
			ExistenceRequirement::KeepAlive,
		)?;
		<T as Config>::Currency::transfer(
			second_asset_id.into(),
			&sender,
			&vault,
			second_asset_amount.into(),
			ExistenceRequirement::KeepAlive,
		)?;
		// Liquidity minting functions not triggered on not promoted pool
		if <T as Config>::PoolPromoteApi::get_pool_rewards(liquidity_asset_id).is_some() {
			Pallet::<T>::set_liquidity_minting_checkpoint(
				sender.clone(),
				liquidity_asset_id,
				liquidity_assets_minted,
			)?;
		}
		// Creating new liquidity tokens to user
		<T as Config>::Currency::mint(
			liquidity_asset_id.into(),
			&sender,
			liquidity_assets_minted.into(),
		)?;

		// Apply changes in token pools, adding minted amounts
		// Won't overflow due earlier ensure
		let first_asset_reserve_updated = first_asset_reserve.saturating_add(first_asset_amount);
		let second_asset_reserve_updated = second_asset_reserve.saturating_add(second_asset_amount);
		Pallet::<T>::set_reserves(
			first_asset_id,
			first_asset_reserve_updated,
			second_asset_id,
			second_asset_reserve_updated,
		)?;

		log!(
			info,
			"mint_liquidity: ({:?}, {}, {}, {}) -> ({}, {}, {})",
			sender,
			first_asset_id,
			second_asset_id,
			first_asset_amount,
			second_asset_amount,
			liquidity_asset_id,
			liquidity_assets_minted
		);

		log!(
			info,
			"pool-state: [({}, {}) -> {}, ({}, {}) -> {}]",
			first_asset_id,
			second_asset_id,
			first_asset_reserve_updated,
			second_asset_id,
			first_asset_id,
			second_asset_reserve_updated
		);

		Pallet::<T>::deposit_event(Event::LiquidityMinted(
			sender,
			first_asset_id,
			first_asset_amount,
			second_asset_id,
			second_asset_amount,
			liquidity_asset_id,
			liquidity_assets_minted,
		));

		Ok(())
	}

	fn burn_liquidity(
		sender: T::AccountId,
		first_asset_id: Self::CurrencyId,
		second_asset_id: Self::CurrencyId,
		liquidity_asset_amount: Self::Balance,
	) -> DispatchResult {
		let vault = Pallet::<T>::account_id();

		// Get token reserves and liquidity asset id
		let (first_asset_reserve, second_asset_reserve) =
			Pallet::<T>::get_reserves(first_asset_id, second_asset_id)?;
		let liquidity_asset_id = Pallet::<T>::get_liquidity_asset(first_asset_id, second_asset_id)?;

		// Ensure user has enought liquidity tokens to burn
		ensure!(
			<T as Config>::Currency::can_slash(
				liquidity_asset_id.into(),
				&sender,
				liquidity_asset_amount.into()
			),
			Error::<T>::NotEnoughAssets,
		);
		let new_balance: Self::Balance =
			<T as Config>::Currency::free_balance(liquidity_asset_id.into(), &sender)
				.into()
				.checked_sub(liquidity_asset_amount)
				.ok_or_else(|| DispatchError::from(Error::<T>::NotEnoughAssets))?;

		<T as Config>::Currency::ensure_can_withdraw(
			liquidity_asset_id.into(),
			&sender,
			liquidity_asset_amount.into(),
			WithdrawReasons::all(),
			new_balance.into(),
		)
		.or(Err(Error::<T>::NotEnoughAssets))?;

		// Calculate first and second token amounts depending on liquidity amount to burn
		let (first_asset_amount, second_asset_amount) = Pallet::<T>::get_burn_amount_reserves(
			first_asset_reserve,
			second_asset_reserve,
			liquidity_asset_id,
			liquidity_asset_amount,
		)?;

		let total_liquidity_assets: Balance =
			<T as Config>::Currency::total_issuance(liquidity_asset_id.into()).into();

		// If all liquidity assets are being burned then
		// both asset amounts must be equal to their reserve values
		// All storage values related to this pool must be destroyed
		if liquidity_asset_amount == total_liquidity_assets {
			ensure!(
				(first_asset_reserve == first_asset_amount) &&
					(second_asset_reserve == second_asset_amount),
				Error::<T>::UnexpectedFailure
			);
		} else {
			ensure!(
				(first_asset_reserve >= first_asset_amount) &&
					(second_asset_reserve >= second_asset_amount),
				Error::<T>::UnexpectedFailure
			);
		}
		// If all liquidity assets are not being burned then
		// both asset amounts must be less than their reserve values

		// Ensure not withdrawing zero amounts
		ensure!(
			!first_asset_amount.is_zero() && !second_asset_amount.is_zero(),
			Error::<T>::ZeroAmount,
		);

		// Transfer withdrawn amounts from vault to user
		<T as Config>::Currency::transfer(
			first_asset_id.into(),
			&vault,
			&sender,
			first_asset_amount.into(),
			ExistenceRequirement::KeepAlive,
		)?;
		<T as Config>::Currency::transfer(
			second_asset_id.into(),
			&vault,
			&sender,
			second_asset_amount.into(),
			ExistenceRequirement::KeepAlive,
		)?;

		log!(
			info,
			"burn_liquidity: ({:?}, {}, {}, {}) -> ({}, {})",
			sender,
			first_asset_id,
			second_asset_id,
			liquidity_asset_amount,
			first_asset_amount,
			second_asset_amount
		);

		if <T as Config>::PoolPromoteApi::get_pool_rewards(liquidity_asset_id).is_some() {
			if <T as Config>::Currency::free_balance(liquidity_asset_id.into(), &sender).into() ==
				liquidity_asset_amount
			{
				LiquidityMiningUser::<T>::remove((sender.clone(), liquidity_asset_id));
			} else {
				Pallet::<T>::set_liquidity_burning_checkpoint(
					sender.clone(),
					liquidity_asset_id,
					liquidity_asset_amount,
				)?;
			}
		}

		if liquidity_asset_amount == total_liquidity_assets {
			log!(
				info,
				"pool-state: [({}, {}) -> Removed, ({}, {}) -> Removed]",
				first_asset_id,
				second_asset_id,
				second_asset_id,
				first_asset_id,
			);
			Pools::<T>::remove((first_asset_id, second_asset_id));
			Pools::<T>::remove((second_asset_id, first_asset_id));
			LiquidityAssets::<T>::remove((first_asset_id, second_asset_id));
			LiquidityAssets::<T>::remove((second_asset_id, first_asset_id));
			LiquidityPools::<T>::remove(liquidity_asset_id);
		} else {
			// Apply changes in token pools, removing withdrawn amounts
			// Cannot underflow due to earlier ensure
			// check was executed in get_reserves call
			let first_asset_reserve_updated =
				first_asset_reserve.saturating_sub(first_asset_amount);
			let second_asset_reserve_updated =
				second_asset_reserve.saturating_sub(second_asset_amount);
			Pallet::<T>::set_reserves(
				first_asset_id,
				first_asset_reserve_updated,
				second_asset_id,
				second_asset_reserve_updated,
			)?;

			log!(
				info,
				"pool-state: [({}, {}) -> {}, ({}, {}) -> {}]",
				first_asset_id,
				second_asset_id,
				first_asset_reserve_updated,
				second_asset_id,
				first_asset_id,
				second_asset_reserve_updated
			);
		}

		// Destroying burnt liquidity tokens
		// MAX: 3R 1W
		<T as Config>::Currency::burn_and_settle(
			liquidity_asset_id.into(),
			&sender,
			liquidity_asset_amount.into(),
		)?;

		Pallet::<T>::deposit_event(Event::LiquidityBurned(
			sender,
			first_asset_id,
			first_asset_amount,
			second_asset_id,
			second_asset_amount,
			liquidity_asset_id,
			liquidity_asset_amount,
		));

		Ok(())
	}

	// MAX: 3R 2W
	fn claim_rewards(
		user: T::AccountId,
		liquidity_asset_id: Self::CurrencyId,
		mangata_amount: Self::Balance,
	) -> DispatchResult {
		let mangata_id: TokenId = T::NativeCurrencyId::get();

		let (current_rewards, burned_not_claimed_rewards) =
			Pallet::<T>::calculate_rewards_amount(user.clone(), liquidity_asset_id)?;

		let total_claimable_rewards = current_rewards + burned_not_claimed_rewards;
		ensure!(mangata_amount <= total_claimable_rewards, Error::<T>::NotEnoughtRewardsEarned);

		// user is taking out rewards from LP which was already removed from pool
		if mangata_amount <= burned_not_claimed_rewards {
			let burned_not_claimed_rewards_new = burned_not_claimed_rewards - mangata_amount;
			LiquidityMiningUserToBeClaimed::<T>::insert(
				(&user, liquidity_asset_id),
				burned_not_claimed_rewards_new,
			);
		}
		// user is taking out more rewards then rewards from LP which was already removed from pool, additional work needs to be removed from pool and user
		else {
			LiquidityMiningUserToBeClaimed::<T>::insert((&user, liquidity_asset_id), 0 as u128);
			// rewards to burn on top of rewards from LP which was already removed from pool
			let rewards_to_burn = mangata_amount - burned_not_claimed_rewards;

			let (
				current_time,
				user_work_total,
				user_missing_at_checkpoint,
				pool_work_total,
				pool_missing_at_checkpoint,
			) = Self::calculate_liquidity_checkpoint(user.clone(), liquidity_asset_id, 0 as u128)?;

			let work_to_burn = U256::from(
				multiply_by_rational(
					Balance::try_from(user_work_total)?,
					rewards_to_burn,
					current_rewards,
				)
				.map_err(|_| Error::<T>::UnexpectedFailure)?,
			);

			let new_work_user = user_work_total
				.checked_sub(work_to_burn)
				.ok_or_else(|| DispatchError::from(Error::<T>::NotEnoughtRewardsEarned))?;
			let new_work_pool = pool_work_total
				.checked_sub(work_to_burn)
				.ok_or_else(|| DispatchError::from(Error::<T>::NotEnoughtRewardsEarned))?;

			LiquidityMiningUser::<T>::insert(
				(&user, &liquidity_asset_id),
				(current_time, new_work_user, user_missing_at_checkpoint),
			);
			LiquidityMiningPool::<T>::insert(
				&liquidity_asset_id,
				(current_time, new_work_pool, pool_missing_at_checkpoint),
			);
			<T as Config>::PoolPromoteApi::claim_pool_rewards(liquidity_asset_id, rewards_to_burn);
		}

		<T as Config>::Currency::transfer(
			mangata_id.into(),
			&<T as Config>::LiquidityMiningIssuanceVault::get(),
			&user,
			mangata_amount.into(),
			ExistenceRequirement::KeepAlive,
		)?;

		Ok(())
	}

	fn promote_pool(liquidity_token_id: TokenId) -> DispatchResult {
		ensure!(
			!PoolPromotionStart::<T>::contains_key(liquidity_token_id),
			Error::<T>::PoolAlreadyPromoted,
		);
		let current_time = <frame_system::Pallet<T>>::block_number().saturated_into::<u32>() /
			T::RewardsDistributionPeriod::get();

		PoolPromotionStart::<T>::insert(&liquidity_token_id, current_time);

		let liquidity_assets_amount: Balance =
			<T as Config>::Currency::total_issuance(liquidity_token_id.into()).into();

		<T as Config>::PoolPromoteApi::promote_pool(liquidity_token_id);

		LiquidityMiningPool::<T>::insert(
			&liquidity_token_id,
			(current_time, U256::from(0), U256::from(liquidity_assets_amount)),
		);
		Pallet::<T>::deposit_event(Event::PoolPromoted(liquidity_token_id));

		Ok(())
	}

	// This function has not been verified
	fn get_tokens_required_for_minting(
		liquidity_asset_id: Self::CurrencyId,
		liquidity_token_amount: Self::Balance,
	) -> Result<(Self::CurrencyId, Self::Balance, Self::CurrencyId, Self::Balance), DispatchError> {
		let (first_asset_id, second_asset_id) =
			LiquidityPools::<T>::get(liquidity_asset_id).ok_or(Error::<T>::NoSuchLiquidityAsset)?;
		let (first_asset_reserve, second_asset_reserve) =
			Pallet::<T>::get_reserves(first_asset_id, second_asset_id)?;
		let total_liquidity_assets: Balance =
			<T as Config>::Currency::total_issuance(liquidity_asset_id.into()).into();

		ensure!(!total_liquidity_assets.is_zero(), Error::<T>::DivisionByZero);
		let second_asset_amount = multiply_by_rational(
			liquidity_token_amount,
			second_asset_reserve,
			total_liquidity_assets,
		)
		.map_err(|_| Error::<T>::UnexpectedFailure)?
		.checked_add(1)
		.ok_or_else(|| DispatchError::from(Error::<T>::MathOverflow))?;
		let first_asset_amount = multiply_by_rational(
			liquidity_token_amount,
			first_asset_reserve,
			total_liquidity_assets,
		)
		.map_err(|_| Error::<T>::UnexpectedFailure)?
		.checked_add(1)
		.ok_or_else(|| DispatchError::from(Error::<T>::MathOverflow))?;

		log!(
			info,
			"get_tokens_required_for_minting: ({}, {}) -> ({}, {}, {}, {})",
			liquidity_asset_id,
			liquidity_token_amount,
			first_asset_id,
			first_asset_amount,
			second_asset_id,
			second_asset_amount,
		);

		Ok((first_asset_id, first_asset_amount, second_asset_id, second_asset_amount))
	}
}

pub trait Valuate {
	type Balance: AtLeast32BitUnsigned
		+ FullCodec
		+ Copy
		+ MaybeSerializeDeserialize
		+ Debug
		+ Default
		+ From<Balance>
		+ Into<Balance>;

	type CurrencyId: Parameter
		+ Member
		+ Copy
		+ MaybeSerializeDeserialize
		+ Ord
		+ Default
		+ AtLeast32BitUnsigned
		+ FullCodec
		+ From<TokenId>
		+ Into<TokenId>;

	fn get_liquidity_asset(
		first_asset_id: Self::CurrencyId,
		second_asset_id: Self::CurrencyId,
	) -> Result<TokenId, DispatchError>;

	fn get_liquidity_token_mga_pool(
		liquidity_token_id: Self::CurrencyId,
	) -> Result<(Self::CurrencyId, Self::CurrencyId), DispatchError>;

	fn valuate_liquidity_token(
		liquidity_token_id: Self::CurrencyId,
		liquidity_token_amount: Self::Balance,
	) -> Self::Balance;

	fn scale_liquidity_by_mga_valuation(
		mga_valuation: Self::Balance,
		liquidity_token_amount: Self::Balance,
		mga_token_amount: Self::Balance,
	) -> Self::Balance;

	fn get_pool_state(liquidity_token_id: Self::CurrencyId) -> Option<(Balance, Balance)>;
}

impl<T: Config> Valuate for Pallet<T> {
	type Balance = Balance;

	type CurrencyId = TokenId;

	fn get_liquidity_asset(
		first_asset_id: Self::CurrencyId,
		second_asset_id: Self::CurrencyId,
	) -> Result<TokenId, DispatchError> {
		Pallet::<T>::get_liquidity_asset(first_asset_id, second_asset_id)
	}

	fn get_liquidity_token_mga_pool(
		liquidity_token_id: Self::CurrencyId,
	) -> Result<(Self::CurrencyId, Self::CurrencyId), DispatchError> {
		let (first_token_id, second_token_id) =
			LiquidityPools::<T>::get(liquidity_token_id).ok_or(Error::<T>::NoSuchLiquidityAsset)?;
		let native_currency_id = T::NativeCurrencyId::get();
		match native_currency_id {
			_ if native_currency_id == first_token_id => Ok((first_token_id, second_token_id)),
			_ if native_currency_id == second_token_id => Ok((second_token_id, first_token_id)),
			_ => Err(Error::<T>::NotMangataLiquidityAsset.into()),
		}
	}

	fn valuate_liquidity_token(
		liquidity_token_id: Self::CurrencyId,
		liquidity_token_amount: Self::Balance,
	) -> Self::Balance {
		let (mga_token_id, other_token_id) =
			match Self::get_liquidity_token_mga_pool(liquidity_token_id) {
				Ok(pool) => pool,
				Err(_) => return Default::default(),
			};

		let mga_token_reserve = match Pallet::<T>::get_reserves(mga_token_id, other_token_id) {
			Ok(reserves) => reserves.0,
			Err(_) => return Default::default(),
		};

		let liquidity_token_reserve: Balance =
			<T as Config>::Currency::total_issuance(liquidity_token_id.into()).into();

		if liquidity_token_reserve.is_zero() {
			return Default::default()
		}

		multiply_by_rational(mga_token_reserve, liquidity_token_amount, liquidity_token_reserve)
			.unwrap_or_else(|_| Balance::max_value())
	}

	fn scale_liquidity_by_mga_valuation(
		mga_valuation: Self::Balance,
		liquidity_token_amount: Self::Balance,
		mga_token_amount: Self::Balance,
	) -> Self::Balance {
		if mga_valuation.is_zero() {
			return Default::default()
		}

		multiply_by_rational(liquidity_token_amount, mga_token_amount, mga_valuation)
			.unwrap_or_else(|_| Balance::max_value())
	}

	fn get_pool_state(
		liquidity_token_id: Self::CurrencyId,
	) -> Option<(Self::Balance, Self::Balance)> {
		let (mga_token_id, other_token_id) =
			match Self::get_liquidity_token_mga_pool(liquidity_token_id) {
				Ok(pool) => pool,
				Err(_) => return None,
			};

		let mga_token_reserve = match Pallet::<T>::get_reserves(mga_token_id, other_token_id) {
			Ok(reserves) => reserves.0,
			Err(_) => return None,
		};

		let liquidity_token_reserve: Balance =
			<T as Config>::Currency::total_issuance(liquidity_token_id.into()).into();

		if liquidity_token_reserve.is_zero() {
			return None
		}

		Some((mga_token_reserve, liquidity_token_reserve))
	}
}<|MERGE_RESOLUTION|>--- conflicted
+++ resolved
@@ -306,7 +306,6 @@
 		type NativeCurrencyId: Get<TokenId>;
 		type TreasuryPalletId: Get<PalletId>;
 		type BnbTreasurySubAccDerive: Get<[u8; 4]>;
-<<<<<<< HEAD
 		type LiquidityMiningSplit: GetLiquidityMiningSplit;
 		type LinearIssuanceBlocks: GetLinearIssuanceBlocks;
 		type PoolPromoteApi: PoolPromoteApi;
@@ -321,9 +320,7 @@
 		type BuyAndBurnFeePercentage: Get<u128>;
 		#[pallet::constant]
 		type RewardsDistributionPeriod: Get<u32>;
-=======
 		type WeightInfo: WeightInfo;
->>>>>>> facbdabd
 	}
 
 	#[pallet::error]
@@ -365,15 +362,12 @@
 		LiquidityTokenCreationFailed,
 		/// Not enought rewards earned
 		NotEnoughtRewardsEarned,
-<<<<<<< HEAD
 		/// Not a promoted pool
 		NotAPromotedPool,
 		/// Past time calculation
 		PastTimeCalculation,
 		/// Pool already promoted
 		PoolAlreadyPromoted,
-=======
->>>>>>> facbdabd
 		SoldAmountTooLow,
 	}
 
@@ -526,12 +520,7 @@
 			Ok(().into())
 		}
 
-<<<<<<< HEAD
-		// you will sell your sold_asset_amount of sold_asset_id to get some amount of bought_asset_id
-		#[pallet::weight((10_000, Pays::No))]
-=======
 		#[pallet::weight(T::WeightInfo::buy_asset())]
->>>>>>> facbdabd
 		pub fn buy_asset(
 			origin: OriginFor<T>,
 			sold_asset_id: TokenId,
@@ -708,8 +697,6 @@
 		Ok(user_mangata_rewards_amount)
 	}
 
-<<<<<<< HEAD
-=======
 	// MAX: 2R
 	pub fn calculate_rewards_amount(
 		user: AccountIdOf<T>,
@@ -731,7 +718,6 @@
 	}
 
 	// MAX: 0R 0W
->>>>>>> facbdabd
 	pub fn calculate_work(
 		asymptote: Balance,
 		time: u32,
