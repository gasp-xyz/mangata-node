--- conflicted
+++ resolved
@@ -19,7 +19,6 @@
 use sp_core::U256;
 use sp_io::KillStorageResult;
 use sp_runtime::traits::{AccountIdConversion, CheckedAdd};
-use sp_std::convert::TryInto;
 use sp_std::prelude::*;
 
 pub mod migrations;
@@ -75,7 +74,7 @@
 		fn on_initialize(n: T::BlockNumber) -> Weight {
 			let phase = Phase::<T>::get(); // R:1
 			if phase == BootstrapPhase::Finished {
-				return T::DbWeight::get().reads(1);
+				return T::DbWeight::get().reads(1)
 			}
 
 			if let Some((start, whitelist_length, public_length, _)) = BootstrapSchedule::<T>::get()
@@ -358,28 +357,6 @@
 			ensure!(Self::phase() == BootstrapPhase::Finished, Error::<T>::NotFinishedYet);
 
 			ensure!(
-<<<<<<< HEAD
-				ClaimedRewards::<T>::get(&sender, T::KSMTokenId::get()) == 0
-					&& ClaimedRewards::<T>::get(&sender, T::MGATokenId::get()) == 0,
-				Error::<T>::NothingToClaim
-			);
-
-			let (ksm_rewards, ksm_rewards_vested, ksm_lock) =
-				Self::calculate_rewards(&sender, &T::KSMTokenId::get())?;
-			let (mga_rewards, mga_rewards_vested, mga_lock) =
-				Self::calculate_rewards(&sender, &T::MGATokenId::get())?;
-
-			let total_rewards_claimed = mga_rewards
-				.checked_add(mga_rewards_vested)
-				.ok_or(Error::<T>::MathOverflow)?
-				.checked_add(ksm_rewards)
-				.ok_or(Error::<T>::MathOverflow)?
-				.checked_add(ksm_rewards_vested)
-				.ok_or(Error::<T>::MathOverflow)?;
-
-			if total_rewards_claimed.is_zero() {
-				return Err(Error::<T>::NothingToClaim.into());
-=======
 				ProvisionAccounts::<T>::iter_keys().next().is_none(),
 				Error::<T>::BootstrapNotReadyToBeFinished
 			);
@@ -406,7 +383,6 @@
 					}
 					_ => {},
 				};
->>>>>>> 37e82b2e
 			}
 
 			Phase::<T>::put(BootstrapPhase::BeforeStart);
@@ -523,7 +499,7 @@
 	}
 
 	fn vault_address() -> T::AccountId {
-		PALLET_ID.into_account_truncating()
+		PALLET_ID.into_account()
 	}
 
 	fn claim_rewards_from_single_currency(
@@ -536,7 +512,7 @@
 		let (liq_token_id, _) = Self::minted_liquidity();
 		let total_rewards = rewards.checked_add(rewards_vested).ok_or(Error::<T>::MathOverflow)?;
 		if total_rewards == 0 {
-			return Ok(().into());
+			return Ok(().into())
 		}
 
 		T::Currency::transfer(
