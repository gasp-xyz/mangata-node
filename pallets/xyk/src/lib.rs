--- conflicted
+++ resolved
@@ -320,13 +320,8 @@
 	pub trait XykBenchmarkingConfig {}
 
 	#[pallet::config]
-<<<<<<< HEAD
-	pub trait Config: frame_system::Config {
+	pub trait Config: frame_system::Config + XykBenchmarkingConfig {
 		type RuntimeEvent: From<Event<Self>> + IsType<<Self as frame_system::Config>::RuntimeEvent>;
-=======
-	pub trait Config: frame_system::Config + XykBenchmarkingConfig {
-		type Event: From<Event<Self>> + IsType<<Self as frame_system::Config>::Event>;
->>>>>>> 59c8ec71
 		type ActivationReservesProvider: ActivationReservesProviderTrait<
 			AccountId = Self::AccountId,
 		>;
