--- conflicted
+++ resolved
@@ -194,18 +194,12 @@
           docker pull ${{ env.NODE_IMAGE }}
           docker run --rm ${{ env.NODE_IMAGE }} /app/node/mangata-node benchmark pallet --chain kusama-mainnet --execution wasm --wasm-execution compiled --extrinsic '*' --pallet 'pallet-xyk' --template ./templates/module-weight-template.hbs
 
-<<<<<<< HEAD
-  e2e-test-parallel-self-hosted:
-    needs: [init,build-node-image]
-    runs-on: [self-hosted, basic]
-=======
   e2e-test-matrix:
     strategy:
         matrix:
           command: ["yarn test-parallel --max-workers=32", "yarn test-sequential-e2e"]
-    needs: [init,build-rococo]
-    runs-on: self-hosted
->>>>>>> 08504569
+    needs: [init,build-node-image]
+    runs-on: [self-hosted, basic]
     timeout-minutes: 180
     if: ${{ (!cancelled() && (success() || github.event.inputs.skipBuild == 'true')) && !contains(github.event.pull_request.labels.*.name, 'skip-e2e-tests') }}
     env:
@@ -300,8 +294,7 @@
         uses: dorny/test-reporter@v1
         if: success() || failure()    # run this step even if previous step failed
         with:
-<<<<<<< HEAD
-          name: E2E Tests Parallel        # Name of the check run which will be created
+          name: E2E report ${{ matrix.command }}       # Name of the check run which will be created
           path: e2eTests/reports/junit-*.xml    # Path to test results
           reporter: jest-junit        # Format of test results
 
@@ -336,211 +329,4 @@
       - name: Stop mangata-node parachain
         if: always()
         working-directory: launch
-        run: yarn down
-
-  e2e-test-sequential-self-hosted:
-    needs: [init,build-node-image]
-    runs-on: [self-hosted, basic]
-    if: ${{ (!cancelled() && (success() || github.event.inputs.skipBuild == 'true')) && !contains(github.event.pull_request.labels.*.name, 'skip-e2e-tests') }}
-    timeout-minutes: 180
-    env:
-      API_URL: 'ws://127.0.0.1:9946'
-      TEST_PALLET_ADDRESS: ${{ secrets.E2E_TEST_PALLET_ADDRESS }}
-      E2E_TREASURY_PALLET_ADDRESS : ${{ secrets.E2E_TREASURY_PALLET_ADDRESS }}
-      E2E_XYK_PALLET_ADDRESS : ${{ secrets.E2E_XYK_PALLET_ADDRESS }}
-      E2E_TREASURY_BURN_PALLET_ADDRESS : ${{ secrets.E2E_TREASURY_BURN_PALLET_ADDRESS }}
-      #      TEST_SUDO_NAME: ${{ secrets.E2E_TEST_SUDO_NAME }}
-      TEST_SUDO_NAME: '//Alice'
-      MANGATA_NODE_VERSION: ${{ needs.init.outputs.GLOBAL_VERSION }}
-      E2EBRANCHNAME: 'main'
-      PARACHAIN_DOCKER_IMAGE: ${{ github.event.inputs.parachainDocker || format('mangatasolutions/mangata-node:rococo-{0}', needs.init.outputs.GLOBAL_VERSION) }}
-    steps:
-      ####IDK, but this is neccesary for reports
-      - name: Checkout
-        uses: actions/checkout@v3
-
-      - name: Download node Docker image
-        if: ${{ !contains(github.event.pull_request.labels.*.name, 'skip-build') && github.event.inputs.skipBuild != 'true' }}
-        run: docker pull ${{ env.PARACHAIN_DOCKER_IMAGE }}
-
-      - name: E2E- Get branch name
-        id: branch-name
-        uses: tj-actions/branch-names@v4.9
-
-      - name: E2E- Get target branch.
-        run: |
-          echo "This job name branch is: ${{ steps.branch-name.outputs.current_branch }}"
-
-      - name: E2E- Calculate if run e2e feature branch or main.
-        run: |
-          echo DEFAULT: E2E test will run with: $E2EBRANCHNAME
-          echo "Running on: ${{ steps.branch-name.outputs.current_branch }}"
-          if [ -n "$(git ls-remote --heads https://github.com/mangata-finance/mangata-e2e.git ${{ steps.branch-name.outputs.current_branch }} --force --quiet)" ]; then echo "E2EBRANCHNAME=${{ steps.branch-name.outputs.current_branch }}" >> $GITHUB_ENV; echo "MATCH - OK" ; elif [ -n "$(git ls-remote --heads https://github.com/mangata-finance/mangata-e2e.git ${{ github.base_ref }} --force --quiet)" ]; then echo "E2EBRANCHNAME=${{ github.base_ref }}" >> $GITHUB_ENV; echo "MATCH - OK" ;  fi
-
-      - name: Decide if main - branch or parameter
-        # if we have something in e2eBranch - override E2EBranchName, else -> E2EBRANCHNAME , that
-        # by default will be main.
-        run:
-          echo "E2EBRANCHNAME=${{ github.event.inputs.e2eBranch || env.E2EBRANCHNAME }}" >> $GITHUB_ENV
-
-      - name: E2E- Get target branch.
-        run: |
-          echo "${{ env.E2EBRANCHNAME }}"
-
-      - name: Checkout tests
-        uses: actions/checkout@v2
-        with:
-          repository: mangata-finance/mangata-e2e
-          ref: '${{ env.E2EBRANCHNAME }}'
-          path: 'e2eTests'
-
-      - name: Print parachain docker image reference
-        run: |
-          echo "${{ env.PARACHAIN_DOCKER_IMAGE }}"
-
-      - name: Replace parachain docker image reference in config
-        working-directory: launch
-        run: sed -i 's+mangatasolutions/mangata-node:dev+${{ env.PARACHAIN_DOCKER_IMAGE }}+g' config.yml
-
-      - name: Install parachain launch
-        working-directory: launch
-        run: yarn
-
-      - name: Generate parachain launch config
-        working-directory: launch
-        run: yarn gen
-
-      - name: Stop previous parachain if running
-        working-directory: launch
-        run: yarn down
-
-      - name: Start mangata-node parachain
-        working-directory: launch
-        run: yarn up
-
-      - name: Install dependencies
-        working-directory: e2eTests
-        run: yarn
-
-      - name: Docker ps
-        run: docker ps
-
-      - name: Sleep for 2 minutes
-        run: sleep 120s #close buffers of videos.
-
-      - name: Run sequential e2e tests
-        working-directory: e2eTests
-        run: yarn test-sequential-e2e
-
-      - name: Test Report
-        uses: dorny/test-reporter@v1
-        if: success() || failure()    # run this step even if previous step failed
-        with:
-          name: E2E Tests           # Name of the check run which will be created
-=======
-          name: E2E report ${{ matrix.command }}       # Name of the check run which will be created
->>>>>>> 08504569
-          path: e2eTests/reports/junit-*.xml    # Path to test results
-          reporter: jest-junit        # Format of test results
-
-      - name: Collect docker logs on failure
-        if: failure()
-        uses: jwalton/gh-docker-logs@v1
-        with:
-          dest: './logs'
-
-      - name: Tar logs
-        if: failure()
-        run: tar cvzf ./logs.tgz ./logs
-
-      - name: Create images snapshots
-        if: failure()
-        run: |
-          docker commit  $(docker ps | grep parachain-2110-1 | awk '{print $1}') mangata_test_run/mangata_bob_1
-          docker save  --output=/tmp/mangata_bob_1.tar mangata_test_run/mangata_bob_1
-          docker commit  $(docker ps | grep parachain-2110-0 | awk '{print $1}') mangata_test_run/mangata_alice_1
-          docker save  --output=/tmp/mangata_alice_1.tar mangata_test_run/mangata_alice_1
-
-      - name: Upload logs  and docker images to GitHub
-        if: failure()
-        uses: actions/upload-artifact@master
-        with:
-          name: logsAndImages
-          path: |
-            ./logs.tgz
-            /tmp/mangata_bob_1.tar
-            /tmp/mangata_alice_1.tar
-
-      - name: Stop mangata-node parachain
-        if: always()
-        working-directory: launch
-<<<<<<< HEAD
-        run: yarn down
-=======
-        run: yarn down
-
-  publish:
-    needs: [init, rustfmt-check, unit-test, clippy-check, build-rococo, build-kusama, e2e-test-matrix, run-benchmarks, run-benchmarks-tests]
-    runs-on: ubuntu-latest
-    if: |
-      github.ref == 'refs/heads/develop' &&
-      !contains(github.event.pull_request.labels.*.name, 'skip-publish') &&
-      !github.event.inputs.skipBuild
-    #if: "!contains(github.event.pull_request.labels.*.name, 'skip-publish') && ${{ github.event_name == 'push'}} && github.event.pull_request.merged == true"
-    #if: # its a push to develop.
-    steps:
-      -
-        name: Checkout
-        uses: actions/checkout@v2
-      -
-        name: Set up QEMU
-        uses: docker/setup-qemu-action@v1
-      -
-        name: Set up Docker Buildx
-        uses: docker/setup-buildx-action@v1
-      -
-        name: Login to Docker Hub
-        uses: docker/login-action@v1
-        with:
-          username: ${{ secrets.DOCKERHUB_USERNAME }}
-          password: ${{ secrets.DOCKERHUB_TOKEN }}
-      -
-        name: Download artifact
-        uses: actions/download-artifact@v2
-        with:
-          name: kusama-docker-${{ needs.init.outputs.GLOBAL_VERSION }}
-          path: /tmp
-
-      -
-        name: Download artifact
-        uses: actions/download-artifact@v2
-        with:
-          name: rococo-docker-${{ needs.init.outputs.GLOBAL_VERSION }}
-          path: /tmp
-
-      -
-        name: Load Docker image
-        run: |
-          docker load --input /tmp/rococo-docker-${{ needs.init.outputs.GLOBAL_VERSION }}.tar
-          docker load --input /tmp/kusama-docker-${{ needs.init.outputs.GLOBAL_VERSION }}.tar
-          docker image ls -a
-
-      -
-        name: Push previously generated Docker image
-        run: |
-          docker image push --all-tags mangatasolutions/mangata-node
-
-      # - name: Install doctl
-      #   uses: digitalocean/action-doctl@v2
-      #   with:
-      #     token: ${{ secrets.DIGITALOCEAN_ACCESS_TOKEN }}
-
-      # - name: Save DigitalOcean kubeconfig with short-lived credentials
-      #   run: doctl kubernetes cluster kubeconfig save --expiry-seconds 600 ${{ secrets.K8S_CLUSTER_ID }}
-
-      # - name: Deploy to DigitalOcean Kubernetes
-      #   run: kubectl rollout restart deployment/mangata-node
-      #
-      # - name: Verify deployment
-      #   run: kubectl rollout status deployment/mangata-node
->>>>>>> 08504569
+        run: yarn down