--- conflicted
+++ resolved
@@ -277,7 +277,7 @@
 	($level:tt, $patter:expr $(, $values:expr)* $(,)?) => {
 		log::$level!(
 			target: crate::LOG_TARGET,
-			concat!("[{:?}] 💸 ", $patter), <frame_system::Pallet<T>>::block_number() $(, $values)*
+			concat!("[{:?}] � ", $patter), <frame_system::Pallet<T>>::block_number() $(, $values)*
 		)
 	};
 }
@@ -526,8 +526,7 @@
 								*native_token_id,
 								*pooled_token_id,
 								*native_token_amount,
-								*pooled_token_amount,
-								true,
+								*pooled_token_amount
 							)
 							.is_ok(),
 							"Pool mint failed"
@@ -634,54 +633,6 @@
 
 		#[pallet::weight(T::WeightInfo::mint_liquidity_using_vesting_native_tokens())]
 		#[transactional]
-		pub fn mint_liquidity_using_vesting_native_tokens_by_vesting_index(
-			origin: OriginFor<T>,
-			native_asset_vesting_index: u32,
-			vesting_native_asset_unlock_some_amount_or_all: Option<Balance>,
-			second_asset_id: TokenId,
-			expected_second_asset_amount: Balance,
-		) -> DispatchResultWithPostInfo {
-			let sender = ensure_signed(origin)?;
-
-			let liquidity_asset_id =
-				Pallet::<T>::get_liquidity_asset(T::NativeCurrencyId::get(), second_asset_id)?;
-
-			ensure!(
-				<T as Config>::PoolPromoteApi::get_pool_rewards(liquidity_asset_id).is_some(),
-				Error::<T>::NotAPromotedPool
-			);
-
-			let (unlocked_amount, vesting_ending_block_as_balance): (Balance, Balance) =
-				T::VestingProvider::unlock_tokens_by_vesting_index(
-					&sender,
-					T::NativeCurrencyId::get().into(),
-					native_asset_vesting_index,
-					vesting_native_asset_unlock_some_amount_or_all.map(Into::into),
-				)
-				.map(|x| (x.0.into(), x.1.into()))?;
-
-			let (liquidity_token_id, liquidity_assets_minted) =
-				<Self as XykFunctionsTrait<T::AccountId>>::mint_liquidity(
-					sender.clone(),
-					T::NativeCurrencyId::get(),
-					second_asset_id,
-					unlocked_amount,
-					expected_second_asset_amount,
-					false,
-				)?;
-
-			T::VestingProvider::lock_tokens(
-				&sender,
-				liquidity_token_id.into(),
-				liquidity_assets_minted.into(),
-				vesting_ending_block_as_balance.into(),
-			)?;
-
-			Ok(().into())
-		}
-
-		#[pallet::weight(T::WeightInfo::mint_liquidity_using_vesting_native_tokens())]
-		#[transactional]
 		pub fn mint_liquidity_using_vesting_native_tokens(
 			origin: OriginFor<T>,
 			vesting_native_asset_amount: Balance,
@@ -712,7 +663,6 @@
 					second_asset_id,
 					vesting_native_asset_amount,
 					expected_second_asset_amount,
-					false,
 				)?;
 
 			T::VestingProvider::lock_tokens(
@@ -747,7 +697,6 @@
 				second_asset_id,
 				first_asset_amount,
 				expected_second_asset_amount,
-				true,
 			)?;
 
 			Ok(().into())
@@ -872,7 +821,6 @@
 			T::BuyAndBurnFeePercentage::get()
 	}
 
-<<<<<<< HEAD
 	pub fn calculate_rewards_amount_v2(
 		user: AccountIdOf<T>,
 		liquidity_asset_id: TokenId,
@@ -1205,9 +1153,7 @@
 
 		Ok(())
 	}
-
-	// REWARDS V1 to be removed
-=======
+	
 	pub fn get_max_instant_burn_amount(
 		user: &AccountIdOf<T>,
 		liquidity_asset_id: TokenId,
@@ -1224,7 +1170,8 @@
 		T::ActivationReservesProvider::get_max_instant_unreserve_amount(liquidity_asset_id, user)
 	}
 
->>>>>>> 2ea80966
+
+	// REWARDS V1 to be removed
 	pub fn calculate_rewards_amount(
 		user: AccountIdOf<T>,
 		liquidity_asset_id: TokenId,
@@ -2555,7 +2502,6 @@
 		second_asset_id: Self::CurrencyId,
 		first_asset_amount: Self::Balance,
 		expected_second_asset_amount: Self::Balance,
-		activate_minted_liquidity: bool,
 	) -> Result<(Self::CurrencyId, Self::Balance), DispatchError> {
 		let vault = Pallet::<T>::account_id();
 
@@ -2644,13 +2590,7 @@
 		)?;
 
 		// Liquidity minting functions not triggered on not promoted pool
-<<<<<<< HEAD
 		if <T as Config>::PoolPromoteApi::get_pool_rewards_v2(liquidity_asset_id).is_some() {
-=======
-		if <T as Config>::PoolPromoteApi::get_pool_rewards(liquidity_asset_id).is_some() &&
-			activate_minted_liquidity
-		{
->>>>>>> 2ea80966
 			// The reserve from free_balance will not fail the asset were just minted into free_balance
 			Pallet::<T>::set_liquidity_minting_checkpoint_v2(
 				sender.clone(),
