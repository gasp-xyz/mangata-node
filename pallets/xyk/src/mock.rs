<<<<<<< HEAD
use crate::{Module, Trait};
=======
// Copyright (C) 2020 Mangata team

use super::*;

>>>>>>> 83861a6b
use sp_core::H256;

use sp_runtime::{
	testing::Header,
	traits::{AccountIdConversion, BlakeTwo256, IdentityLookup},
};

<<<<<<< HEAD
use frame_support::traits::ExistenceRequirement;
use frame_support::{
    dispatch::DispatchResult, impl_outer_event, impl_outer_origin, parameter_types, weights::Weight,
=======
use crate as xyk;
use frame_support::{
	construct_runtime, parameter_types,
	traits::{Contains, Everything},
	PalletId,
>>>>>>> 83861a6b
};
use frame_system as system;
use mangata_primitives::{Amount, Balance, TokenId};
use orml_tokens::{MultiTokenCurrency, MultiTokenCurrencyAdapter, MultiTokenCurrencyExtended};
use orml_traits::parameter_type_with_key;
use pallet_assets_info as assets_info;

pub const NATIVE_CURRENCY_ID: u32 = 0;

pub(crate) type AccountId = u128;

type UncheckedExtrinsic = frame_system::mocking::MockUncheckedExtrinsic<Test>;
type Block = frame_system::mocking::MockBlock<Test>;

construct_runtime!(
	pub enum Test where
		Block = Block,
		NodeBlock = Block,
		UncheckedExtrinsic = UncheckedExtrinsic,
	{
		System: frame_system::{Pallet, Call, Storage, Config, Event<T>},
		Tokens: orml_tokens::{Pallet, Storage, Call, Event<T>, Config<T>},
		AssetsInfoModule: assets_info::{Pallet, Call, Config, Storage, Event<T>},
		XykStorage: xyk::{Pallet, Call, Storage, Event<T>, Config<T>},
	}
);

parameter_types! {
	pub const BlockHashCount: u64 = 250;
}
impl system::Config for Test {
	type BaseCallFilter = Everything;
	type Origin = Origin;
	type Call = Call;
	type Index = u64;
	type BlockNumber = u64;
	type Hash = H256;
	type Hashing = BlakeTwo256;
	type AccountId = AccountId;
	type Lookup = IdentityLookup<Self::AccountId>;
	type Header = Header;
	type Event = Event;
	type BlockHashCount = BlockHashCount;
	type DbWeight = ();
	type Version = ();
	type AccountData = ();
	type OnNewAccount = ();
	type OnKilledAccount = ();
	type SystemWeightInfo = ();
	type PalletInfo = PalletInfo;
	type BlockWeights = ();
	type BlockLength = ();
	type SS58Prefix = ();
	type OnSetCode = ();
}

parameter_type_with_key! {
	pub ExistentialDeposits: |currency_id: TokenId| -> Balance {
		match currency_id {
			_ => 0,
		}
	};
}

pub struct DustRemovalWhitelist;
impl Contains<AccountId> for DustRemovalWhitelist {
	fn contains(a: &AccountId) -> bool {
		*a == TreasuryAccount::get()
	}
}

parameter_types! {
	pub TreasuryAccount: AccountId = TreasuryPalletId::get().into_account();
	pub const MaxLocks: u32 = 50;
}

impl orml_tokens::Config for Test {
	type Event = Event;
	type Balance = Balance;
	type Amount = Amount;
	type CurrencyId = TokenId;
	type WeightInfo = ();
	type ExistentialDeposits = ExistentialDeposits;
	type OnDust = ();
	type MaxLocks = MaxLocks;
	type DustRemovalWhitelist = DustRemovalWhitelist;
}

parameter_types! {
	pub const MinLengthName: usize = 1;
	pub const MaxLengthName: usize = 255;
	pub const MinLengthSymbol: usize = 1;
	pub const MaxLengthSymbol: usize = 255;
	pub const MinLengthDescription: usize = 1;
	pub const MaxLengthDescription: usize = 255;
	pub const MaxDecimals: u32 = 255;
}

impl assets_info::Config for Test {
	type Event = Event;
	type MinLengthName = MinLengthName;
	type MaxLengthName = MaxLengthName;
	type MinLengthSymbol = MinLengthSymbol;
	type MaxLengthSymbol = MaxLengthSymbol;
	type MinLengthDescription = MinLengthDescription;
	type MaxLengthDescription = MaxLengthDescription;
	type MaxDecimals = MaxDecimals;
	type Currency = orml_tokens::MultiTokenCurrencyAdapter<Test>;
}

parameter_types! {
	pub const NativeCurrencyId: u32 = NATIVE_CURRENCY_ID;
	pub const TreasuryPalletId: PalletId = PalletId(*b"py/trsry");
	pub const BnbTreasurySubAccDerive: [u8; 4] = *b"bnbt";
}

impl Config for Test {
	type Event = Event;
	type Currency = MultiTokenCurrencyAdapter<Test>;
	type NativeCurrencyId = NativeCurrencyId;
	type TreasuryPalletId = TreasuryPalletId;
	type BnbTreasurySubAccDerive = BnbTreasurySubAccDerive;
}

<<<<<<< HEAD
pub type XykStorage = Module<Test>;
pub type System = system::Module<Test>;

impl<T: Trait> Module<T> {
    pub fn balance(id: TokenId, who: T::AccountId) -> Balance {
        <T as Trait>::Currency::free_balance(id.into(), &who).into()
    }
    pub fn transfer(
        currency_id: TokenId,
        source: T::AccountId,
        dest: T::AccountId,
        value: Balance,
    ) -> DispatchResult {
        <T as Trait>::Currency::transfer(
            currency_id.into(),
            &source,
            &dest,
            value.into(),
            ExistenceRequirement::KeepAlive,
        )
        .into()
    }

    pub fn total_supply(id: TokenId) -> Balance {
        <T as Trait>::Currency::total_issuance(id.into()).into()
    }
    pub fn create_new_token(who: &T::AccountId, amount: Balance) -> TokenId {
        <T as Trait>::Currency::create(who, amount.into()).into()
    }
=======
impl<T: Config> Pallet<T> {
	pub fn balance(id: TokenId, who: T::AccountId) -> Balance {
		<T as Config>::Currency::free_balance(id.into(), &who).into()
	}
	pub fn total_supply(id: TokenId) -> Balance {
		<T as Config>::Currency::total_issuance(id.into()).into()
	}
	pub fn create_new_token(who: &T::AccountId, amount: Balance) -> TokenId {
		<T as Config>::Currency::create(who, amount.into())
			.expect("Token creation failed")
			.into()
	}
>>>>>>> 83861a6b
}

// This function basically just builds a genesis storage key/value store according to
// our desired mockup.
pub fn new_test_ext() -> sp_io::TestExternalities {
	system::GenesisConfig::default().build_storage::<Test>().unwrap().into()
}<|MERGE_RESOLUTION|>--- conflicted
+++ resolved
@@ -1,11 +1,7 @@
-<<<<<<< HEAD
-use crate::{Module, Trait};
-=======
 // Copyright (C) 2020 Mangata team
 
 use super::*;
 
->>>>>>> 83861a6b
 use sp_core::H256;
 
 use sp_runtime::{
@@ -13,17 +9,11 @@
 	traits::{AccountIdConversion, BlakeTwo256, IdentityLookup},
 };
 
-<<<<<<< HEAD
-use frame_support::traits::ExistenceRequirement;
-use frame_support::{
-    dispatch::DispatchResult, impl_outer_event, impl_outer_origin, parameter_types, weights::Weight,
-=======
 use crate as xyk;
 use frame_support::{
 	construct_runtime, parameter_types,
 	traits::{Contains, Everything},
 	PalletId,
->>>>>>> 83861a6b
 };
 use frame_system as system;
 use mangata_primitives::{Amount, Balance, TokenId};
@@ -148,15 +138,14 @@
 	type BnbTreasurySubAccDerive = BnbTreasurySubAccDerive;
 }
 
-<<<<<<< HEAD
-pub type XykStorage = Module<Test>;
-pub type System = system::Module<Test>;
-
-impl<T: Trait> Module<T> {
-    pub fn balance(id: TokenId, who: T::AccountId) -> Balance {
-        <T as Trait>::Currency::free_balance(id.into(), &who).into()
-    }
-    pub fn transfer(
+impl<T: Config> Pallet<T> {
+	pub fn balance(id: TokenId, who: T::AccountId) -> Balance {
+		<T as Config>::Currency::free_balance(id.into(), &who).into()
+	}
+	pub fn total_supply(id: TokenId) -> Balance {
+		<T as Config>::Currency::total_issuance(id.into()).into()
+	}
+	pub fn transfer(
         currency_id: TokenId,
         source: T::AccountId,
         dest: T::AccountId,
@@ -171,27 +160,11 @@
         )
         .into()
     }
-
-    pub fn total_supply(id: TokenId) -> Balance {
-        <T as Trait>::Currency::total_issuance(id.into()).into()
-    }
-    pub fn create_new_token(who: &T::AccountId, amount: Balance) -> TokenId {
-        <T as Trait>::Currency::create(who, amount.into()).into()
-    }
-=======
-impl<T: Config> Pallet<T> {
-	pub fn balance(id: TokenId, who: T::AccountId) -> Balance {
-		<T as Config>::Currency::free_balance(id.into(), &who).into()
-	}
-	pub fn total_supply(id: TokenId) -> Balance {
-		<T as Config>::Currency::total_issuance(id.into()).into()
-	}
 	pub fn create_new_token(who: &T::AccountId, amount: Balance) -> TokenId {
 		<T as Config>::Currency::create(who, amount.into())
 			.expect("Token creation failed")
 			.into()
 	}
->>>>>>> 83861a6b
 }
 
 // This function basically just builds a genesis storage key/value store according to
